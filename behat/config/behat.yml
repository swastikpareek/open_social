--- conflicted
+++ resolved
@@ -14,13 +14,9 @@
         bootstrap: '/root/behat/features/bootstrap'
       contexts:
         - FeatureContext
-<<<<<<< HEAD
         - SocialDrupalContext
-        - Drupal\DrupalExtension\Context\MinkContext
-=======
+        - SocialMinkContext
         - Drupal\DrupalExtension\Context\DrupalContext
-        - SocialMinkContext
->>>>>>> f440b7bb
         - Drupal\DrupalExtension\Context\MessageContext
         - PostContext
   extensions:
