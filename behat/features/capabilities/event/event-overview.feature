@api @event @stability @overview @DS-421
Feature: Overview
  Benefit: In order to learn details over an Event
  Role: As a User
  Goal/desire: I want to see an Event overview

  @LU @perfect @critical @wip
  Scenario: Successfully see the event overview
    Given I am logged in as an "authenticated user"
    And I am on "user"
    When I click "Events"
<<<<<<< HEAD
    Then I should see the "EVENTS" in the "Page title block"
=======
    Then I should see "EVENTS" in the "Page title block"
>>>>>>> 66ef715c
    And I should see the heading "Events filter" in the "Sidebar second"
    And I should see text matching "Event time"
    And I should see text matching "Publish status"

    # Scenario: Successfully see the topic overview of another user
    Given I am on "user/1"
    When I click "Events"
    Then I should see "EVENTS" in the "Page title block"
    And I should see the heading "Events filter" in the "Sidebar second"
    And I should not see text matching "Publish status"

    #@TODO make a scenario for filters to work.<|MERGE_RESOLUTION|>--- conflicted
+++ resolved
@@ -9,11 +9,7 @@
     Given I am logged in as an "authenticated user"
     And I am on "user"
     When I click "Events"
-<<<<<<< HEAD
-    Then I should see the "EVENTS" in the "Page title block"
-=======
     Then I should see "EVENTS" in the "Page title block"
->>>>>>> 66ef715c
     And I should see the heading "Events filter" in the "Sidebar second"
     And I should see text matching "Event time"
     And I should see text matching "Publish status"
