@api @event @stability
Feature: Create Event
  Benefit: In order to connect with other people offline
  Role: As a LU
  Goal/desire: I want to create Events

  Scenario: Successfully create event
    Given I am logged in as an "authenticated user"
    And I am on "node/add/event"
    When I fill in the following:
         | Title | This is a test event |
         | Body | Body description text. |
         | Date | 2025-01-01 |
         | Time | 11:00:00 |
         | Location name | GG HQ |
    And I select "NL" from "Country"
    And I wait for AJAX to finish
    And I fill in the following:
         | Postal code | 7514DR |
         | City | Enschede |
         | Street address | Oldenzaalsestraat |
    And I press "Save"
    Then I should see "This is a test event has been created."
    And I should see the heading "This is a test event" in the "Page title block"
<<<<<<< HEAD
    And I should see "Body description text" in the "Main content"
=======
    And I should see "Body description text" in the "Main content"
    And I should see "Wed, 01/01/2025 - 11:00" in the "Page title block"
    And I should see "Oldenzaalsestraat" in the "Page title block"
    And I should see "7514DR" in the "Page title block"
    And I should see "Enschede" in the "Page title block"
>>>>>>> 5e665074
<|MERGE_RESOLUTION|>--- conflicted
+++ resolved
@@ -22,12 +22,8 @@
     And I press "Save"
     Then I should see "This is a test event has been created."
     And I should see the heading "This is a test event" in the "Page title block"
-<<<<<<< HEAD
-    And I should see "Body description text" in the "Main content"
-=======
     And I should see "Body description text" in the "Main content"
     And I should see "Wed, 01/01/2025 - 11:00" in the "Page title block"
     And I should see "Oldenzaalsestraat" in the "Page title block"
     And I should see "7514DR" in the "Page title block"
-    And I should see "Enschede" in the "Page title block"
->>>>>>> 5e665074
+    And I should see "Enschede" in the "Page title block"