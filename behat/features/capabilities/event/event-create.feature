--- conflicted
+++ resolved
@@ -24,12 +24,6 @@
     And I should see the heading "This is a test event" in the "Page title block"
     And I should see "Body description text" in the "Main content"
     And I should see "Wed, 01/01/2025 - 11:00" in the "Page title block"
-<<<<<<< HEAD
-    And I should see "Oldenzaalsestraat" in the "Page title block"
-    And I should see "7514DR" in the "Page title block"
-    And I should see "Enschede" in the "Page title block"
-=======
 #    And I should see "Oldenzaalsestraat" in the "Page title block"
 #    And I should see "7514DR" in the "Page title block"
-#    And I should see "Enschede" in the "Page title block"
->>>>>>> 15ea7e2f
+#    And I should see "Enschede" in the "Page title block"