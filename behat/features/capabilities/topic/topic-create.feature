@wip @api @topic @stability @perfect @critical @DS-341
Feature: Create Topic
  Benefit: In order to share knowledge with people
  Role: As a LU
  Goal/desire: I want to create Topics

  Scenario: Successfully create topic
    Given I am logged in as an "authenticated user"
    And I am on "node/add/topic"
    When I fill in "Title" with "This is a test topic"
    When I fill in the following:
      | Title | This is a test topic |
     And I fill in the "edit-body-0-value" WYSIWYG editor with "Body description text"
    And I click radio button "Discussion"
    And I press "Save"
<<<<<<< HEAD
    # Then I should see "Topic This is a test topic has been created."
    And I should see the heading "This is a test topic" in the "Hero block"
    And I should see "Discussion" in the "Hero block"
=======
    Then I should see "Topic This is a test topic has been created."
    And I should see the heading "This is a test topic" in the "Page title block"
    And I should see "Discussion" in the "Page title block"
>>>>>>> c75f1a35
    And I should see "Body description text" in the "Main content"<|MERGE_RESOLUTION|>--- conflicted
+++ resolved
@@ -13,13 +13,7 @@
      And I fill in the "edit-body-0-value" WYSIWYG editor with "Body description text"
     And I click radio button "Discussion"
     And I press "Save"
-<<<<<<< HEAD
     # Then I should see "Topic This is a test topic has been created."
     And I should see the heading "This is a test topic" in the "Hero block"
     And I should see "Discussion" in the "Hero block"
-=======
-    Then I should see "Topic This is a test topic has been created."
-    And I should see the heading "This is a test topic" in the "Page title block"
-    And I should see "Discussion" in the "Page title block"
->>>>>>> c75f1a35
     And I should see "Body description text" in the "Main content"