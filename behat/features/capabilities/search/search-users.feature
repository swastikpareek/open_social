--- conflicted
+++ resolved
@@ -15,10 +15,6 @@
     When I fill in the following:
       | search_input | one |
     And I press "Search"
-<<<<<<< HEAD
-    And I should see "Search users" in the ".page-header" element
-=======
     And I should see the heading "Search users" in the "Hero block" region
->>>>>>> ab8a8a7c
     And I should see "User one" in the "Main content"
     And I should not see "User two" in the "Main content"