<?php

use Behat\Behat\Context\Context;
use Behat\Behat\Context\SnippetAcceptingContext;
use Behat\Gherkin\Node\PyStringNode;
use Behat\Gherkin\Node\TableNode;
use Drupal\DrupalExtension\Context\DrupalContext;
use Behat\MinkExtension\Context\RawMinkContext;
use PHPUnit_Framework_Assert as PHPUnit;
use Drupal\profile\Entity\Profile;
use Drupal\DrupalExtension\Hook\Scope\EntityScope;

/**
 * Defines application features from the specific context.
 */
class FeatureContext extends RawMinkContext implements Context, SnippetAcceptingContext
{
    /**
     * Initializes context.
     *
     * Every scenario gets its own context instance.
     * You can also pass arbitrary arguments to the
     * context constructor through behat.yml.
     */
    public function __construct()
    {
    }

    /**
     * Get the wysiwyg instance variable to use in Javascript.
     *
     * @param string
     *   The instanceId used by the WYSIWYG module to identify the instance.
     *
     * @throws Exception
     *   Throws an exception if the editor does not exist.
     *
     * @return string
     *   A Javascript expression representing the WYSIWYG instance.
     */
    protected function getWysiwygInstance($instanceId) {
      $instance = "CKEDITOR.instances['$instanceId']";
      if (!$this->getSession()->evaluateScript("return !!$instance")) {
        throw new \Exception(sprintf('The editor "%s" was not found on the page %s', $instanceId, $this->getSession()->getCurrentUrl()));
      }
      return $instance;
    }

    /**
     * @When /^I fill in the "([^"]*)" WYSIWYG editor with "([^"]*)"$/
     */
    public function iFillInTheWysiwygEditor($instanceId, $text) {
      $instance = $this->getWysiwygInstance($instanceId);
      $this->getSession()->executeScript("$instance.setData(\"$text\");");
    }

    /**
     * @When I click admin link :text
     */
    public function clickAdminLink($text) {

      $page = $this->getSession()->getPage();
      $adminspan = $page->find('xpath', '//a//span[text()="'.$text.'"]');

      if ($adminspan === null) {
        throw new \InvalidArgumentException(sprintf('Cannot find the admin link with text: "%s"', $text));
      }

      $adminlink = $adminspan->getParent();
      $adminlink->click();
    }

    /**
     * @When I click radio button :label with the id :id
     * @When I click radio button :label
     */
    public function clickRadioButton($label, $id = '') {
      $session = $this->getSession();

      $session->executeScript(
        "var inputs = document.getElementsByTagName('input');
        for(var i = 0; i < inputs.length; i++) {
        inputs[i].style.opacity = 1;
        inputs[i].style.left = 0;
        inputs[i].style.position = 'relative';
        }
        ");

      $element = $session->getPage();

      $radiobutton = $id ? $element->findById($id) : $element->find('named', array('radio', $this->getSession()->getSelectorsHandler()->xpathLiteral($label)));
      if ($radiobutton === NULL) {
        throw new \Exception(sprintf('The radio button with "%s" was not found on the page %s', $id ? $id : $label, $this->getSession()->getCurrentUrl()));
      }
      $value = $radiobutton->getAttribute('value');
      $labelonpage = $radiobutton->getParent()->getText();
      if ($label != $labelonpage) {
        throw new \Exception(sprintf("Button with id '%s' has label '%s' instead of '%s' on the page %s", $id, $labelonpage, $label, $this->getSession()->getCurrentUrl()));
      }
      $radiobutton->selectOption($value, FALSE);

    }

    /**
     * Shows hidden button.
     *
     * @When /^(?:|I )show hidden buttons$/
     */
    public function showHiddenButton()
    {
      $session = $this->getSession();

      $session->executeScript(
        "var inputs = document.getElementsByClassName('secondary-action');
        for(var i = 0; i < inputs.length; i++) {
        inputs[i].style.opacity = 1;
        inputs[i].style.left = 0;
        inputs[i].style.position = 'relative';
        inputs[i].style.display = 'block';
        }
        ");
    }

    /**
     * @Then :textBefore should precede :textAfter for the query :cssQuery
     */
    public function shouldPrecedeForTheQuery($textBefore, $textAfter, $cssQuery) {
      $elements = $this->getSession()->getPage()->findAll('css', $cssQuery);

      $items = array_map(
        function ($element) {
          return $element->getText();
        },
        $elements
      );
      PHPUnit::assertGreaterThan(
        array_search($textBefore, $items),
        array_search($textAfter, $items),
        "$textBefore does not proceed $textAfter"
      );
    }

    /**
     * @BeforeScenario
     */
    public function resizeWindow()
    {
      $this->getSession()->resizeWindow(1280, 1024, 'current');
    }

<<<<<<< HEAD
  /**
   * Hook into user creation to add profile fields `@afterUserCreate`
   *
   * @afterUserCreate
   */
  public function alterUserParameters(EntityScope $event) {
    $account = $event->getEntity();
    // Get profile of current user.
    if (!empty($account->uid)) {
      $user_account = \Drupal::entityTypeManager()->getStorage('user')->load($account->uid);
      $storage = \Drupal::entityTypeManager()->getStorage('profile');
      if (!empty($storage)) {
        $user_profile = $storage->loadByUser($user_account, 'profile', TRUE);
        if ($user_profile) {
          // Set given profile field values.
          foreach ($user_profile->toArray() as $field_name => $value) {
            if (isset($account->{$field_name})) {
              $user_profile->set($field_name, $account->{$field_name});
            }
          }
          $user_profile->save();
        }
      }
    }
  }
=======
    /**
     * Hook into user creation to add profile fields `@afterUserCreate`
     *
     * @afterUserCreate
     */
    public function alterUserParameters(EntityScope $event) {
      $account = $event->getEntity();
      // Get profile of current user.
      if (!empty($account->uid)) {
        $user_account = \Drupal::entityTypeManager()->getStorage('user')->load($account->uid);
        $storage = \Drupal::entityTypeManager()->getStorage('profile');
        if (!empty($storage)) {
          $user_profile = $storage->loadByUser($user_account, 'profile', TRUE);
          if ($user_profile) {
            // Set given profile field values.
            foreach ($user_profile->toArray() as $field_name => $value) {
              if (isset($account->{$field_name})) {
                $user_profile->set($field_name, $account->{$field_name});
              }
            }
            $user_profile->save();
          }
        }
      }
    }
>>>>>>> 606ca905

}<|MERGE_RESOLUTION|>--- conflicted
+++ resolved
@@ -148,33 +148,6 @@
       $this->getSession()->resizeWindow(1280, 1024, 'current');
     }
 
-<<<<<<< HEAD
-  /**
-   * Hook into user creation to add profile fields `@afterUserCreate`
-   *
-   * @afterUserCreate
-   */
-  public function alterUserParameters(EntityScope $event) {
-    $account = $event->getEntity();
-    // Get profile of current user.
-    if (!empty($account->uid)) {
-      $user_account = \Drupal::entityTypeManager()->getStorage('user')->load($account->uid);
-      $storage = \Drupal::entityTypeManager()->getStorage('profile');
-      if (!empty($storage)) {
-        $user_profile = $storage->loadByUser($user_account, 'profile', TRUE);
-        if ($user_profile) {
-          // Set given profile field values.
-          foreach ($user_profile->toArray() as $field_name => $value) {
-            if (isset($account->{$field_name})) {
-              $user_profile->set($field_name, $account->{$field_name});
-            }
-          }
-          $user_profile->save();
-        }
-      }
-    }
-  }
-=======
     /**
      * Hook into user creation to add profile fields `@afterUserCreate`
      *
@@ -200,6 +173,5 @@
         }
       }
     }
->>>>>>> 606ca905
 
 }