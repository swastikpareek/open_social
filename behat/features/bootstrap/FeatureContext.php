<?php

use Behat\Behat\Context\Context;
use Behat\Behat\Context\SnippetAcceptingContext;
use Behat\Gherkin\Node\PyStringNode;
use Behat\Gherkin\Node\TableNode;
use Drupal\DrupalExtension\Context\DrupalContext;
use Behat\MinkExtension\Context\RawMinkContext;
use PHPUnit_Framework_Assert as PHPUnit;

/**
 * Defines application features from the specific context.
 */
class FeatureContext extends RawMinkContext implements Context, SnippetAcceptingContext
{
    /**
     * Initializes context.
     *
     * Every scenario gets its own context instance.
     * You can also pass arbitrary arguments to the
     * context constructor through behat.yml.
     */
    public function __construct()
    {
    }

    /**
     * Get the wysiwyg instance variable to use in Javascript.
     *
     * @param string
     *   The instanceId used by the WYSIWYG module to identify the instance.
     *
     * @throws Exception
     *   Throws an exception if the editor does not exist.
     *
     * @return string
     *   A Javascript expression representing the WYSIWYG instance.
     */
    protected function getWysiwygInstance($instanceId) {
      $instance = "CKEDITOR.instances['$instanceId']";
      if (!$this->getSession()->evaluateScript("return !!$instance")) {
        throw new \Exception(sprintf('The editor "%s" was not found on the page %s', $instanceId, $this->getSession()->getCurrentUrl()));
      }
      return $instance;
    }

    /**
     * @When /^I fill in the "([^"]*)" WYSIWYG editor with "([^"]*)"$/
     */
    public function iFillInTheWysiwygEditor($instanceId, $text) {
      $instance = $this->getWysiwygInstance($instanceId);
      $this->getSession()->executeScript("$instance.setData(\"$text\");");
    }

    /**
     * @When I click radio button :label with the id :id
     * @When I click radio button :label
     */
    public function clickRadioButton($label, $id = '') {
      $session = $this->getSession();

      $session->executeScript(
        "var inputs = document.getElementsByTagName('input');
        for(var i = 0; i < inputs.length; i++) {
        inputs[i].style.opacity = 1;
        inputs[i].style.left = 0;
        inputs[i].style.position = 'relative';
        }
        ");

      $element = $session->getPage();

      $radiobutton = $id ? $element->findById($id) : $element->find('named', array('radio', $this->getSession()->getSelectorsHandler()->xpathLiteral($label)));
      if ($radiobutton === NULL) {
        throw new \Exception(sprintf('The radio button with "%s" was not found on the page %s', $id ? $id : $label, $this->getSession()->getCurrentUrl()));
      }
      $value = $radiobutton->getAttribute('value');
      $labelonpage = $radiobutton->getParent()->getText();
      if ($label != $labelonpage) {
        throw new \Exception(sprintf("Button with id '%s' has label '%s' instead of '%s' on the page %s", $id, $labelonpage, $label, $this->getSession()->getCurrentUrl()));
      }
      $radiobutton->selectOption($value, FALSE);

    }

    /**
<<<<<<< HEAD
     * @Then :textBefore should precede :textAfter for the query :cssQuery
     */
    public function shouldPrecedeForTheQuery($textBefore, $textAfter, $cssQuery) {
      $elements = $this->getSession()->getPage()->findAll('css', $cssQuery);

      $items = array_map(
        function ($element) {
          return $element->getText();
        },
        $elements
      );
      PHPUnit::assertGreaterThan(
        array_search($textBefore, $items),
        array_search($textAfter, $items),
        "$textBefore does not proceed $textAfter"
      );
=======
     * @BeforeScenario
     */
    public function resizeWindow()
    {
      $this->getSession()->resizeWindow(1280, 1024, 'current');
>>>>>>> a3dd781e
    }

}<|MERGE_RESOLUTION|>--- conflicted
+++ resolved
@@ -84,7 +84,6 @@
     }
 
     /**
-<<<<<<< HEAD
      * @Then :textBefore should precede :textAfter for the query :cssQuery
      */
     public function shouldPrecedeForTheQuery($textBefore, $textAfter, $cssQuery) {
@@ -101,13 +100,14 @@
         array_search($textAfter, $items),
         "$textBefore does not proceed $textAfter"
       );
-=======
+    }
+
+    /**
      * @BeforeScenario
      */
     public function resizeWindow()
     {
       $this->getSession()->resizeWindow(1280, 1024, 'current');
->>>>>>> a3dd781e
     }
 
 }