<?php

use Behat\Behat\Context\Context;
use Behat\Behat\Context\SnippetAcceptingContext;
use Behat\Gherkin\Node\PyStringNode;
use Behat\Gherkin\Node\TableNode;
use Drupal\DrupalExtension\Context\DrupalContext;
use Behat\MinkExtension\Context\RawMinkContext;

/**
 * Defines application features from the specific context.
 */
class FeatureContext extends RawMinkContext implements Context, SnippetAcceptingContext
{
    /**
     * Initializes context.
     *
     * Every scenario gets its own context instance.
     * You can also pass arbitrary arguments to the
     * context constructor through behat.yml.
     */
    public function __construct()
    {
    }

    /**
     * @Then /^I fill in wysiwyg on field "([^"]*)" with "([^"]*)"$/
     */
    public function iFillInWysiwygOnFieldWith($arg, $arg2)
    {
      $js = <<<HEREDOC
          CKEDITOR.instances['$arg'].setData('$arg2');
HEREDOC;

      $session = $this->getSession();
      $session->executeScript($js);
    }

    /**
     * @When I click radio button :label with the id :id
     * @When I click radio button :label
     */
    public function clickRadioButton($label, $id = '') {
      $session = $this->getSession();

      $session->executeScript(
        "var inputs = document.getElementsByTagName('input');
        for(var i = 0; i < inputs.length; i++) {
        inputs[i].style.opacity = 1;
        inputs[i].style.left = 0;
        inputs[i].style.position = 'relative';
        }
        ");

      $element = $session->getPage();

      $radiobutton = $id ? $element->findById($id) : $element->find('named', array('radio', $this->getSession()->getSelectorsHandler()->xpathLiteral($label)));
      if ($radiobutton === NULL) {
        throw new \Exception(sprintf('The radio button with "%s" was not found on the page %s', $id ? $id : $label, $this->getSession()->getCurrentUrl()));
      }
      $value = $radiobutton->getAttribute('value');
      $labelonpage = $radiobutton->getParent()->getText();
      if ($label != $labelonpage) {
        throw new \Exception(sprintf("Button with id '%s' has label '%s' instead of '%s' on the page %s", $id, $labelonpage, $label, $this->getSession()->getCurrentUrl()));
      }
      $radiobutton->selectOption($value, FALSE);

    }

    /**
     * @BeforeScenario
     */
    public function resizeWindow()
<<<<<<< HEAD
     {
       $this->getSession()->resizeWindow(1280, 1024, 'current');
     }
=======
    {
      $this->getSession()->resizeWindow(1280, 1024, 'current');
    }
>>>>>>> 5fe4e583

}<|MERGE_RESOLUTION|>--- conflicted
+++ resolved
@@ -71,14 +71,8 @@
      * @BeforeScenario
      */
     public function resizeWindow()
-<<<<<<< HEAD
-     {
-       $this->getSession()->resizeWindow(1280, 1024, 'current');
-     }
-=======
     {
       $this->getSession()->resizeWindow(1280, 1024, 'current');
     }
->>>>>>> 5fe4e583
 
 }