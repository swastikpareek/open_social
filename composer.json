--- conflicted
+++ resolved
@@ -210,13 +210,7 @@
     },
     "require-dev": {
         "dealerdirect/phpcodesniffer-composer-installer": "~0.6 || ~0.7",
-<<<<<<< HEAD
-        "drupal/coder": "8.3.11"
-=======
-        "mglaman/drupal-check": "^1.0",
-        "palantirnet/drupal-rector": "^0.5.6",
         "drupal/coder": "8.3.11",
         "mglaman/phpstan-drupal": "0.12"
->>>>>>> 6b2e43c6
     }
 }