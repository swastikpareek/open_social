{
    "name": "goalgorilla/open_social",
    "description": "Open Social is a distribution for building social communities and intranets.",
    "type": "drupal-profile",
    "license": "GPL-2.0-or-later",
    "minimum-stability": "dev",
    "prefer-stable": true,
    "repositories": [
        {
            "type": "composer",
            "url": "https://packages.drupal.org/8"
        },
        {
            "type": "composer",
            "url": "https://asset-packagist.org"
        }
    ],
    "scripts": {
        "post-install-cmd": [
            "@composer drupal-scaffold"
        ],
        "drupal-scaffold": "DrupalComposer\\DrupalScaffold\\Plugin::scaffold",
        "enable-asset-packagist": "Social\\Composer\\AssetPackagist::execute"
    },
    "autoload": {
        "psr-4": {
            "Social\\": "src"
        }
    },
    "extra": {
        "enable-patching": true,
        "patches": {
            "drupal/core": {
                "Color module html preview optional": "https://www.drupal.org/files/issues/color-optional-html-preview-2844190-2.patch",
                "Restrict images to this site blocks image style derivatives": "https://www.drupal.org/files/issues/image_restrict_image_styles-2528214-19.patch",
                "Fix SQL error when importing translations": "https://www.drupal.org/files/issues/2599228-31.patch",
                "Optimize getCommentedEntity()": "https://www.drupal.org/files/issues/get-commented-entity-2580551.52.patch",
                "Fix Big Pipe": "https://www.drupal.org/files/issues/736066-324.patch"
            },
            "drupal/flag": {
                "Add relationship to flagged entities when Flagging is base table": "https://www.drupal.org/files/issues/2723703_31.patch"
            },
            "drupal/group": {
                "Add computed field for Group reference": "https://www.drupal.org/files/issues/add-computed-field-without-FieldItemListComputedInterface-2718195-34.patch"
            },
            "drupal/like_and_dislike": {
                "Fix preview on node": "https://www.drupal.org/files/issues/2848080-2-preview-fails-on-node.patch"
            },
            "drupal/private_message": {
                "Email notification settings are not taken into account": "https://www.drupal.org/files/issues/2910537-2.patch"
            },
            "drupal/bootstrap": {
                "Not possible to select vertical tabs menu items with keyboard": "https://www.drupal.org/files/issues/bootstrap-vertical-tabs-menu-items-accessibility-2949112-2.patch"
            },
            "drupal/url_embed": {
                "WSOD if wrong url or network unavailable": "https://www.drupal.org/files/issues/url_embed_WSOD_convert_url_to_embed-2871744-5.patch",
<<<<<<< HEAD
                "Improve performance for embeds": "https://www.drupal.org/files/issues/2018-03-16/url_embed-caching-layer-2867668-17.patch"
=======
                "Improve performance for embeds": "https://www.drupal.org/files/issues/caching_layer_url_embed_2867668-14.patch",
                "Translate dialog title": "https://www.drupal.org/files/issues/2018-03-16/url_embed_translate_dialog_title-2953591-2.patch"
            },
            "drupal/votingapi": {
                "Delete everywhere": "https://www.drupal.org/files/issues/2018-03-29/delete-everywhere-2957067-2.patch"
            },
            "drupal/image_widget_crop": {
                "Initial crop fix": "https://www.drupal.org/files/issues/2018-04-25/2865396-26-apply-default-crop.diff"
            },
            "drupal/swiftmailer": {
                "Fix missing filter_format after update to beta2": "https://www.drupal.org/files/issues/2018-03-26/2948607-fix-filter-format-1.patch"
>>>>>>> 526572d2
            }
        }
    },
    "require": {
        "cweagans/composer-patches": "^1.5.0",
        "composer/installers": "^1.0",
        "oomphinc/composer-installers-extender": "^1.1",
        "drupal-composer/drupal-scaffold": "^2.0.0",
        "drupal/core": "~8.5.3",
        "drupal/address": "1.4",
        "drupal/addtoany": "1.9",
        "drupal/admin_toolbar": "1.23",
        "drupal/block_field": "1.0-alpha5",
        "drupal/crop": "1.5",
        "drupal/csv_serialization": "1.3",
        "drupal/config_update": "1.5",
        "drupal/devel": "1.2",
        "drupal/dynamic_entity_reference": "1.5",
        "drupal/embed": "1.0",
        "drupal/entity": "1.0-beta3",
        "drupal/entity_reference_revisions": "1.4",
        "drupal/features": "3.5",
        "drupal/field_group": "3.0-beta1",
        "drupal/flag": "4.0-alpha2",
        "drupal/group": "1.0-rc2",
        "drupal/image_effects": "1.0",
        "drupal/image_widget_crop": "2.1",
        "drupal/like_and_dislike": "1.0-alpha2",
        "drupal/link_css": "1.x-dev",
        "drupal/mailsystem" : "4.1",
        "drupal/message": "1.0-rc1",
        "drupal/override_node_options": "2.3",
        "drupal/paragraphs": "1.2",
        "drupal/private_message": "1.0-beta18",
        "drupal/profile": "1.0-rc1",
        "drupal/r4032login": "1.x-dev#4b2077aa70e3f7b00b8a9cba25af5b948ba2e3b9",
        "drupal/search_api": "1.6",
        "drupal/social_api": "1.1",
        "drupal/social_auth": "1.0",
        "drupal/swiftmailer" : "1.0-beta2",
        "drupal/token": "1.1",
        "drupal/url_embed": "1.0-alpha1",
        "drupal/views_infinite_scroll": "1.5",
        "drupal/votingapi": "3.0-alpha5",
        "drupal/bootstrap": "3.9",
        "league/csv": "^8",
        "facebook/graph-sdk": "^5.4",
        "google/apiclient": "^2.1",
        "php-http/curl-client": "^1.6",
        "guzzlehttp/psr7": "^1.3",
        "php-http/message": "^1.4",
        "happyr/linkedin-api-client": "^1.0",
        "abraham/twitteroauth": "^0.7.2",
        "swiftmailer/swiftmailer" : "5.4.8",
        "bower-asset/waves": "0.7.6",
        "bower-asset/timepicker": "1.11.4",
        "bower-asset/tablesaw": "2.0.3",
        "bower-asset/morris.js": "0.5.1",
        "bower-asset/raphael": "2.2.7",
        "bower-asset/bootstrap": "3.3.7",
        "bower-asset/select2": "4.0.3",
        "bower-asset/autosize": "4.0.0",
        "bower-asset/d3": "v3.5.17",
        "bower-asset/highlight": "9.7.0",
        "embed/embed": "2.7.7",
        "npm-asset/jquery.caret": "^0.3.1",
        "npm-asset/diff": "^3.4",
        "npm-asset/photoswipe": "^4.1.2"
    }
}<|MERGE_RESOLUTION|>--- conflicted
+++ resolved
@@ -54,10 +54,7 @@
             },
             "drupal/url_embed": {
                 "WSOD if wrong url or network unavailable": "https://www.drupal.org/files/issues/url_embed_WSOD_convert_url_to_embed-2871744-5.patch",
-<<<<<<< HEAD
-                "Improve performance for embeds": "https://www.drupal.org/files/issues/2018-03-16/url_embed-caching-layer-2867668-17.patch"
-=======
-                "Improve performance for embeds": "https://www.drupal.org/files/issues/caching_layer_url_embed_2867668-14.patch",
+                "Improve performance for embeds": "https://www.drupal.org/files/issues/2018-03-16/url_embed-caching-layer-2867668-17.patch",
                 "Translate dialog title": "https://www.drupal.org/files/issues/2018-03-16/url_embed_translate_dialog_title-2953591-2.patch"
             },
             "drupal/votingapi": {
@@ -68,7 +65,6 @@
             },
             "drupal/swiftmailer": {
                 "Fix missing filter_format after update to beta2": "https://www.drupal.org/files/issues/2018-03-26/2948607-fix-filter-format-1.patch"
->>>>>>> 526572d2
             }
         }
     },
