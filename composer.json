{
    "name": "goalgorilla/open_social",
    "description": "Open Social is a distribution for building social communities and intranets.",
    "type": "drupal-profile",
    "license": "GPL-2.0-or-later",
    "minimum-stability": "dev",
    "prefer-stable": true,
    "repositories": [
        {
            "type": "composer",
            "url": "https://packages.drupal.org/8"
        },
        {
            "type": "composer",
            "url": "https://asset-packagist.org"
        }
    ],
    "scripts": {
        "post-install-cmd": [
            "@composer drupal:scaffold"
        ],
        "enable-asset-packagist": "Drupal\\social\\Composer\\AssetPackagist::execute"
    },
    "autoload": {
        "psr-4": {
            "Drupal\\social\\Behat\\": "tests/behat/features/bootstrap",
            "Drupal\\social\\": "src"
        }
    },
    "extra": {
        "enable-patching": true,
        "patches": {
            "embed/embed": {
                "Issue #3110341: Embedded Vimeo videos are sometimes blocked when hosted on cloud hosting": "https://www.drupal.org/files/issues/2020-01-31/3110341-vendor-fix-vimeo-adapter.patch"
            },
            "drupal/core": {
                "Color module html preview optional": "https://www.drupal.org/files/issues/color-optional-html-preview-2844190-2.patch",
                "Restrict images to this site blocks image style derivatives": "https://www.drupal.org/files/issues/2018-10-26/2528214-47.patch",
                "Optimize getCommentedEntity()": "https://www.drupal.org/files/issues/2018-12-28/2580551-72.patch",
                "#states cannot check/uncheck 'radios' and 'checkboxes' elements": "https://www.drupal.org/files/issues/drupal-994360-74-states-checkboxes-checked.patch",
                "Multiple usages of FieldPluginBase::getEntity do not check for NULL, leading to WSOD": "https://www.drupal.org/files/issues/2019-11-14/3007424-68.patch",
                "Default role id causes issues with validation on VBO": "https://www.drupal.org/files/issues/2018-05-24/2974925-default-rid-config-causes-illegal-error.patch",
                "Ensure views exposed form in a form block keeps contextual arguments": "https://www.drupal.org/files/issues/2020-04-17/views-exposed-form-block-args-2821962-30-8.8-notest.patch",
                "Display Bug when using #states (Forms API) with Ajax Request": "https://www.drupal.org/files/issues/2019-11-19/1091852-104.patch",
                "Can't specify the language in TermStorage::loadTree": "https://www.drupal.org/files/issues/2020-09-08/drupal-termstorage-loadTree-lang-3123561-6-d8.patch"
            },
            "drupal/flag": {
                "Add relationship to flagged entities when Flagging is base table": "https://www.drupal.org/files/issues/2723703_31.patch"
            },
            "drupal/crop": {
                "Automated crop integration": "https://www.drupal.org/files/issues/2018-12-16/2830768-crop-automated_crop_integration-45.patch"
            },
            "drupal/entity_reference_revisions": {
                "Module should declare dependency on drupal:field module": "https://www.drupal.org/files/issues/2020-01-31/entity_reference_revisions-3110377-2.patch"
            },
            "drupal/group": {
                "Add computed field for Group reference": "https://www.drupal.org/files/issues/add-computed-field-without-FieldItemListComputedInterface-2718195-34.patch",
                "Use VBO together with group permission": "https://www.drupal.org/files/issues/2019-10-09/vbo-and-group-permission-3020883-10.patch",
                "Ability to use group tokens in node context": "https://www.drupal.org/files/issues/2018-12-19/group-2774827-41-gnode-tokens.patch",
                "Group: Don't try to re-save deleted entities": "https://www.drupal.org/files/issues/2018-11-01/3010896-02.patch",
                "Request membership feature": "https://www.drupal.org/files/issues/2019-07-04/group-request_membership_feature_grequest_module-2752603-110.patch",
                "Rely on toUrl defaults for Entity url link": "https://www.drupal.org/files/issues/2019-12-04/group-3098675-2.patch",
                "Group Invite": "https://www.drupal.org/files/issues/2020-03-26/ginvite_module_port-2801603-112.patch"
            },
            "drupal/image_widget_crop": {
                "Remove theme function override for verticalTabs": "https://www.drupal.org/files/issues/2019-02-13/3032584-verticaltabs-theme-override-removal-2.patch"
            },
            "drupal/like_and_dislike": {
                "Fix preview on node": "https://www.drupal.org/files/issues/2848080-2-preview-fails-on-node.patch"
            },
            "drupal/paragraphs": {
                "Integrity constraint violation: 1048 Column 'langcode' cannot be null": "https://www.drupal.org/files/issues/2019-07-10/paragraphs-set_langcode_widgets-2901390-29.patch"
            },
            "drupal/private_message": {
                "Private message unread messages fix": "https://www.drupal.org/files/issues/2018-06-08/2978324-getthreads-sort-order-2.patch",
                "Own send messages are shown as new messages": "https://www.drupal.org/files/issues/2019-02-05/private_message-message_count-2977310-8_0.patch"
            },
            "drupal/r4032login": {
              "r4032login should perform access check for /user/login as anonymous user": "https://www.drupal.org/files/issues/2018-11-01/3010747-3-perform-access-check-as-an-user.patch"
            },
            "drupal/search_api": {
                "Ensure field definition allowed values callbacks are used for field filter callbacks": "https://www.drupal.org/files/issues/2020-06-03/2949022-12--views_filter_options_callback.patch"
            },
            "drupal/swiftmailer": {
                "Fix missing filter_format after update to beta2": "https://www.drupal.org/files/issues/2018-03-26/2948607-fix-filter-format-1.patch"
            },
            "drupal/block_field": {
                "Add pre-render hooks to be able to alter content": "https://www.drupal.org/files/issues/2018-06-11/block_field-add-proper-alter-hooks-for-field-rendering-2978883-2.patch"
            },
            "drupal/url_embed": {
                "WSOD if wrong url or network unavailable": "https://www.drupal.org/files/issues/url_embed_WSOD_convert_url_to_embed-2871744-5.patch",
                "Translate dialog title": "https://www.drupal.org/files/issues/2018-03-16/url_embed_translate_dialog_title-2953591-2.patch",
                "Improve performance for embeds": "https://www.drupal.org/files/issues/2020-04-08/url_embed-n2867668-23.patch",
                "Improve how the module deals with non-embeddable URLs (See: https://www.drupal.org/project/social/issues/2930457#comment-13790581)": "https://www.drupal.org/files/issues/2020-08-26/urlembed-non-embeddable-urls-2761187-opensocial-combined-15.patch"
            },
            "drupal/bootstrap": {
                "Dropdown toggle variable ignored when using links__dropbutton": "https://www.drupal.org/files/issues/2018-12-19/dropdown-without-default-button-3021413-2.patch"
            },
            "drupal/lazy": {
                "Make sure we grab active config for lazy settings": "https://www.drupal.org/files/issues/2019-05-23/3056630-2.patch",
                "Make sure lazy doesnt do anything on cron": "https://www.drupal.org/files/issues/2019-07-30/3071331-lazy-cron-empty-path-2.patch"
            },
            "drupal/ajax_comments": {
                "Fix display mode issue": "https://www.drupal.org/files/issues/2020-10-19/ajax_comments-ajax_not_working_when_using_non_default_view_mode-2896916-37-beta1.patch"
            },
            "drupal/field_group": {
                "Undefined property: stdClass::$region in field_group_form_process().": "https://www.drupal.org/files/issues/2020-06-15/3059614-37.patch"
            },
            "drupal/views_bulk_operations": {
                "Make sure select all gets fired for socialbase theme": "https://www.drupal.org/files/issues/2019-09-19/3042494-trigger-vbo-action-on-jquery-checkbox-change-5.patch"
            },
            "drupal/votingapi" : {
                "votingapi_views_data_alter uses incorrect empty check for missing entity error handling": "https://www.drupal.org/files/issues/2020-01-31/votingapi-3110353-2.patch",
                "#3048085 - fix time() callback filling up the logs": "https://www.drupal.org/files/issues/2019-05-02/votingapi-timecallback-3048085-1-4.patch"
            },
            "drupal/views_infinite_scroll" : {
                "Headers in table format repeat on load more instead of adding rows": "https://www.drupal.org/files/issues/2019-08-15/table_tbody_append-2899705-26.patch"
            }
        }
    },
    "require": {
        "cweagans/composer-patches": "^1.6.0",
<<<<<<< HEAD
        "composer/installers": "^1.6",
        "oomphinc/composer-installers-extender": "^1.1",
        "drupal-composer/drupal-scaffold": "^2.5.0",
        "drupal/core": "8.8 - 9.1",
=======
        "composer/installers": "~1.0 || ~2.0",
        "oomphinc/composer-installers-extender": "~1.0 || ~2.0",
        "drupal/core": "~8.9.9",
        "drupal/core-composer-scaffold": "~8.9",
>>>>>>> d4235fa2
        "drupal/address": "1.7",
        "drupal/admin_toolbar": "1.27",
        "drupal/ajax_comments": "^1.0",
        "drupal/better_exposed_filters": "3.0-alpha6",
        "drupal/block_field": "1.0-alpha8",
        "drupal/config_update": "1.6",
        "drupal/crop": "1.5",
        "drupal/csv_serialization": "2.0-beta1",
        "drupal/data_policy": "^1.0-beta6",
        "drupal/devel": "2.1",
        "drupal/dynamic_entity_reference": "1.7",
        "drupal/editor_advanced_link": "^1.8",
        "drupal/entity": "1.0-rc3",
        "drupal/entity_reference_revisions": "1.6",
        "drupal/exif_orientation": "^1.0",
        "drupal/features": "3.8",
        "drupal/field_group": "3.1",
        "drupal/file_mdm": "1.1",
        "drupal/flag": "4.0-alpha3",
        "drupal/gin": "3.0-alpha20",
        "drupal/gin_toolbar": "^1.0@beta",
        "drupal/group": "1.0-rc5",
        "drupal/image_effects": "2.3",
        "drupal/image_widget_crop": "2.2",
        "drupal/lazy": "2.0",
        "drupal/like_and_dislike": "1.0-alpha2",
        "drupal/link_css": "1.x-dev",
        "drupal/message": "1.0",
        "drupal/metatag": "1.11",
        "drupal/override_node_options": "2.4",
        "drupal/paragraphs": "1.11",
        "drupal/private_message": "1.2",
        "drupal/profile": "^1.1",
        "drupal/r4032login": "1.1",
        "drupal/role_delegation": "^1.1",
        "drupal/search_api": "1.15",
        "drupal/shariff": "1.5",
        "drupal/social_api": "1.1",
        "drupal/social_auth": "1.0",
        "drupal/swiftmailer" : "1.0-beta2",
        "drupal/select2": "1.8",
        "drupal/token": "1.5",
        "drupal/update_helper": "1.3",
        "drupal/url_embed": "1.0-beta1",
        "drupal/views_bulk_operations": "3.4",
        "drupal/views_infinite_scroll": "1.6",
        "drupal/votingapi": "3.0-beta1",
        "drupal/bootstrap": "3.20",
        "drupal/pathauto": "1.6",
        "drupal/redirect": "1.4",
        "drupal/ctools": "3.2",
        "league/csv": "^9.3",
        "facebook/graph-sdk": "^5.6",
        "google/apiclient": "^2.1",
        "php-http/curl-client": "^1.7",
        "guzzlehttp/psr7": "^1.3",
        "php-http/message": "^1.7",
        "zoonman/linkedin-api-php-client": "dev-master#d06531c48d5efc8aaf7dc074a5320f5ba3f906c9",
        "abraham/twitteroauth": "^0.7.4",
        "swiftmailer/swiftmailer" : "v5.4.12",
        "bower-asset/waves": "0.7.6",
        "bower-asset/timepicker": "~1.11.14",
        "bower-asset/tablesaw": "~3.1.0",
        "bower-asset/morris.js": "0.5.1",
        "bower-asset/raphael": "v2.2.8",
        "bower-asset/bootstrap": "v3.4.1",
        "bower-asset/select2": "~4.0.5",
        "bower-asset/autosize": "~4.0.2",
        "bower-asset/blazy": "~1.8.2",
        "bower-asset/d3": "v3.5.17",
        "bower-asset/highlight": "~9.15.6",
        "npm-asset/jquery.caret": "^0.3.1",
        "npm-asset/diff": "^3.5",
        "npm-asset/photoswipe": "^4.1.2",
        "npm-asset/shariff": "^3.0.1",
        "npm-asset/react": "^16.7.0",
        "npm-asset/react-dom": "^16.7.0",
        "zaporylie/composer-drupal-optimizations": "^1.0"
    },
    "require-dev": {
        "dealerdirect/phpcodesniffer-composer-installer": "~0.6 || ~0.7",
        "mglaman/drupal-check": "^1.0",
        "palantirnet/drupal-rector": "^0.5.6",
        "drupal/coder": "8.3.11"
    }
}<|MERGE_RESOLUTION|>--- conflicted
+++ resolved
@@ -120,17 +120,10 @@
     },
     "require": {
         "cweagans/composer-patches": "^1.6.0",
-<<<<<<< HEAD
-        "composer/installers": "^1.6",
-        "oomphinc/composer-installers-extender": "^1.1",
-        "drupal-composer/drupal-scaffold": "^2.5.0",
-        "drupal/core": "8.8 - 9.1",
-=======
         "composer/installers": "~1.0 || ~2.0",
         "oomphinc/composer-installers-extender": "~1.0 || ~2.0",
-        "drupal/core": "~8.9.9",
+        "drupal/core": "8.8 - 9.1",
         "drupal/core-composer-scaffold": "~8.9",
->>>>>>> d4235fa2
         "drupal/address": "1.7",
         "drupal/admin_toolbar": "1.27",
         "drupal/ajax_comments": "^1.0",
