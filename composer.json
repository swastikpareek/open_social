--- conflicted
+++ resolved
@@ -43,15 +43,12 @@
             "drupal/url_embed": {
                 "WSOD if wrong url or network unavailable": "https://www.drupal.org/files/issues/url_embed_WSOD_convert_url_to_embed-2871744-5.patch",
                 "Improve performance for embeds": "https://www.drupal.org/files/issues/caching_layer_url_embed_2867668-14.patch"
-<<<<<<< HEAD
-=======
             },
             "drupal/group": {
                 "Crash when clicking delete on any group content": "https://www.drupal.org/files/issues/group-crash_when_clicking-2908830-2.patch"
             },
             "drupal/bootstrap": {
                 "Updating to Drupal core 8.4 results in not working dropdown menu": "https://www.drupal.org/files/issues/updating_to_drupal_core-2903656-3.patch"
->>>>>>> f5455b21
             },
             "drupal/private_message": {
                 "Email notification settings are not taken into account": "https://www.drupal.org/files/issues/2910537-2.patch"
