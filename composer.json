{
    "name": "goalgorilla/open_social",
    "description": "Open Social is a distribution for building social communities and intranets.",
    "type": "drupal-profile",
    "license": "GPL-2.0+",
    "minimum-stability": "dev",
    "prefer-stable": true,
    "repositories": [
        {
            "type": "composer",
            "url": "https://packages.drupal.org/8"
        },
        {
            "type": "composer",
            "url": "https://asset-packagist.org"
        }
    ],
    "scripts": {
        "post-install-cmd": [
            "@composer drupal-scaffold"
        ],
        "drupal-scaffold": "DrupalComposer\\DrupalScaffold\\Plugin::scaffold",
        "enable-asset-packagist": "Social\\Composer\\AssetPackagist::execute"
    },
    "autoload": {
        "psr-4": {
            "Social\\": "src"
        }
    },
    "extra": {
        "enable-patching": true,
        "patches": {
            "drupal/core": {
                "Color module html preview optional": "https://www.drupal.org/files/issues/color-optional-html-preview-2844190-2.patch",
                "Restrict images to this site blocks image style derivatives": "https://www.drupal.org/files/issues/image_restrict_image_styles-2528214-19.patch"
            },
            "drupal/like_and_dislike": {
                "Fix preview on node": "https://www.drupal.org/files/issues/2848080-2-preview-fails-on-node.patch"
            },
            "drupal/flag": {
                "Add relationship to flagged entities when Flagging is base table": "https://www.drupal.org/files/issues/2723703_31.patch"
            },
            "drupal/url_embed": {
                "WSOD if wrong url or network unavailable": "https://www.drupal.org/files/issues/url_embed_WSOD_convert_url_to_embed-2871744-5.patch"
            },
<<<<<<< HEAD
            "drupal/group": {
                "Crash when clicking delete on any group content": "https://www.drupal.org/files/issues/group-crash_when_clicking-2908830-2.patch"
            },
            "drupal/bootstrap": {
                "Updating to Drupal core 8.4 results in not working dropdown menu": "https://www.drupal.org/files/issues/updating_to_drupal_core-2903656-3.patch"
=======
            "drupal/private_message": {
                "Email notification settings are not taken into account": "https://www.drupal.org/files/issues/2910537-2.patch"
>>>>>>> fb87671b
            }
        }
    },
    "require": {
        "cweagans/composer-patches": "^1.5.0",
        "composer/installers": "^1.0",
        "oomphinc/composer-installers-extender": "^1.1",
        "drupal-composer/drupal-scaffold": "^2.0.0",
        "drupal/core": "8.4.0",
        "drupal/crop": "1.2",
        "drupal/address": "1.2",
        "drupal/addtoany": "1.8",
        "drupal/admin_toolbar": "1.20",
        "drupal/config_update": "1.4",
        "drupal/devel": "1.2",
        "drupal/dynamic_entity_reference": "1.4",
        "drupal/embed": "1.0",
        "drupal/entity": "1.0-beta1",
        "drupal/features": "3.5",
        "drupal/field_group": "1.0-rc6",
        "drupal/flag": "4.0-alpha2",
        "drupal/group": "1.0-rc1",
        "drupal/image_effects": "1.0",
        "drupal/image_widget_crop": "1.5",
        "drupal/like_and_dislike": "1.0-alpha2",
        "drupal/link_css": "1.x-dev",
        "drupal/mailsystem" : "4.1",
        "drupal/message": "1.0-beta2",
<<<<<<< HEAD
        "drupal/override_node_options": "2.3",
=======
        "drupal/override_node_options": "2.1",
        "drupal/private_message": "1.0-beta18",
>>>>>>> fb87671b
        "drupal/profile": "1.0-rc1",
        "drupal/r4032login": "1.x-dev#4b2077aa70e3f7b00b8a9cba25af5b948ba2e3b9",
        "drupal/search_api": "1.5",
        "drupal/swiftmailer" : "1.0-beta1",
        "drupal/token": "1.0",
        "drupal/url_embed": "1.0-alpha1",
        "drupal/views_infinite_scroll": "1.5",
        "drupal/votingapi": "3.0-alpha2",
        "drupal/bootstrap": "3.6",
        "drupal/csv_serialization": "1.0",
        "league/csv": "^7.1",
        "drupal/social_api": "1.1",
        "drupal/social_auth": "1.0",
        "facebook/graph-sdk": "^5.4",
        "google/apiclient": "^2.1",
        "php-http/curl-client": "^1.6",
        "guzzlehttp/psr7": "^1.3",
        "php-http/message": "^1.4",
        "happyr/linkedin-api-client": "^1.0",
        "abraham/twitteroauth": "^0.7.2",
        "swiftmailer/swiftmailer" : "5.4.8",
        "bower-asset/waves": "0.7.5",
        "bower-asset/timepicker": "1.11.4",
        "bower-asset/tablesaw": "2.0.3",
        "bower-asset/morris.js": "0.5.1",
        "bower-asset/raphael": "2.2.7",
        "bower-asset/bootstrap": "3.3.7",
        "bower-asset/select2": "4.0.3",
        "bower-asset/autosize": "4.0.0",
        "bower-asset/d3": "v3.5.17",
        "bower-asset/highlight": "9.7.0",
        "embed/embed": "2.7.7"
    }
}<|MERGE_RESOLUTION|>--- conflicted
+++ resolved
@@ -43,16 +43,14 @@
             "drupal/url_embed": {
                 "WSOD if wrong url or network unavailable": "https://www.drupal.org/files/issues/url_embed_WSOD_convert_url_to_embed-2871744-5.patch"
             },
-<<<<<<< HEAD
             "drupal/group": {
                 "Crash when clicking delete on any group content": "https://www.drupal.org/files/issues/group-crash_when_clicking-2908830-2.patch"
             },
             "drupal/bootstrap": {
                 "Updating to Drupal core 8.4 results in not working dropdown menu": "https://www.drupal.org/files/issues/updating_to_drupal_core-2903656-3.patch"
-=======
+            },
             "drupal/private_message": {
                 "Email notification settings are not taken into account": "https://www.drupal.org/files/issues/2910537-2.patch"
->>>>>>> fb87671b
             }
         }
     },
@@ -81,12 +79,8 @@
         "drupal/link_css": "1.x-dev",
         "drupal/mailsystem" : "4.1",
         "drupal/message": "1.0-beta2",
-<<<<<<< HEAD
         "drupal/override_node_options": "2.3",
-=======
-        "drupal/override_node_options": "2.1",
         "drupal/private_message": "1.0-beta18",
->>>>>>> fb87671b
         "drupal/profile": "1.0-rc1",
         "drupal/r4032login": "1.x-dev#4b2077aa70e3f7b00b8a9cba25af5b948ba2e3b9",
         "drupal/search_api": "1.5",
