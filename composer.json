{
    "name": "goalgorilla/open_social",
    "description": "Open Social is a distribution for building social communities and intranets.",
    "type": "drupal-profile",
    "license": "GPL-2.0+",
    "minimum-stability": "dev",
    "prefer-stable": true,
    "repositories": [
        {
            "type": "composer",
            "url": "https://packages.drupal.org/8"
        }
    ],
    "scripts": {
        "post-install-cmd": [
            "@composer drupal-scaffold"
        ],
        "drupal-scaffold": "DrupalComposer\\DrupalScaffold\\Plugin::scaffold"
    },
    "extra": {
        "patches": {
            "drupal/profile": {
                "Fixes access control on entities": "https://www.drupal.org/files/issues/profile-accesscontrol-2703825-6.patch"
            },
            "drupal/core": {
                "Clean up user input for exposed checkboxes": "https://www.drupal.org/files/issues/2687773-18-Cleanup-user-input-for-checkboxes-8.2.patch",
                "Color module html preview optional": "https://www.drupal.org/files/issues/color-optional-html-preview-2844190-2.patch"
            },
            "drupal/like_and_dislike": {
                "Fix preview on node": "https://www.drupal.org/files/issues/2848080-2-preview-fails-on-node.patch"
            }
        }
    },
    "require": {
        "cweagans/composer-patches": "^1.5.0",
        "composer/installers": "^1.0",
        "drupal-composer/drupal-scaffold": "^2.0.0",
        "drupal/core": "8.3.4",
        "drupal/crop": "1.2",
<<<<<<< HEAD
        "drupal/address": "1.0",
        "drupal/addtoany": "1.7",
=======
        "drupal/address": "1.0-rc4",
        "drupal/addtoany": "1.8",
>>>>>>> 77cc6196
        "drupal/admin_toolbar": "1.19",
        "drupal/config_update": "1.3",
        "drupal/devel": "1.0-rc2",
        "drupal/dynamic_entity_reference": "1.3",
        "drupal/entity": "1.0-alpha4",
        "drupal/features": "3.5",
        "drupal/field_group": "1.0-rc6",
        "drupal/flag": "4.0-alpha2",
        "drupal/group": "1.0-rc1",
        "drupal/image_widget_crop": "1.5",
        "drupal/like_and_dislike": "1.0-alpha2",
        "drupal/message": "1.0-beta1",
        "drupal/override_node_options": "2.0",
        "drupal/profile": "1.0-alpha5",
        "drupal/r4032login": "1.x-dev#4b2077aa70e3f7b00b8a9cba25af5b948ba2e3b9",
        "drupal/search_api": "1.1",
        "drupal/token": "1.0",
        "drupal/votingapi": "3.0-alpha2",
        "drupal/bootstrap": "3.5",
        "drupal/csv_serialization": "1.0",
        "league/csv": "^7.1",
        "drupal/social_auth": "1.0-beta3",
        "facebook/graph-sdk": "^5.4",
        "google/apiclient": "^2.1",
        "php-http/curl-client": "^1.6",
        "guzzlehttp/psr7": "^1.3",
        "php-http/message": "^1.4",
        "happyr/linkedin-api-client": "^1.0",
        "abraham/twitteroauth": "^0.7.2",
        "drupal/link_css": "1.x-dev"
    }
}<|MERGE_RESOLUTION|>--- conflicted
+++ resolved
@@ -37,13 +37,8 @@
         "drupal-composer/drupal-scaffold": "^2.0.0",
         "drupal/core": "8.3.4",
         "drupal/crop": "1.2",
-<<<<<<< HEAD
         "drupal/address": "1.0",
-        "drupal/addtoany": "1.7",
-=======
-        "drupal/address": "1.0-rc4",
         "drupal/addtoany": "1.8",
->>>>>>> 77cc6196
         "drupal/admin_toolbar": "1.19",
         "drupal/config_update": "1.3",
         "drupal/devel": "1.0-rc2",
