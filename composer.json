--- conflicted
+++ resolved
@@ -62,13 +62,8 @@
                 "Improve performance for embeds": "https://www.drupal.org/files/issues/2018-03-16/url_embed-caching-layer-2867668-17.patch",
                 "Translate dialog title": "https://www.drupal.org/files/issues/2018-03-16/url_embed_translate_dialog_title-2953591-2.patch"
             },
-<<<<<<< HEAD
-            "drupal/votingapi": {
-                "Delete everywhere": "https://www.drupal.org/files/issues/2018-03-29/delete-everywhere-2957067-2.patch"
-=======
             "drupal/bootstrap": {
                 "Replace methods in Attributes.cleanClass pass the identifier as a 3rd parameter": "https://www.drupal.org/files/issues/2018-05-10/2969106-4.patch"
->>>>>>> 83d3de6e
             }
         }
     },
@@ -114,13 +109,8 @@
         "drupal/token": "1.5",
         "drupal/url_embed": "1.0-alpha1",
         "drupal/views_infinite_scroll": "1.5",
-<<<<<<< HEAD
-        "drupal/votingapi": "3.0-alpha5",
+        "drupal/votingapi": "3.0-beta1",
         "drupal/bootstrap": "3.14",
-=======
-        "drupal/votingapi": "3.0-beta1",
-        "drupal/bootstrap": "3.11",
->>>>>>> 83d3de6e
         "league/csv": "^8",
         "facebook/graph-sdk": "^5.4",
         "google/apiclient": "^2.1",
