{
    "name": "goalgorilla/open_social",
    "description": "Open Social is a distribution for building social communities and intranets.",
    "type": "drupal-profile",
    "license": "GPL-2.0+",
    "minimum-stability": "dev",
    "prefer-stable": true,
    "repositories": [
        {
            "type": "composer",
            "url": "https://packages.drupal.org/8"
        },
        {
            "type": "composer",
            "url": "https://asset-packagist.org"
        }
    ],
    "scripts": {
        "post-install-cmd": [
            "@composer drupal-scaffold"
        ],
        "drupal-scaffold": "DrupalComposer\\DrupalScaffold\\Plugin::scaffold",
        "enable-asset-packagist": "Social\\Composer\\AssetPackagist::execute"
    },
    "autoload": {
        "psr-4": {
            "Social\\": "src"
        }
    },
    "extra": {
        "enable-patching": true,
        "patches": {
            "drupal/core": {
                "Clean up user input for exposed checkboxes": "https://www.drupal.org/files/issues/2687773-18-Cleanup-user-input-for-checkboxes-8.2.patch",
                "Color module html preview optional": "https://www.drupal.org/files/issues/color-optional-html-preview-2844190-2.patch"
            },
            "drupal/like_and_dislike": {
                "Fix preview on node": "https://www.drupal.org/files/issues/2848080-2-preview-fails-on-node.patch"
            },
            "drupal/flag": {
                "Add relationship to flagged entities when Flagging is base table": "https://www.drupal.org/files/issues/2723703_31.patch"
            }
        }
    },
    "require": {
        "cweagans/composer-patches": "^1.5.0",
        "composer/installers": "^1.0",
        "oomphinc/composer-installers-extender": "^1.1",
        "drupal-composer/drupal-scaffold": "^2.0.0",
        "drupal/core": "8.3.7",
        "drupal/crop": "1.2",
        "drupal/address": "1.2",
        "drupal/addtoany": "1.8",
        "drupal/admin_toolbar": "1.20",
        "drupal/config_update": "1.4",
        "drupal/devel": "1.2",
        "drupal/dynamic_entity_reference": "1.4",
        "drupal/entity": "1.0-beta1",
        "drupal/features": "3.5",
        "drupal/field_group": "1.0-rc6",
        "drupal/flag": "4.0-alpha2",
        "drupal/group": "1.0-rc1",
        "drupal/image_effects": "1.0",
        "drupal/image_widget_crop": "1.5",
        "drupal/like_and_dislike": "1.0-alpha2",
        "drupal/link_css": "1.x-dev",
        "drupal/mailsystem" : "4.1",
        "drupal/message": "1.0-beta2",
        "drupal/override_node_options": "2.1",
        "drupal/profile": "1.0-rc1",
        "drupal/r4032login": "1.x-dev#4b2077aa70e3f7b00b8a9cba25af5b948ba2e3b9",
        "drupal/search_api": "1.4",
        "drupal/swiftmailer" : "1.0-beta1",
        "drupal/token": "1.0",
        "drupal/views_infinite_scroll": "1.5",
        "drupal/votingapi": "3.0-alpha2",
        "drupal/bootstrap": "3.6",
        "drupal/csv_serialization": "1.0",
        "league/csv": "^7.1",
        "drupal/social_api": "1.1",
        "drupal/social_auth": "1.0",
        "facebook/graph-sdk": "^5.4",
        "google/apiclient": "^2.1",
        "php-http/curl-client": "^1.6",
        "guzzlehttp/psr7": "^1.3",
        "php-http/message": "^1.4",
        "happyr/linkedin-api-client": "^1.0",
        "abraham/twitteroauth": "^0.7.2",
        "swiftmailer/swiftmailer" : "5.4.8",
        "bower-asset/waves": "0.7.5",
        "bower-asset/timepicker": "1.11.4",
        "bower-asset/tablesaw": "2.0.3",
        "bower-asset/morris.js": "0.5.1",
        "bower-asset/raphael": "2.2.7",
        "bower-asset/bootstrap": "3.3.7",
<<<<<<< HEAD
        "bower-asset/select2": "4.0.3"

=======
        "bower-asset/autosize": "4.0.0"
>>>>>>> 9c71f2c4
    }
}<|MERGE_RESOLUTION|>--- conflicted
+++ resolved
@@ -93,11 +93,7 @@
         "bower-asset/morris.js": "0.5.1",
         "bower-asset/raphael": "2.2.7",
         "bower-asset/bootstrap": "3.3.7",
-<<<<<<< HEAD
-        "bower-asset/select2": "4.0.3"
-
-=======
+        "bower-asset/select2": "4.0.3",
         "bower-asset/autosize": "4.0.0"
->>>>>>> 9c71f2c4
     }
 }