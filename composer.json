--- conflicted
+++ resolved
@@ -45,13 +45,8 @@
         "drupal/admin_toolbar": "1.19",
         "drupal/config_update": "1.3",
         "drupal/devel": "1.0-rc2",
-<<<<<<< HEAD
-        "drupal/dynamic_entity_reference": "1.0",
+        "drupal/dynamic_entity_reference": "1.2",
         "drupal/entity": "1.0-alpha4",
-=======
-        "drupal/dynamic_entity_reference": "1.2",
-        "drupal/entity": "1.0-alpha3",
->>>>>>> 4d306b6d
         "drupal/features": "3.5",
         "drupal/field_group": "1.0-rc6",
         "drupal/flag": "4.x-dev#85f84c17cd4c3f822a2b07dff5cc50b77b0dda25",
