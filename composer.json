{
    "name": "goalgorilla/open_social",
    "description": "Open Social is a distribution for building social communities and intranets.",
    "type": "drupal-profile",
    "license": "GPL-2.0-or-later",
    "minimum-stability": "dev",
    "prefer-stable": true,
    "repositories": [
        {
            "type": "composer",
            "url": "https://packages.drupal.org/8"
        },
        {
            "type": "composer",
            "url": "https://asset-packagist.org"
        }
    ],
    "scripts": {
        "post-install-cmd": [
            "@composer drupal:scaffold"
        ],
        "enable-asset-packagist": "Drupal\\social\\Composer\\AssetPackagist::execute"
    },
    "autoload": {
        "psr-4": {
            "Drupal\\social\\Behat\\": "tests/behat/features/bootstrap",
            "Drupal\\social\\": "src"
        }
    },
    "extra": {
        "enable-patching": true,
        "patches": {
            "embed/embed": {
                "Issue #3110341: Embedded Vimeo videos are sometimes blocked when hosted on cloud hosting": "https://www.drupal.org/files/issues/2020-01-31/3110341-vendor-fix-vimeo-adapter.patch"
            },
            "drupal/core": {
                "Color module html preview optional": "https://www.drupal.org/files/issues/color-optional-html-preview-2844190-2.patch",
                "Restrict images to this site blocks image style derivatives": "https://www.drupal.org/files/issues/2018-10-26/2528214-47.patch",
                "Optimize getCommentedEntity()": "https://www.drupal.org/files/issues/2018-12-28/2580551-72.patch",
                "#states cannot check/uncheck 'radios' and 'checkboxes' elements": "https://www.drupal.org/files/issues/drupal-994360-74-states-checkboxes-checked.patch",
                "Multiple usages of FieldPluginBase::getEntity do not check for NULL, leading to WSOD": "https://www.drupal.org/files/issues/2019-11-14/3007424-68.patch",
                "Default role id causes issues with validation on VBO": "https://www.drupal.org/files/issues/2018-05-24/2974925-default-rid-config-causes-illegal-error.patch",
                "Ensure views exposed form in a form block keeps contextual arguments": "https://www.drupal.org/files/issues/2020-04-17/views-exposed-form-block-args-2821962-30-8.8-notest.patch",
                "Display Bug when using #states (Forms API) with Ajax Request": "https://www.drupal.org/files/issues/2019-11-19/1091852-104.patch",
                "Can't specify the language in TermStorage::loadTree": "https://www.drupal.org/files/issues/2020-09-08/drupal-termstorage-loadTree-lang-3123561-6-d8.patch",
<<<<<<< HEAD
                "Providing default route value for entity forms is not possible": "https://www.drupal.org/files/issues/2020-12-29/2921093-18.patch"
=======
                "Issue #3188258: Aggregation queries fail across entity references": "https://www.drupal.org/files/issues/2020-12-18/drupal-3188258-aggregation-across-entity-reference-fail-2.patch",
                "Pagination does not work correctly for comment fields that are rendered using #lazy_builder": "https://www.drupal.org/files/issues/2020-12-22/pagination-does-not-work-with-lazy-builder-3189538-2.patch"
>>>>>>> 49e0d3ab
            },
            "drupal/flag": {
                "Add relationship to flagged entities when Flagging is base table": "https://www.drupal.org/files/issues/2723703_31.patch"
            },
            "drupal/crop": {
                "Automated crop integration": "https://www.drupal.org/files/issues/2018-12-16/2830768-crop-automated_crop_integration-45.patch"
            },
            "drupal/entity_reference_revisions": {
                "Module should declare dependency on drupal:field module": "https://www.drupal.org/files/issues/2020-01-31/entity_reference_revisions-3110377-2.patch"
            },
            "drupal/group": {
                "Add computed field for Group reference": "https://www.drupal.org/files/issues/add-computed-field-without-FieldItemListComputedInterface-2718195-34.patch",
                "Use VBO together with group permission": "https://www.drupal.org/files/issues/2019-10-09/vbo-and-group-permission-3020883-10.patch",
                "Ability to use group tokens in node context": "https://www.drupal.org/files/issues/2018-12-19/group-2774827-41-gnode-tokens.patch",
                "Group: Don't try to re-save deleted entities": "https://www.drupal.org/files/issues/2018-11-01/3010896-02.patch",
                "Request membership feature": "https://www.drupal.org/files/issues/2019-07-04/group-request_membership_feature_grequest_module-2752603-110.patch",
                "Rely on toUrl defaults for Entity url link": "https://www.drupal.org/files/issues/2019-12-04/group-3098675-2.patch",
                "Group Invite": "https://www.drupal.org/files/issues/2020-03-26/ginvite_module_port-2801603-112.patch"
            },
            "drupal/image_widget_crop": {
                "Remove theme function override for verticalTabs": "https://www.drupal.org/files/issues/2019-02-13/3032584-verticaltabs-theme-override-removal-2.patch"
            },
            "drupal/like_and_dislike": {
                "Fix preview on node": "https://www.drupal.org/files/issues/2848080-2-preview-fails-on-node.patch"
            },
            "drupal/paragraphs": {
                "Integrity constraint violation: 1048 Column 'langcode' cannot be null": "https://www.drupal.org/files/issues/2019-07-10/paragraphs-set_langcode_widgets-2901390-29.patch"
            },
            "drupal/private_message": {
                "Private message unread messages fix": "https://www.drupal.org/files/issues/2018-06-08/2978324-getthreads-sort-order-2.patch",
                "Own send messages are shown as new messages": "https://www.drupal.org/files/issues/2019-02-05/private_message-message_count-2977310-8_0.patch"
            },
            "drupal/r4032login": {
              "r4032login should perform access check for /user/login as anonymous user": "https://www.drupal.org/files/issues/2018-11-01/3010747-3-perform-access-check-as-an-user.patch"
            },
            "drupal/search_api": {
                "Ensure field definition allowed values callbacks are used for field filter callbacks": "https://www.drupal.org/files/issues/2020-06-03/2949022-12--views_filter_options_callback.patch"
            },
            "drupal/block_field": {
                "Add pre-render hooks to be able to alter content": "https://www.drupal.org/files/issues/2018-06-11/block_field-add-proper-alter-hooks-for-field-rendering-2978883-2.patch"
            },
            "drupal/url_embed": {
                "WSOD if wrong url or network unavailable": "https://www.drupal.org/files/issues/url_embed_WSOD_convert_url_to_embed-2871744-5.patch",
                "Translate dialog title": "https://www.drupal.org/files/issues/2018-03-16/url_embed_translate_dialog_title-2953591-2.patch",
                "Improve performance for embeds": "https://www.drupal.org/files/issues/2020-04-08/url_embed-n2867668-23.patch",
                "Improve how the module deals with non-embeddable URLs (See: https://www.drupal.org/project/social/issues/2930457#comment-13790581)": "https://www.drupal.org/files/issues/2020-08-26/urlembed-non-embeddable-urls-2761187-opensocial-combined-15.patch"
            },
            "drupal/bootstrap": {
                "Dropdown toggle variable ignored when using links__dropbutton": "https://www.drupal.org/files/issues/2018-12-19/dropdown-without-default-button-3021413-2.patch"
            },
            "drupal/lazy": {
                "Make sure we grab active config for lazy settings": "https://www.drupal.org/files/issues/2019-05-23/3056630-2.patch",
                "Make sure lazy doesnt do anything on cron": "https://www.drupal.org/files/issues/2019-07-30/3071331-lazy-cron-empty-path-2.patch"
            },
            "drupal/ajax_comments": {
                "Fix display mode issue": "https://www.drupal.org/files/issues/2020-10-19/ajax_comments-ajax_not_working_when_using_non_default_view_mode-2896916-37-beta1.patch"
            },
            "drupal/field_group": {
                "Undefined property: stdClass::$region in field_group_form_process().": "https://www.drupal.org/files/issues/2020-06-15/3059614-37.patch"
            },
            "drupal/views_bulk_operations": {
                "Make sure select all gets fired for socialbase theme": "https://www.drupal.org/files/issues/2019-09-19/3042494-trigger-vbo-action-on-jquery-checkbox-change-5.patch"
            },
            "drupal/votingapi" : {
                "votingapi_views_data_alter uses incorrect empty check for missing entity error handling": "https://www.drupal.org/files/issues/2020-01-31/votingapi-3110353-2.patch",
                "#3048085 - fix time() callback filling up the logs": "https://www.drupal.org/files/issues/2019-05-02/votingapi-timecallback-3048085-1-4.patch"
            },
            "drupal/views_infinite_scroll" : {
                "Headers in table format repeat on load more instead of adding rows": "https://www.drupal.org/files/issues/2019-08-15/table_tbody_append-2899705-26.patch"
            },
            "webonyx/graphql-php": {
                "GitHub PR 740 Support interfaces implementing interfaces": "https://www.drupal.org/files/issues/2021-01-08/webonyx-graphql-php-pr-740_0.diff"
            }
        }
    },
    "require": {
        "cweagans/composer-patches": "^1.6.0",
        "composer/installers": "~1.0 || ~2.0",
        "oomphinc/composer-installers-extender": "~1.0 || ~2.0",
        "drupal/core": "~8.9.9",
        "drupal/core-composer-scaffold": "~8.9",
        "drupal/address": "1.7",
        "drupal/admin_toolbar": "1.27",
        "drupal/ajax_comments": "^1.0",
        "drupal/better_exposed_filters": "3.0-alpha6",
        "drupal/block_field": "1.0-alpha8",
        "drupal/config_update": "1.6",
        "drupal/crop": "1.5",
        "drupal/csv_serialization": "2.0-beta1",
        "drupal/data_policy": "^1.0-beta6",
        "drupal/devel": "2.1",
        "drupal/dynamic_entity_reference": "1.7",
        "drupal/editor_advanced_link": "^1.8",
        "drupal/entity": "1.0-rc3",
        "drupal/entity_reference_revisions": "1.6",
        "drupal/exif_orientation": "^1.0",
        "drupal/features": "3.8",
        "drupal/field_group": "3.1",
        "drupal/file_mdm": "1.1",
        "drupal/flag": "4.0-alpha3",
        "drupal/gin": "3.0-alpha20",
        "drupal/gin_toolbar": "^1.0@beta",
        "drupal/graphql": "^4.0",
        "drupal/group": "1.0-rc5",
        "drupal/image_effects": "3.1",
        "drupal/image_widget_crop": "2.2",
        "drupal/lazy": "2.0",
        "drupal/like_and_dislike": "1.0-alpha2",
        "drupal/link_css": "1.x-dev",
        "drupal/message": "1.0",
        "drupal/metatag": "1.11",
        "drupal/override_node_options": "2.4",
        "drupal/paragraphs": "1.11",
        "drupal/private_message": "1.2",
        "drupal/profile": "^1.1",
        "drupal/r4032login": "1.1",
        "drupal/role_delegation": "^1.1",
        "drupal/search_api": "1.15",
        "drupal/shariff": "1.5",
        "drupal/social_api": "1.1",
        "drupal/social_auth": "1.0",
        "drupal/swiftmailer" : "2.0-beta1",
        "drupal/select2": "1.8",
        "drupal/token": "1.5",
        "drupal/update_helper": "1.3",
        "drupal/url_embed": "1.0-beta1",
        "drupal/views_bulk_operations": "3.4",
        "drupal/views_infinite_scroll": "1.6",
        "drupal/votingapi": "3.0-beta1",
        "drupal/bootstrap": "3.20",
        "drupal/pathauto": "1.6",
        "drupal/redirect": "1.4",
        "drupal/ctools": "3.2",
        "league/csv": "^9.3",
        "facebook/graph-sdk": "^5.6",
        "google/apiclient": "^2.1",
        "php-http/curl-client": "^1.7",
        "guzzlehttp/psr7": "^1.3",
        "php-http/message": "^1.7",
        "zoonman/linkedin-api-php-client": "dev-master#d06531c48d5efc8aaf7dc074a5320f5ba3f906c9",
        "abraham/twitteroauth": "^0.7.4",
        "swiftmailer/swiftmailer" : "6.2.4",
<<<<<<< HEAD
        "bower-asset/waves": "0.7.6",
        "bower-asset/timepicker": "~1.11.14",
        "bower-asset/tablesaw": "~3.1.0",
        "npm-asset/morris.js06": "^0.6.6",
        "bower-asset/raphael": "v2.2.8",
        "bower-asset/bootstrap": "v3.4.1",
        "bower-asset/select2": "~4.0.5",
        "bower-asset/autosize": "~4.0.2",
        "bower-asset/blazy": "~1.8.2",
        "bower-asset/d3": "v3.5.17",
        "bower-asset/highlight": "~9.15.6",
        "bower-asset/slick-carousel": "~1.8.1",
        "npm-asset/jquery.caret": "^0.3.1",
=======
        "npm-asset/autosize": "~4.0.2",
        "npm-asset/blazy": "~1.8.2",
        "npm-asset/bootstrap": "v3.4.1",
        "npm-asset/d3": "v3.5.17",
>>>>>>> 49e0d3ab
        "npm-asset/diff": "^3.5",
        "npm-asset/highlight.js": "~9.15.6",
        "npm-asset/jquery.caret": "^0.3.1",
        "npm-asset/morris.js06": "^0.6.6",
        "npm-asset/node-waves": "0.7.6",
        "npm-asset/photoswipe": "^4.1.2",
        "npm-asset/raphael": "v2.2.8",
        "npm-asset/react": "^16.7.0",
        "npm-asset/react-dom": "^16.7.0",
        "npm-asset/select2": "~4.0.5",
        "npm-asset/shariff": "^3.0.1",
        "npm-asset/tablesaw": "~3.1.0",
        "npm-asset/timepicker": "~1.11.14",
        "zaporylie/composer-drupal-optimizations": "^1.0"
    },
    "require-dev": {
        "dealerdirect/phpcodesniffer-composer-installer": "~0.6 || ~0.7",
        "mglaman/drupal-check": "^1.0",
        "palantirnet/drupal-rector": "^0.5.6",
        "drupal/coder": "8.3.11"
    }
}<|MERGE_RESOLUTION|>--- conflicted
+++ resolved
@@ -43,12 +43,9 @@
                 "Ensure views exposed form in a form block keeps contextual arguments": "https://www.drupal.org/files/issues/2020-04-17/views-exposed-form-block-args-2821962-30-8.8-notest.patch",
                 "Display Bug when using #states (Forms API) with Ajax Request": "https://www.drupal.org/files/issues/2019-11-19/1091852-104.patch",
                 "Can't specify the language in TermStorage::loadTree": "https://www.drupal.org/files/issues/2020-09-08/drupal-termstorage-loadTree-lang-3123561-6-d8.patch",
-<<<<<<< HEAD
-                "Providing default route value for entity forms is not possible": "https://www.drupal.org/files/issues/2020-12-29/2921093-18.patch"
-=======
                 "Issue #3188258: Aggregation queries fail across entity references": "https://www.drupal.org/files/issues/2020-12-18/drupal-3188258-aggregation-across-entity-reference-fail-2.patch",
-                "Pagination does not work correctly for comment fields that are rendered using #lazy_builder": "https://www.drupal.org/files/issues/2020-12-22/pagination-does-not-work-with-lazy-builder-3189538-2.patch"
->>>>>>> 49e0d3ab
+                "Pagination does not work correctly for comment fields that are rendered using #lazy_builder": "https://www.drupal.org/files/issues/2020-12-22/pagination-does-not-work-with-lazy-builder-3189538-2.patch",
+              "Providing default route value for entity forms is not possible": "https://www.drupal.org/files/issues/2020-12-29/2921093-18.patch"
             },
             "drupal/flag": {
                 "Add relationship to flagged entities when Flagging is base table": "https://www.drupal.org/files/issues/2723703_31.patch"
@@ -191,26 +188,10 @@
         "zoonman/linkedin-api-php-client": "dev-master#d06531c48d5efc8aaf7dc074a5320f5ba3f906c9",
         "abraham/twitteroauth": "^0.7.4",
         "swiftmailer/swiftmailer" : "6.2.4",
-<<<<<<< HEAD
-        "bower-asset/waves": "0.7.6",
-        "bower-asset/timepicker": "~1.11.14",
-        "bower-asset/tablesaw": "~3.1.0",
-        "npm-asset/morris.js06": "^0.6.6",
-        "bower-asset/raphael": "v2.2.8",
-        "bower-asset/bootstrap": "v3.4.1",
-        "bower-asset/select2": "~4.0.5",
-        "bower-asset/autosize": "~4.0.2",
-        "bower-asset/blazy": "~1.8.2",
-        "bower-asset/d3": "v3.5.17",
-        "bower-asset/highlight": "~9.15.6",
-        "bower-asset/slick-carousel": "~1.8.1",
-        "npm-asset/jquery.caret": "^0.3.1",
-=======
         "npm-asset/autosize": "~4.0.2",
         "npm-asset/blazy": "~1.8.2",
         "npm-asset/bootstrap": "v3.4.1",
         "npm-asset/d3": "v3.5.17",
->>>>>>> 49e0d3ab
         "npm-asset/diff": "^3.5",
         "npm-asset/highlight.js": "~9.15.6",
         "npm-asset/jquery.caret": "^0.3.1",
@@ -222,6 +203,7 @@
         "npm-asset/react-dom": "^16.7.0",
         "npm-asset/select2": "~4.0.5",
         "npm-asset/shariff": "^3.0.1",
+        "npm-asset/slick-carousel": "~1.8.1",
         "npm-asset/tablesaw": "~3.1.0",
         "npm-asset/timepicker": "~1.11.14",
         "zaporylie/composer-drupal-optimizations": "^1.0"
