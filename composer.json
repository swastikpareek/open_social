{
    "name": "goalgorilla/open_social",
    "description": "Open Social is a distribution for building social communities and intranets.",
    "type": "drupal-profile",
    "license": "GPL-2.0-or-later",
    "minimum-stability": "dev",
    "prefer-stable": true,
    "repositories": [
        {
            "type": "composer",
            "url": "https://packages.drupal.org/8"
        },
        {
            "type": "composer",
            "url": "https://asset-packagist.org"
        }
    ],
    "scripts": {
        "post-install-cmd": [
            "@composer drupal-scaffold"
        ],
        "drupal-scaffold": "DrupalComposer\\DrupalScaffold\\Plugin::scaffold",
        "enable-asset-packagist": "Drupal\\social\\Composer\\AssetPackagist::execute"
    },
    "autoload": {
        "psr-4": {
            "Drupal\\social\\Behat\\": "tests/behat/features/bootstrap",
            "Drupal\\social\\": "src"
        }
    },
    "extra": {
        "enable-patching": true,
        "patches": {
            "drupal/core": {
                "Color module html preview optional": "https://www.drupal.org/files/issues/color-optional-html-preview-2844190-2.patch",
                "Restrict images to this site blocks image style derivatives": "https://www.drupal.org/files/issues/2018-10-26/2528214-47.patch",
                "Optimize getCommentedEntity()": "https://www.drupal.org/files/issues/2018-12-28/2580551-72.patch",
                "#states cannot check/uncheck 'radios' and 'checkboxes' elements": "https://www.drupal.org/files/issues/drupal-994360-74-states-checkboxes-checked.patch",
                "Multiple usages of FieldPluginBase::getEntity do not check for NULL, leading to WSOD": "https://www.drupal.org/files/issues/2019-11-14/3007424-68.patch",
                "Default role id causes issues with validation on VBO": "https://www.drupal.org/files/issues/2018-05-24/2974925-default-rid-config-causes-illegal-error.patch"
            },
            "drupal/flag": {
                "Add relationship to flagged entities when Flagging is base table": "https://www.drupal.org/files/issues/2723703_31.patch"
            },
            "drupal/crop": {
                "Automated crop integration": "https://www.drupal.org/files/issues/2018-12-16/2830768-crop-automated_crop_integration-45.patch"
            },
            "drupal/entity_reference_revisions": {
                "Module should declare dependency on drupal:field module": "https://www.drupal.org/files/issues/2020-01-31/entity_reference_revisions-3110377-2.patch"
            },
            "drupal/group": {
                "Add computed field for Group reference": "https://www.drupal.org/files/issues/add-computed-field-without-FieldItemListComputedInterface-2718195-34.patch",
                "Use VBO together with group permission": "https://www.drupal.org/files/issues/2019-10-09/vbo-and-group-permission-3020883-10.patch",
                "Ability to use group tokens in node context": "https://www.drupal.org/files/issues/2018-12-19/group-2774827-41-gnode-tokens.patch",
                "Group: Don't try to re-save deleted entities": "https://www.drupal.org/files/issues/2018-11-01/3010896-02.patch",
<<<<<<< HEAD
                "Rely on toUrl defaults for Entit url link": "https://www.drupal.org/files/issues/2019-12-04/group-3098675-2.patch",
                "Request membership feature": "https://www.drupal.org/files/issues/2019-07-04/group-request_membership_feature_grequest_module-2752603-110.patch"
=======
                "Rely on toUrl defaults for Entity url link": "https://www.drupal.org/files/issues/2019-12-04/group-3098675-2.patch",
                "Group Invite": "https://www.drupal.org/files/issues/2020-03-26/ginvite_module_port-2801603-112.patch"
>>>>>>> 53963626
            },
            "drupal/image_widget_crop": {
                "Remove theme function override for verticalTabs": "https://www.drupal.org/files/issues/2019-02-13/3032584-verticaltabs-theme-override-removal-2.patch"
            },
            "drupal/like_and_dislike": {
                "Fix preview on node": "https://www.drupal.org/files/issues/2848080-2-preview-fails-on-node.patch"
            },
            "drupal/paragraphs": {
                "Integrity constraint violation: 1048 Column 'langcode' cannot be null": "https://www.drupal.org/files/issues/2019-07-10/paragraphs-set_langcode_widgets-2901390-29.patch"
            },
            "drupal/private_message": {
                "Private message unread messages fix": "https://www.drupal.org/files/issues/2018-06-08/2978324-getthreads-sort-order-2.patch",
                "Own send messages are shown as new messages": "https://www.drupal.org/files/issues/2019-02-05/private_message-message_count-2977310-8_0.patch"
            },
            "drupal/r4032login": {
              "r4032login should perform access check for /user/login as anonymous user": "https://www.drupal.org/files/issues/2018-11-01/3010747-3-perform-access-check-as-an-user.patch"
            },
            "drupal/swiftmailer": {
                "Fix missing filter_format after update to beta2": "https://www.drupal.org/files/issues/2018-03-26/2948607-fix-filter-format-1.patch"
            },
            "drupal/block_field": {
                "Add pre-render hooks to be able to alter content": "https://www.drupal.org/files/issues/2018-06-11/block_field-add-proper-alter-hooks-for-field-rendering-2978883-2.patch"
            },
            "drupal/url_embed": {
                "WSOD if wrong url or network unavailable": "https://www.drupal.org/files/issues/url_embed_WSOD_convert_url_to_embed-2871744-5.patch",
                "Improve performance for embeds": "https://www.drupal.org/files/issues/2018-03-16/url_embed-caching-layer-2867668-17.patch",
                "Translate dialog title": "https://www.drupal.org/files/issues/2018-03-16/url_embed_translate_dialog_title-2953591-2.patch"
            },
            "drupal/bootstrap": {
                "Dropdown toggle variable ignored when using links__dropbutton": "https://www.drupal.org/files/issues/2018-12-19/dropdown-without-default-button-3021413-2.patch"
            },
            "drupal/lazy": {
                "Make sure we grab active config for lazy settings": "https://www.drupal.org/files/issues/2019-05-23/3056630-2.patch",
                "Make sure lazy doesnt do anything on cron": "https://www.drupal.org/files/issues/2019-07-30/3071331-lazy-cron-empty-path-2.patch"
            },
            "drupal/ajax_comments": {
                "Fix display mode issue": "https://www.drupal.org/files/issues/2019-11-05/ajax_comments-ajax_not_working_when_using_non_default_view_mode-2896916-22.patch"
            },
            "drupal/views_bulk_operations": {
                "Make sure select all gets fired for socialbase theme": "https://www.drupal.org/files/issues/2019-09-19/3042494-trigger-vbo-action-on-jquery-checkbox-change-5.patch"
            },
            "drupal/votingapi" : {
                "votingapi_views_data_alter uses incorrect empty check for missing entity error handling": "https://www.drupal.org/files/issues/2020-01-31/votingapi-3110353-2.patch"
            }
        }
    },
    "require": {
        "cweagans/composer-patches": "^1.6.0",
        "composer/installers": "^1.6",
        "oomphinc/composer-installers-extender": "^1.1",
        "drupal-composer/drupal-scaffold": "^2.5.0",
        "drupal/core": "~8.8.4",
        "drupal/address": "1.7",
        "drupal/admin_toolbar": "1.27",
        "drupal/ajax_comments": "^1.0",
        "drupal/better_exposed_filters": "3.0-alpha6",
        "drupal/block_field": "1.0-alpha8",
        "drupal/config_update": "1.6",
        "drupal/crop": "1.5",
        "drupal/csv_serialization": "2.0-beta1",
        "drupal/data_policy": "^1.0-beta6",
        "drupal/devel": "2.1",
        "drupal/dynamic_entity_reference": "1.7",
        "drupal/embed": "1.0",
        "drupal/entity": "1.0-rc3",
        "drupal/entity_reference_revisions": "1.6",
        "drupal/exif_orientation": "^1.0",
        "drupal/features": "3.8",
        "drupal/field_group": "3.0-beta1",
        "drupal/file_mdm": "1.1",
        "drupal/flag": "4.0-alpha3",
        "drupal/group": "1.0-rc5",
        "drupal/image_effects": "2.3",
        "drupal/image_widget_crop": "2.2",
        "drupal/lazy": "2.0",
        "drupal/like_and_dislike": "1.0-alpha2",
        "drupal/link_css": "1.x-dev",
        "drupal/message": "1.0",
        "drupal/metatag": "1.11",
        "drupal/override_node_options": "2.4",
        "drupal/paragraphs": "1.8",
        "drupal/private_message": "1.2",
        "drupal/profile": "^1.1",
        "drupal/r4032login": "1.1",
        "drupal/search_api": "1.14",
        "drupal/shariff": "1.5",
        "drupal/social_api": "1.1",
        "drupal/social_auth": "1.0",
        "drupal/swiftmailer" : "1.0-beta2",
        "drupal/token": "1.5",
        "drupal/update_helper": "1.2",
        "drupal/url_embed": "1.0-alpha1",
        "drupal/views_bulk_operations": "3.4",
        "drupal/views_infinite_scroll": "1.6",
        "drupal/votingapi": "3.0-beta1",
        "drupal/bootstrap": "3.20",
        "drupal/pathauto": "1.6",
        "drupal/redirect": "1.4",
        "drupal/ctools": "3.2",
        "league/csv": "^9.3",
        "facebook/graph-sdk": "^5.6",
        "google/apiclient": "^2.1",
        "php-http/curl-client": "^1.7",
        "guzzlehttp/psr7": "^1.3",
        "php-http/message": "^1.7",
        "happyr/linkedin-api-client": "^1.0",
        "abraham/twitteroauth": "^0.7.4",
        "swiftmailer/swiftmailer" : "v5.4.12",
        "bower-asset/waves": "0.7.6",
        "bower-asset/timepicker": "~1.11.14",
        "bower-asset/tablesaw": "~3.1.0",
        "bower-asset/morris.js": "0.5.1",
        "bower-asset/raphael": "v2.2.8",
        "bower-asset/bootstrap": "v3.4.1",
        "bower-asset/select2": "~4.0.5",
        "bower-asset/autosize": "~4.0.2",
        "bower-asset/blazy": "~1.8.2",
        "bower-asset/d3": "v3.5.17",
        "bower-asset/highlight": "~9.15.6",
        "embed/embed": "v2.7.8",
        "npm-asset/jquery.caret": "^0.3.1",
        "npm-asset/diff": "^3.5",
        "npm-asset/photoswipe": "^4.1.2",
        "npm-asset/shariff": "^3.0.1",
        "npm-asset/react": "^16.7.0",
        "npm-asset/react-dom": "^16.7.0",
        "zaporylie/composer-drupal-optimizations": "^1.0"
    }
}<|MERGE_RESOLUTION|>--- conflicted
+++ resolved
@@ -53,13 +53,9 @@
                 "Use VBO together with group permission": "https://www.drupal.org/files/issues/2019-10-09/vbo-and-group-permission-3020883-10.patch",
                 "Ability to use group tokens in node context": "https://www.drupal.org/files/issues/2018-12-19/group-2774827-41-gnode-tokens.patch",
                 "Group: Don't try to re-save deleted entities": "https://www.drupal.org/files/issues/2018-11-01/3010896-02.patch",
-<<<<<<< HEAD
-                "Rely on toUrl defaults for Entit url link": "https://www.drupal.org/files/issues/2019-12-04/group-3098675-2.patch",
                 "Request membership feature": "https://www.drupal.org/files/issues/2019-07-04/group-request_membership_feature_grequest_module-2752603-110.patch"
-=======
                 "Rely on toUrl defaults for Entity url link": "https://www.drupal.org/files/issues/2019-12-04/group-3098675-2.patch",
                 "Group Invite": "https://www.drupal.org/files/issues/2020-03-26/ginvite_module_port-2801603-112.patch"
->>>>>>> 53963626
             },
             "drupal/image_widget_crop": {
                 "Remove theme function override for verticalTabs": "https://www.drupal.org/files/issues/2019-02-13/3032584-verticaltabs-theme-override-removal-2.patch"
