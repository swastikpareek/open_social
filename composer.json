--- conflicted
+++ resolved
@@ -48,14 +48,12 @@
             "drupal/private_message": {
                 "Email notification settings are not taken into account": "https://www.drupal.org/files/issues/2910537-2.patch"
             },
-<<<<<<< HEAD
             "drupal/bootstrap": {
                 "Not possible to select vertical tabs menu items with keyboard": "https://www.drupal.org/files/issues/bootstrap-vertical-tabs-menu-items-accessibility-2949112-2.patch"
-=======
+            },
             "drupal/url_embed": {
                 "WSOD if wrong url or network unavailable": "https://www.drupal.org/files/issues/url_embed_WSOD_convert_url_to_embed-2871744-5.patch",
                 "Improve performance for embeds": "https://www.drupal.org/files/issues/caching_layer_url_embed_2867668-14.patch"
->>>>>>> aec688d3
             }
         }
     },
