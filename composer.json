{
    "name": "goalgorilla/open_social",
    "description": "Open Social is a distribution for building social communities and intranets.",
    "type": "drupal-profile",
    "license": "GPL-2.0+",
    "minimum-stability": "dev",
    "prefer-stable": true,
    "repositories": [
        {
            "type": "composer",
            "url": "https://packages.drupal.org/8"
        },
        {
            "type": "composer",
            "url": "https://asset-packagist.org"
        }
    ],
    "scripts": {
        "post-install-cmd": [
            "@composer drupal-scaffold"
        ],
        "drupal-scaffold": "DrupalComposer\\DrupalScaffold\\Plugin::scaffold",
        "enable-asset-packagist": "Social\\Composer\\AssetPackagist::execute"
    },
    "autoload": {
        "psr-4": {
            "Social\\": "src"
        }
    },
    "extra": {
        "enable-patching": true,
        "patches": {
            "drupal/core": {
                "Color module html preview optional": "https://www.drupal.org/files/issues/color-optional-html-preview-2844190-2.patch",
                "Restrict images to this site blocks image style derivatives": "https://www.drupal.org/files/issues/image_restrict_image_styles-2528214-19.patch"
            },
            "drupal/like_and_dislike": {
                "Fix preview on node": "https://www.drupal.org/files/issues/2848080-2-preview-fails-on-node.patch"
            },
            "drupal/flag": {
                "Add relationship to flagged entities when Flagging is base table": "https://www.drupal.org/files/issues/2723703_31.patch"
            },
            "drupal/url_embed": {
                "WSOD if wrong url or network unavailable": "https://www.drupal.org/files/issues/url_embed_WSOD_convert_url_to_embed-2871744-5.patch",
                "Improve performance for embeds": "https://www.drupal.org/files/issues/caching_layer_url_embed_2867668-14.patch"
            },
            "drupal/group": {
                "Crash when clicking delete on any group content": "https://www.drupal.org/files/issues/group-crash_when_clicking-2908830-2.patch"
            },
            "drupal/bootstrap": {
                "Updating to Drupal core 8.4 results in not working dropdown menu": "https://www.drupal.org/files/issues/updating_to_drupal_core-2903656-3.patch"
            },
            "drupal/group": {
                "Crash when clicking delete on any group content": "https://www.drupal.org/files/issues/group-crash_when_clicking-2908830-2.patch"
            },
            "drupal/bootstrap": {
                "Updating to Drupal core 8.4 results in not working dropdown menu": "https://www.drupal.org/files/issues/updating_to_drupal_core-2903656-3.patch"
            },
            "drupal/private_message": {
                "Email notification settings are not taken into account": "https://www.drupal.org/files/issues/2910537-2.patch"
            }
        }
    },
    "require": {
        "cweagans/composer-patches": "^1.5.0",
        "composer/installers": "^1.0",
        "oomphinc/composer-installers-extender": "^1.1",
        "drupal-composer/drupal-scaffold": "^2.0.0",
<<<<<<< HEAD
        "drupal/core": "8.4.2",
        "drupal/crop": "1.3",
=======
        "drupal/core": "8.4.0",
        "drupal/crop": "1.2",
>>>>>>> f5455b21
        "drupal/address": "1.2",
        "drupal/addtoany": "1.8",
        "drupal/admin_toolbar": "1.20",
        "drupal/config_update": "1.4",
        "drupal/devel": "1.2",
        "drupal/dynamic_entity_reference": "1.4",
        "drupal/embed": "1.0",
        "drupal/entity": "1.0-beta1",
        "drupal/features": "3.5",
        "drupal/field_group": "1.0-rc6",
        "drupal/flag": "4.0-alpha2",
        "drupal/group": "1.0-rc1",
        "drupal/image_effects": "1.0",
        "drupal/image_widget_crop": "2.1",
        "drupal/like_and_dislike": "1.0-alpha2",
        "drupal/link_css": "1.x-dev",
        "drupal/mailsystem" : "4.1",
<<<<<<< HEAD
        "drupal/message": "1.0-rc1",
=======
        "drupal/message": "1.0-beta2",
>>>>>>> f5455b21
        "drupal/override_node_options": "2.3",
        "drupal/private_message": "1.0-beta18",
        "drupal/profile": "1.0-rc1",
        "drupal/r4032login": "1.x-dev#4b2077aa70e3f7b00b8a9cba25af5b948ba2e3b9",
        "drupal/search_api": "1.5",
        "drupal/swiftmailer" : "1.0-beta1",
        "drupal/token": "1.0",
        "drupal/url_embed": "1.0-alpha1",
        "drupal/views_infinite_scroll": "1.5",
        "drupal/votingapi": "3.0-alpha2",
        "drupal/bootstrap": "3.6",
        "drupal/csv_serialization": "1.0",
        "league/csv": "^7.1",
        "drupal/social_api": "1.1",
        "drupal/social_auth": "1.0",
        "facebook/graph-sdk": "^5.4",
        "google/apiclient": "^2.1",
        "php-http/curl-client": "^1.6",
        "guzzlehttp/psr7": "^1.3",
        "php-http/message": "^1.4",
        "happyr/linkedin-api-client": "^1.0",
        "abraham/twitteroauth": "^0.7.2",
        "swiftmailer/swiftmailer" : "5.4.8",
        "bower-asset/waves": "0.7.5",
        "bower-asset/timepicker": "1.11.4",
        "bower-asset/tablesaw": "2.0.3",
        "bower-asset/morris.js": "0.5.1",
        "bower-asset/raphael": "2.2.7",
        "bower-asset/bootstrap": "3.3.7",
        "bower-asset/select2": "4.0.3",
        "bower-asset/autosize": "4.0.0",
        "bower-asset/d3": "v3.5.17",
        "bower-asset/highlight": "9.7.0",
        "embed/embed": "2.7.7"
    }
}<|MERGE_RESOLUTION|>--- conflicted
+++ resolved
@@ -50,12 +50,6 @@
             "drupal/bootstrap": {
                 "Updating to Drupal core 8.4 results in not working dropdown menu": "https://www.drupal.org/files/issues/updating_to_drupal_core-2903656-3.patch"
             },
-            "drupal/group": {
-                "Crash when clicking delete on any group content": "https://www.drupal.org/files/issues/group-crash_when_clicking-2908830-2.patch"
-            },
-            "drupal/bootstrap": {
-                "Updating to Drupal core 8.4 results in not working dropdown menu": "https://www.drupal.org/files/issues/updating_to_drupal_core-2903656-3.patch"
-            },
             "drupal/private_message": {
                 "Email notification settings are not taken into account": "https://www.drupal.org/files/issues/2910537-2.patch"
             }
@@ -66,13 +60,8 @@
         "composer/installers": "^1.0",
         "oomphinc/composer-installers-extender": "^1.1",
         "drupal-composer/drupal-scaffold": "^2.0.0",
-<<<<<<< HEAD
         "drupal/core": "8.4.2",
         "drupal/crop": "1.3",
-=======
-        "drupal/core": "8.4.0",
-        "drupal/crop": "1.2",
->>>>>>> f5455b21
         "drupal/address": "1.2",
         "drupal/addtoany": "1.8",
         "drupal/admin_toolbar": "1.20",
@@ -90,11 +79,7 @@
         "drupal/like_and_dislike": "1.0-alpha2",
         "drupal/link_css": "1.x-dev",
         "drupal/mailsystem" : "4.1",
-<<<<<<< HEAD
         "drupal/message": "1.0-rc1",
-=======
-        "drupal/message": "1.0-beta2",
->>>>>>> f5455b21
         "drupal/override_node_options": "2.3",
         "drupal/private_message": "1.0-beta18",
         "drupal/profile": "1.0-rc1",
