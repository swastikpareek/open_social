--- conflicted
+++ resolved
@@ -98,14 +98,10 @@
         "bower-asset/morris.js": "0.5.1",
         "bower-asset/raphael": "2.2.7",
         "bower-asset/bootstrap": "3.3.7",
-<<<<<<< HEAD
         "bower-asset/select2": "4.0.3",
-        "bower-asset/autosize": "4.0.0"
-=======
         "bower-asset/autosize": "4.0.0",
         "bower-asset/d3": "v3.5.17",
         "bower-asset/highlight": "9.7.0",
         "embed/embed": "2.7.7"
->>>>>>> 08ab39b2
     }
 }