{
    "name": "goalgorilla/open_social",
    "description": "Open Social is a distribution for building social communities and intranets.",
    "type": "drupal-profile",
    "license": "GPL-2.0+",
    "minimum-stability": "dev",
    "prefer-stable": true,
    "repositories": [
        {
            "type": "composer",
            "url": "https://packages.drupal.org/8"
        }
    ],
    "scripts": {
        "post-install-cmd": [
            "@composer drupal-scaffold"
        ],
        "drupal-scaffold": "DrupalComposer\\DrupalScaffold\\Plugin::scaffold"
    },
    "extra": {
        "patches": {
            "drupal/profile": {
                "Fixes access control on entities": "https://www.drupal.org/files/issues/profile-accesscontrol-2703825-6.patch"
            },
            "drupal/core": {
                "Clean up user input for exposed checkboxes": "https://www.drupal.org/files/issues/2687773-18-Cleanup-user-input-for-checkboxes-8.2.patch",
                "Color module html preview optional": "https://www.drupal.org/files/issues/color-optional-html-preview-2844190-2.patch"
            },
<<<<<<< HEAD
            "drupal/group": {
                "Fix fatal error when uploading files for group": "https://www.drupal.org/files/issues/error-when-uploading-files-2793621-5.patch"
=======
            "drupal/image_widget_crop": {
                "Always expand crop area not working as expected": "https://www.drupal.org/files/issues/always_expand_crop_area-2826494-6.patch"
>>>>>>> 9186f698
            },
            "drupal/like_and_dislike": {
                "Fix preview on node": "https://www.drupal.org/files/issues/2848080-2-preview-fails-on-node.patch"
            }
        }
    },
    "require": {
        "cweagans/composer-patches": "^1.5.0",
        "composer/installers": "^1.0",
        "drupal-composer/drupal-scaffold": "^2.0.0",
        "drupal/core": "8.3.2",
        "drupal/crop": "1.2",
        "drupal/address": "1.0-rc4",
        "drupal/addtoany": "1.7",
        "drupal/admin_toolbar": "1.19",
        "drupal/config_update": "1.3",
        "drupal/devel": "1.0-rc2",
        "drupal/dynamic_entity_reference": "1.0",
        "drupal/entity": "1.0-alpha3",
        "drupal/features": "3.5",
        "drupal/field_group": "1.0-rc6",
        "drupal/flag": "4.x-dev#85f84c17cd4c3f822a2b07dff5cc50b77b0dda25",
<<<<<<< HEAD
        "drupal/group": "1.0-beta4",
        "drupal/image_widget_crop": "1.5",
=======
        "drupal/group": "1.0-beta5",
        "drupal/image_widget_crop": "1.4.0",
>>>>>>> 9186f698
        "drupal/libraries": "3.x-dev#dcd717dc541293ae5c4003f304921cca9200728c",
        "drupal/like_and_dislike": "1.0-alpha2",
        "drupal/message": "1.0-alpha4",
        "drupal/override_node_options": "2.0",
        "drupal/profile": "1.0-alpha5",
        "drupal/r4032login": "1.x-dev#4b2077aa70e3f7b00b8a9cba25af5b948ba2e3b9",
        "drupal/search_api": "1.0",
        "drupal/token": "1.0",
        "drupal/votingapi": "3.0-alpha2",
        "drupal/bootstrap": "3.1",
        "drupal/csv_serialization": "1.0",
        "league/csv": "^7.1",
        "drupal/social_auth": "1.0-beta3",
        "facebook/graph-sdk": "^5.4",
        "google/apiclient": "^2.1",
        "php-http/curl-client": "^1.6",
        "guzzlehttp/psr7": "^1.3",
        "php-http/message": "^1.4",
        "happyr/linkedin-api-client": "^1.0",
        "abraham/twitteroauth": "^0.7.2"
    }
}<|MERGE_RESOLUTION|>--- conflicted
+++ resolved
@@ -26,13 +26,8 @@
                 "Clean up user input for exposed checkboxes": "https://www.drupal.org/files/issues/2687773-18-Cleanup-user-input-for-checkboxes-8.2.patch",
                 "Color module html preview optional": "https://www.drupal.org/files/issues/color-optional-html-preview-2844190-2.patch"
             },
-<<<<<<< HEAD
             "drupal/group": {
                 "Fix fatal error when uploading files for group": "https://www.drupal.org/files/issues/error-when-uploading-files-2793621-5.patch"
-=======
-            "drupal/image_widget_crop": {
-                "Always expand crop area not working as expected": "https://www.drupal.org/files/issues/always_expand_crop_area-2826494-6.patch"
->>>>>>> 9186f698
             },
             "drupal/like_and_dislike": {
                 "Fix preview on node": "https://www.drupal.org/files/issues/2848080-2-preview-fails-on-node.patch"
@@ -55,13 +50,8 @@
         "drupal/features": "3.5",
         "drupal/field_group": "1.0-rc6",
         "drupal/flag": "4.x-dev#85f84c17cd4c3f822a2b07dff5cc50b77b0dda25",
-<<<<<<< HEAD
-        "drupal/group": "1.0-beta4",
+        "drupal/group": "1.0-beta5",
         "drupal/image_widget_crop": "1.5",
-=======
-        "drupal/group": "1.0-beta5",
-        "drupal/image_widget_crop": "1.4.0",
->>>>>>> 9186f698
         "drupal/libraries": "3.x-dev#dcd717dc541293ae5c4003f304921cca9200728c",
         "drupal/like_and_dislike": "1.0-alpha2",
         "drupal/message": "1.0-alpha4",
