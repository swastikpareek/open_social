--- conflicted
+++ resolved
@@ -67,12 +67,8 @@
         "drupal/r4032login": "1.x-dev#4b2077aa70e3f7b00b8a9cba25af5b948ba2e3b9",
         "drupal/search_api": "1.0-beta3",
         "drupal/token": "1.0-beta2",
-<<<<<<< HEAD
-        "drupal/bootstrap": "3.0-rc2",
+        "drupal/bootstrap": "3.1",
         "drupal/csv_serialization": "1.0",
         "league/csv": "^7.1"
-=======
-        "drupal/bootstrap": "3.1"
->>>>>>> 91272c27
     }
 }