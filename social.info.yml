name: Social
type: profile
description: 'Open Social install profile.'
<<<<<<< HEAD
core_version_requirement: ^8.8 || ^9
version: '10.0.x'
=======
core_version_requirement: ^8.8
version: '10.0.x-dev'
>>>>>>> d4235fa2
project: social

# Dependencies that Open Social can not live without.
dependencies:
  # core
  - drupal:breakpoint
  - drupal:color
  - drupal:config
  - drupal:node
  - drupal:user
  - drupal:views
  # Contrib
  - improved_theme_settings:improved_theme_settings
  # Open Social
  - social:social_activity
  - social:social_core
  - social:social_group
  - social:social_swiftmail
  - social:social_user

# Modules that are installed by default but can be uninstalled.
install:
  # Open Social
  - social:social_comment
  - social:social_editor
  - social:social_event
  - social:social_follow_content
  - social:social_font
  - social:social_group_gvbo
  - social:social_like
  - social:social_mentions
  - social:social_page
  - social:social_post
  - social:social_post_photo
  - social:social_profile
  - social:social_queue_storage
  - social:social_search
  - social:social_topic
  - social:social_group_invite
  - social:social_group_request
  - social:social_event_invite

themes:
  - gin
  - socialbase
  - socialblue
distribution:
  name: Open Social<|MERGE_RESOLUTION|>--- conflicted
+++ resolved
@@ -1,13 +1,8 @@
 name: Social
 type: profile
 description: 'Open Social install profile.'
-<<<<<<< HEAD
 core_version_requirement: ^8.8 || ^9
-version: '10.0.x'
-=======
-core_version_requirement: ^8.8
 version: '10.0.x-dev'
->>>>>>> d4235fa2
 project: social
 
 # Dependencies that Open Social can not live without.
