name: Social
type: profile
description: 'Open Social install profile.'
core: '8.x'
<<<<<<< HEAD
version: '8.x-7.5'
=======
version: '8.x-8.4'
>>>>>>> 4629a7a2
project: social

# Dependencies that Open Social can not live without.
dependencies:
  # core
  - drupal:breakpoint
  - drupal:color
  - drupal:config
  - drupal:node
  - drupal:user
  - drupal:views
  # Contrib
  - improved_theme_settings:improved_theme_settings
  # Open Social
  - social:social_activity
  - social:social_core
  - social:social_group
  - social:social_swiftmail
  - social:social_user

# Modules that are installed by default but can be uninstalled.
install:
  # Open Social
  - social:social_comment
  - social:social_editor
  - social:social_event
  - social:social_follow_content
  - social:social_font
  - social:social_group_gvbo
  - social:social_like
  - social:social_mentions
  - social:social_page
  - social:social_post
  - social:social_post_photo
  - social:social_profile
  - social:social_queue_storage
  - social:social_search
  - social:social_topic

themes:
  - seven
  - socialbase
  - socialblue
distribution:
  name: Open Social<|MERGE_RESOLUTION|>--- conflicted
+++ resolved
@@ -2,11 +2,7 @@
 type: profile
 description: 'Open Social install profile.'
 core: '8.x'
-<<<<<<< HEAD
-version: '8.x-7.5'
-=======
 version: '8.x-8.4'
->>>>>>> 4629a7a2
 project: social
 
 # Dependencies that Open Social can not live without.
