name: Social
type: profile
description: 'Open Social install profile.'
core: '8.x'
<<<<<<< HEAD
version: '8.x-2.5'
=======
version: '8.x-3.1'
>>>>>>> 10aa392b
project: social

dependencies:
  - config
  - system
  - user
  - breakpoint
  - features
themes:
  - seven
  - socialbase
  - socialblue
features: true
distribution:
  name: Open Social<|MERGE_RESOLUTION|>--- conflicted
+++ resolved
@@ -2,11 +2,7 @@
 type: profile
 description: 'Open Social install profile.'
 core: '8.x'
-<<<<<<< HEAD
-version: '8.x-2.5'
-=======
 version: '8.x-3.1'
->>>>>>> 10aa392b
 project: social
 
 dependencies:
