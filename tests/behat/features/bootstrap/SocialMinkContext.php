<?php
// @codingStandardsIgnoreFile

use Drupal\DrupalExtension\Context\MinkContext;
use Behat\Behat\Context\Context;
use Behat\Behat\Context\SnippetAcceptingContext;
use Behat\Gherkin\Node\PyStringNode;
use Behat\Gherkin\Node\TableNode;
use Drupal\DrupalExtension\Context\DrupalContext;
use Behat\MinkExtension\Context\RawMinkContext;
use PHPUnit_Framework_Assert as PHPUnit;
use Drupal\DrupalExtension\Hook\Scope\EntityScope;
use Behat\Mink\Driver\Selenium2Driver;
use Behat\Behat\Hook\Scope\AfterStepScope;

/**
 * Defines application features from the specific context.
 */
class SocialMinkContext extends MinkContext {
<<<<<<< HEAD

=======
>>>>>>> 8169c8e4

  /**
   * @override MinkContext::assertRegionHeading()
   *
   * Makes the step case insensitive.
   */
  public function assertRegionHeading($heading, $region) {
    $regionObj = $this->getRegion($region);

    foreach (array('h1', 'h2', 'h3', 'h4', 'h5', 'h6') as $tag) {
      $elements = $regionObj->findAll('css', $tag);
      if (!empty($elements)) {
        foreach ($elements as $element) {
          if (trim(strtolower($element->getText())) === strtolower($heading)) {
            return;
          }
        }
      }
    }

    throw new \Exception(sprintf('The heading "%s" was not found in the "%s" region on the page %s', $heading, $region, $this->getSession()->getCurrentUrl()));
  }

  /**
   * @override MinkContext::assertCheckBox()
   */
  public function assertCheckBox($checkbox) {
    $this->getSession()->executeScript("
      var inputs = document.getElementsByTagName('input');
      for (var i = 0; i < inputs.length; i++) {
        inputs[i].style.opacity = 1;
        inputs[i].style.left = 0;
        inputs[i].style.position = 'relative';
      }
    ");

    parent::assertCheckBox($checkbox);
  }


  /**
   * @Given /^I make a screenshot$/
   */
  public function iMakeAScreenshot() {
    $this->iMakeAScreenshotWithFileName('screenshot');
  }

  /**
   * @Given /^I make a screenshot with the name "([^"]*)"$/
   */
  public function iMakeAScreenshotWithFileName($filename) {
    $screenshot = $this->getSession()->getDriver()->getScreenshot();
    $dir = '/var/www/travis_artifacts';
    if (is_writeable($dir)) {
      $file_and_path = $dir . '/' . $filename . '.jpg';
      file_put_contents($file_and_path, $screenshot);
    }
  }


  /**
   * @AfterStep
   */
  public function takeScreenShotAfterFailedStep(AfterStepScope $scope)
  {
    if (99 === $scope->getTestResult()->getResultCode()) {
      $driver = $this->getSession()->getDriver();
      if (!($driver instanceof Selenium2Driver)) {
        return;
      }
      $feature = $scope->getFeature();
      $title = $feature->getTitle();

      $filename = date("Ymd-H_i_s");

      if (!empty($title)) {
        $filename .= '-' . str_replace(' ', '-', strtolower($title));
      }

      $filename .= '-error';

      $this->iMakeAScreenshotWithFileName($filename);
    }
  }


  /**
   * Attaches file to field with specified name.
   *
   * @When /^(?:|I )attach the file "(?P<path>[^"]*)" to hidden field "(?P<field>(?:[^"]|\\")*)"$/
   */
  public function attachFileToHiddenField($field, $path) {
    $field = $this->fixStepArgument($field);

    $javascript = "jQuery('#".$field."').parent().removeClass('hidden')";
    $this->getSession()->executeScript($javascript);

    $this->attachFileToField($field, $path);
  }

  /**
   * @Then I should see checked the box :checkbox
   */
  public function iShouldSeeCheckedTheBox($checkbox) {
    $checkbox = $this->fixStepArgument($checkbox);

    if (!$this->getSession()->getPage()->hasCheckedField($checkbox)) {
      $field = $this->getSession()->getPage()->findField($checkbox);

      if (null === $field) {
        throw new \Exception(sprintf('The checkbox "%s" with id|name|label|value was not found', $checkbox));
      }
      else {
        throw new \Exception(sprintf('The checkbox "%s" is not checked', $checkbox));
      }
    }
  }

  /**
   * @Then I should see unchecked the box :checkbox
   */
  public function iShouldSeeUncheckedTheBox($checkbox) {
    $checkbox = $this->fixStepArgument($checkbox);

    if (!$this->getSession()->getPage()->hasUncheckedField($checkbox)) {
      $field = $this->getSession()->getPage()->findField($checkbox);

      if (null === $field) {
        throw new \Exception(sprintf('The checkbox "%s" with id|name|label|value was not found', $checkbox));
      }
      else {
        throw new \Exception(sprintf('The checkbox "%s" is checked', $checkbox));
      }
    }
  }

}<|MERGE_RESOLUTION|>--- conflicted
+++ resolved
@@ -17,10 +17,6 @@
  * Defines application features from the specific context.
  */
 class SocialMinkContext extends MinkContext {
-<<<<<<< HEAD
-
-=======
->>>>>>> 8169c8e4
 
   /**
    * @override MinkContext::assertRegionHeading()
