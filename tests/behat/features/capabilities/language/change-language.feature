@api @account @language @stability @LU @DS-1382 @stability-2 @change-language
Feature: Multilingual Open Social
  Benefit: Deliver site in users own language
  Role: LU
  Goal/desire: Be able to view the site in multiple languages

  Scenario: Successfully change language in the user settings form

    Given I enable the module "social_language"

    # Language field on user form should be hidden when site has one language.
    Given I am logged in as an "authenticated user"
    When I click the xth "0" element with the css ".navbar-nav .profile"
    And I click "Settings"
    Then I should not see the text "Interface language"
    And I should not see the text "Select the language you want to use this site in."

    # Add Dutch language.
    Given I am logged in as an "administrator"
    And I turn off translations import
    When I am on "/admin/config/regional/language"
    And I click "Add language"
    And I select "Dutch" from "Language name"
    And I press "Add language"
    And I wait for AJAX to finish
    And I translate "Interface language" to "Taalinstelling" for "nl"
<<<<<<< HEAD
    And I translate "Create New Content" to "Inhoud aanmaken" for "nl"
    And I translate "New Event" to "Nieuw evenement" for "nl"
    And I translate "New Group" to "Nieuwe groep" for "nl"
=======
    And I translate "Create New Content" to "Creeër nieuwe content" for "nl"
    And I translate "New event" to "Nieuw evenement" for "nl"
    And I translate "New group" to "Nieuwe groep" for "nl"
>>>>>>> aba338c6
    And I translate "Settings" to "Instellingen" for "nl"


    # Check language field not visible when User negotation is not turned on.
    Given I go to "/admin/config/regional/language/detection"
    And I uncheck the box "Enable user language detection method"
    And I press "Save settings"
    And I am logged in as an "authenticated user"
    When I click the xth "0" element with the css ".navbar-nav .profile"
    And I click "Settings"
    Then I should not see the text "Interface language"
    And I should not see the text "Select the language you want to use this site in."

    # Language field on user form should be visible when site has more than one
    # language and the User language detection is enabled.
    Given I am logged in as an "administrator"
    When I go to "/admin/config/regional/language/detection"
    And I uncheck the box "Enable url language detection method"
    And I check the box "Enable user language detection method"
    And I press "Save settings"
    And I am logged in as an "authenticated user"
    And I click the xth "0" element with the css ".navbar-nav .profile"
    And I click "Settings"
    Then I should see the text "Interface language"
    And I should see the text "Select the language you want to use this site in."

    # Switch to Dutch.
    When I select "Dutch" from "Interface language"
    And I press "Save"
    Then I should see the text "Taalinstelling"

    # Check stream for Dutch translations.
    When I am on the homepage
<<<<<<< HEAD
    And I click "Inhoud aanmaken"
=======
    And I click "Creeër nieuwe content"
>>>>>>> aba338c6
    Then I should see the text "Nieuw evenement"
    And I should see the text "Nieuwe groep"

    # Switch back to English.
    Given I click the xth "0" element with the css ".navbar-nav .profile"
    And I click "Instellingen"
    And I select "English" from "Taalinstelling"
    And I press "Save"
    Then I should see the text "Interface language"

    # Check stream for English texts.
    When I am on the homepage
    And I click "Create New Content"
    Then I should see the text "New event"
    And I should see the text "New group"<|MERGE_RESOLUTION|>--- conflicted
+++ resolved
@@ -24,15 +24,9 @@
     And I press "Add language"
     And I wait for AJAX to finish
     And I translate "Interface language" to "Taalinstelling" for "nl"
-<<<<<<< HEAD
-    And I translate "Create New Content" to "Inhoud aanmaken" for "nl"
-    And I translate "New Event" to "Nieuw evenement" for "nl"
-    And I translate "New Group" to "Nieuwe groep" for "nl"
-=======
     And I translate "Create New Content" to "Creeër nieuwe content" for "nl"
     And I translate "New event" to "Nieuw evenement" for "nl"
     And I translate "New group" to "Nieuwe groep" for "nl"
->>>>>>> aba338c6
     And I translate "Settings" to "Instellingen" for "nl"
 
 
@@ -66,11 +60,7 @@
 
     # Check stream for Dutch translations.
     When I am on the homepage
-<<<<<<< HEAD
-    And I click "Inhoud aanmaken"
-=======
     And I click "Creeër nieuwe content"
->>>>>>> aba338c6
     Then I should see the text "Nieuw evenement"
     And I should see the text "Nieuwe groep"
 
