--- conflicted
+++ resolved
@@ -121,11 +121,6 @@
     And I should see "This action cannot be undone."
     And I should see the link "Cancel"
     And I should see the button "Delete"
-<<<<<<< HEAD
-    And I press "Delete"
-
-
-=======
-  # TODO: Fix unexpected error
-  # And I press "Delete"
->>>>>>> 9e452042
+    # TODO: Fix unexpected error
+    # And I press "Delete"
+  