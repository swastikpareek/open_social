@api @event-management @stability @javascript @DS-1258
Feature: Event Management
  Benefit: In order to organise an event
  Role: As a LU
  Goal/desire: I want to assign event organiser

  @LU @perfect @critical
  Scenario: Successfully assign event organiser
    Given I enable the module "social_event_managers"
    And users:
      | name            | mail             | field_profile_organization | status |
      | event_organiser_1 | eo_1@example.com | GoalGorilla                | 1      |
      | event_organiser_2 | eo_2@example.com | Drupal                     | 1      |
    And I am logged in as an "authenticated user"
    And I am on "user"
    And I click "Events"
    And I click "Create Event"
    When I fill in the following:
      | Title | This is an event with event organisers |
      | Date | 2025-01-01 |
      | Time | 11:00:00 |
      | Location name | GG HQ |
    And I fill in the "edit-body-0-value" WYSIWYG editor with "Body description text."
    And I fill in "event_organiser_1" for "field_event_managers[0][target_id]"
    And I press "field_event_managers_add_more"
    And I wait for AJAX to finish
    And I fill in "event_organiser_2" for "field_event_managers[1][target_id]"
    And I press "Save"
    Then I should see "This is an event with event organisers has been created."
    And I should see "THIS IS AN EVENT WITH EVENT ORGANISERS"
    And I should see "Body description text" in the "Main content"
    And I should see "Organisers"
    And I should not see the link "All Organisers"

    # Create event in group.
    Given I am on "all-groups"
    And I click "Springfield local business collaboration"
    And I click "Join"
    And I press "Join group"
    And I click "Events"
    And I click "Create Event"
    When I fill in the following:
      | Title | This is an event with event organisers in group |
      | Date | 2025-01-01 |
      | Time | 11:00:00 |
      | Location name | GG HQ |
    And I fill in the "edit-body-0-value" WYSIWYG editor with "Body description text."
    And I fill in "event_organiser_1" for "field_event_managers[0][target_id]"
    And I press "field_event_managers_add_more"
    And I wait for AJAX to finish
<<<<<<< HEAD
    And I fill in "event_organiser_2" for "field_event_managers[1][target_id]"
    And I press "Continue to final step"
    And I press "Create node in group"
    And I should see "This is an event with event organisers in group"
=======
    And I fill in "event_manager_2" for "field_event_managers[1][target_id]"
    And I press "Save and publish"
    And I should see "This is an event with event managers in group"
>>>>>>> 24626c8b

    # Now test with event_organiser_1
    Given I logout
    And I am logged in as "event_organiser_1"
    And I open the "event" node with title "This is an event with event organisers"
    And I click "Edit content"
    Then I should see "Save and keep published"
    And I should not see "Authoring information"

    Given I open the "event" node with title "This is an event with event organisers in group"
    And I click "Edit content"
    Then I should see "Save and keep published"
    And I should not see "Authoring information"

    # Now test with event_organiser_2
    Given I logout
    And I am logged in as "event_organiser_2"
    And I open the "event" node with title "This is an event with event organisers"
    And I click "Edit content"
    Then I should see "Save and keep published"
    And I should not see "Authoring information"

    Given I open the "event" node with title "This is an event with event organisers in group"
    And I click "Edit content"
    Then I should see "Save and keep published"
    And I should not see "Authoring information"

    # Regression test for topic
    Given "topic" content:
      | title                   | body          |
      | Topic regression test   | Description   |
    And I open the "topic" node with title "Topic regression test"
    Then I should not see "Organisers"<|MERGE_RESOLUTION|>--- conflicted
+++ resolved
@@ -48,16 +48,9 @@
     And I fill in "event_organiser_1" for "field_event_managers[0][target_id]"
     And I press "field_event_managers_add_more"
     And I wait for AJAX to finish
-<<<<<<< HEAD
     And I fill in "event_organiser_2" for "field_event_managers[1][target_id]"
-    And I press "Continue to final step"
-    And I press "Create node in group"
-    And I should see "This is an event with event organisers in group"
-=======
-    And I fill in "event_manager_2" for "field_event_managers[1][target_id]"
     And I press "Save and publish"
     And I should see "This is an event with event managers in group"
->>>>>>> 24626c8b
 
     # Now test with event_organiser_1
     Given I logout
