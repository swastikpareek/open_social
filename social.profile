<?php
/**
 * @file
 * Enables modules and site configuration for a social site installation.
 */

use Drupal\user\Entity\User;
use Drupal\Core\Form\FormStateInterface;
use Drupal\features\FeaturesManagerInterface;
use Drupal\features\ConfigurationItem;

/**
 * Implements hook_install_tasks().
 */
function social_install_tasks(&$install_state) {
  $tasks = array(
    'social_install_profile_modules' => array(
      'display_name' => t('Install Open Social modules'),
      'type' => 'batch',
    ),
    'social_final_site_setup' => array(
      'display_name' => t('Apply configuration'),
      'type' => 'batch',
      'display' => TRUE,
    ),
    'social_theme_setup' => array(
      'display_name' => t('Apply theme'),
      'display' => TRUE,
    ),
  );
  return $tasks;
}

/**
 * Implements hook_install_tasks_alter().
 *
 * Unfortunately we have to alter the verify requirements.
 * This is because of https://www.drupal.org/node/1253774. The dependencies of
 * dependencies are not tested. So adding requirements to our install profile
 * hook_requirements will not work :(. Also take a look at install.inc function
 * drupal_check_profile() it just checks for all the dependencies of our
 * install profile from the info file. And no actually hook_requirements in
 * there.
 */
function social_install_tasks_alter(&$tasks, $install_state) {
  // Override the core install_verify_requirements task function.
  $tasks['install_verify_requirements']['function'] = 'social_verify_custom_requirements';
  // Override the core finished task function.
  $tasks['install_finished']['function'] = 'social_install_finished';
}

/**
 * install_verify_requirements callback, make sure we meet custom requirement.
 *
 * @param array $install_state
 *   The current install state.

 * @return array
 *   All the requirements we need to meet.
 */
function social_verify_custom_requirements(&$install_state) {
  // Copy pasted from install_verify_requirements().
  // @todo when composer hits remove this.
  // Check the installation requirements for Drupal and this profile.
  $requirements = install_check_requirements($install_state);

  // Verify existence of all required modules.
  $requirements += drupal_verify_profile($install_state);

  // Added a custom check for users to see if the Address libraries are
  // downloaded.
  if (!class_exists('\CommerceGuys\Addressing\Address')) {
    $requirements['addressing_library'] = [
      'title' => t('Address module requirements)'),
      'value' => t('Not installed'),
      'description' => t('The Address module requires the commerceguys/addressing library. <a href=":link" target="_blank">For more information check our readme</a>', array(':link' => 'https://github.com/goalgorilla/drupal_social/blob/master/readme.md#install-from-project-page-on-drupalorg')),
      'severity' => REQUIREMENT_ERROR,
    ];
  }

  if (!class_exists('\CommerceGuys\Enum\AbstractEnum')) {
    $requirements['addressing_library_enum'] = [
      'title' => t('Address module requirements)'),
      'value' => t('Not installed'),
      'description' => t('The Address module requires the commerceguys/enum library. <a href=":link" target="_blank">For more information check our readme</a>', array(':link' => 'https://github.com/goalgorilla/drupal_social/blob/master/readme.md#install-from-project-page-on-drupalorg')),
      'severity' => REQUIREMENT_ERROR,
    ];
  }

  if (!class_exists('\CommerceGuys\Intl\Country\CountryRepository')) {
    $requirements['addressing_library_country'] = [
      'title' => t('Address module requirements)'),
      'value' => t('Not installed'),
      'description' => t('The Address module requires the commerceguys/intl library. <a href=":link" target="_blank">For more information check our readme</a>', array(':link' => 'https://github.com/goalgorilla/drupal_social/blob/master/readme.md#install-from-project-page-on-drupalorg')),
      'severity' => REQUIREMENT_ERROR,
    ];
  }

  if (!class_exists('\CommerceGuys\Zone\Repository\ZoneRepository')) {
    $requirements['addressing_library_zone'] = [
      'title' => t('Address module requirements)'),
      'value' => t('Not installed'),
      'description' => t('The Address module requires the commerceguys/zone library. <a href=":link" target="_blank">For more information check our readme</a>', array(':link' => 'https://github.com/goalgorilla/drupal_social/blob/master/readme.md#install-from-project-page-on-drupalorg')),
      'severity' => REQUIREMENT_ERROR,
    ];
  }

  if (!class_exists('\Facebook\Facebook')) {
    $requirements['social_auth_facebook'] = [
      'title' => t('Social Auth Facebook module requirements'),
      'value' => t('Not installed'),
      'description' => t('Social Auth Facebook requires Facebook PHP Library. Make sure the library is installed via Composer.'),
      'severity' => REQUIREMENT_ERROR,
    ];
  }

  if (!class_exists('\Google_Client')) {
    $requirements['social_auth_google'] = [
      'title' => t('Social Auth Google module requirements'),
      'value' => t('Not installed'),
      'description' => t('Social Auth Google requires Google_Client PHP Library. Make sure the library is installed via Composer.'),
      'severity' => REQUIREMENT_ERROR,
    ];
  }

  if (!class_exists('\Happyr\LinkedIn\LinkedIn')) {
    $requirements['social_auth_linkedin'] = [
      'title' => t('Social Auth LinkedIn module requirements'),
      'value' => t('Not installed'),
      'description' => t('Social Auth LinkedIn requires LinkedIn PHP Library. Make sure the library is installed via Composer.'),
      'severity' => REQUIREMENT_ERROR,
    ];
  }

  if (!class_exists('\Abraham\TwitterOAuth\TwitterOAuth')) {
    $requirements['social_auth_twitter'] = [
      'title' => t('Social Auth Twitter module requirements'),
      'value' => t('Not installed'),
      'description' => t('Social Auth Twitter requires TwitterOAuth PHP Library. Make sure the library is installed via Composer.'),
      'severity' => REQUIREMENT_ERROR,
    ];
  }

  return install_display_requirements($install_state, $requirements);
}

/**
 * Implements hook_form_FORM_ID_alter() for install_configure_form().
 *
 * Allows the profile to alter the site configuration form.
 */
function social_form_install_configure_form_alter(&$form, FormStateInterface $form_state) {

  // Add 'Social' fieldset and options.
  $form['social'] = [
    '#type' => 'fieldgroup',
    '#title' => t('Open Social optional configuration'),
    '#description' => t('All the required modules and configuration will be automatically installed and imported. You can optionally select additional features or generated demo content.'),
    '#weight' => 50,
  ];

  $social_optional_modules = [
    'social_book' => t('Book functionality'),
    'social_sharing' => t('Share content on social media'),
    'social_event_type' => t('Categorize events in event types'),
    'social_sso' => t('Registration with social networks'),
  ];

  // Checkboxes to enable Optional modules.
  $form['social']['optional_modules'] = [
    '#type' => 'checkboxes',
    '#title' => t('Enable additional features'),
    '#options' => $social_optional_modules,
    '#default_value' => [],
  ];

  // Checkboxes to generate demo content.
  $form['social']['demo_content'] = [
    '#type' => 'checkbox',
    '#title' => t('Generate demo content and users'),
    '#description' => t('Will generate files, users, groups, events, topics, comments and posts.'),
  ];

  // Submit handler to enable features.
  $form['#submit'][] = 'social_features_submit';
}

/**
 * Submit handler.
 */
function social_features_submit($form_id, &$form_state) {
  $optional_modules = array_filter($form_state->getValue('optional_modules'));
  \Drupal::state()->set('social_install_optional_modules', $optional_modules);
  \Drupal::state()->set('social_install_demo_content', $form_state->getValue('demo_content'));
}

/**
 * Installs required modules via a batch process.
 *
 * @param $install_state
 *   An array of information about the current installation state.
 *
 * @return
 *   The batch definition.
 */
function social_install_profile_modules(&$install_state) {

  $files = system_rebuild_module_data();

  $modules = array(
    'social_core' => 'social_core',
    'social_user' => 'social_user',
    'social_group' => 'social_group',
    'social_event' => 'social_event',
    'social_topic' => 'social_topic',
    'social_profile' => 'social_profile',
    'social_editor' => 'social_editor',
    'social_comment' => 'social_comment',
    'social_post' => 'social_post',
    'social_page' => 'social_page',
    'social_search' => 'social_search',
    'social_activity' => 'social_activity',
    'social_follow_content' => 'social_follow_content',
    'social_mentions' => 'social_mentions',
    'social_font' => 'social_font',
    'social_like' => 'social_like',
<<<<<<< HEAD
    'social_tour' => 'social_tour',
=======
    'social_post_photo' => 'social_post_photo',
>>>>>>> 9080f91c
  );
  $social_modules = $modules;
  // Always install required modules first. Respect the dependencies between
  // the modules.
  $required = array();
  $non_required = array();

  // Add modules that other modules depend on.
  foreach ($modules as $module) {
    if ($files[$module]->requires) {
      $module_requires = array_keys($files[$module]->requires);
      // Remove the social modules from required modules.
      $module_requires = array_diff_key($module_requires, $social_modules);
      $modules = array_merge($modules, $module_requires);
    }
  }
  $modules = array_unique($modules);
  // Remove the social modules from to install modules.
  $modules = array_diff_key($modules, $social_modules);
  foreach ($modules as $module) {
    if (!empty($files[$module]->info['required'])) {
      $required[$module] = $files[$module]->sort;
    }
    else {
      $non_required[$module] = $files[$module]->sort;
    }
  }
  arsort($required);

  $operations = array();
  foreach ($required + $non_required + $social_modules as $module => $weight) {
    $operations[] = array('_social_install_module_batch', array(array($module), $module));
  }

  $batch = array(
    'operations' => $operations,
    'title' => t('Install Open Social modules'),
    'error_message' => t('The installation has encountered an error.'),
  );
  return $batch;
}

/**
 * @param $install_state
 */
function social_final_site_setup(&$install_state) {
  // Clear all status messages generated by modules installed in previous step.
  drupal_get_messages('status', TRUE);

  node_access_needs_rebuild(FALSE); // There is no content at this point.

  $batch = array();

  $social_optional_modules = \Drupal::state()->get('social_install_optional_modules');
  foreach ($social_optional_modules as $module => $module_name) {
    $batch['operations'][] = ['_social_install_module_batch', array(array($module), $module_name)];
  }
  $demo_content = \Drupal::state()->get('social_install_demo_content');
  if ($demo_content === 1) {
    $batch['operations'][] = ['_social_install_module_batch', array(array('social_demo'), 'social_demo')];

    // Generate demo content.
    $demo_content_types = [
      'file' => t('files'),
      'user' => t('users'),
      'group' => t('groups'),
      'topic' => t('topics'),
      'event' => t('events'),
      'event_enrollment' => t('event enrollments'),
      'post' => t('posts'),
      'comment' => t('comments'),
      'like' => t('likes'),
      // TODO Add 'event_type' if module is enabled.
    ];
    foreach ($demo_content_types as $demo_type => $demo_description) {
      $batch['operations'][] = ['_social_add_demo_batch', array($demo_type, $demo_description)];
    }

    // Uninstall social_demo.
    $batch['operations'][] = ['_social_uninstall_module_batch', array(array('social_demo'), 'social_demo')];
  }

  // Add some finalising steps.
  $final_batched = [
    'profile_weight' => t('Set weight of profile.'),
    'router_rebuild' => t('Rebuild router.'),
    'trigger_sapi_index' => t('Index search'),
    'cron_run' => t('Run cron.'),
    'import_optional_config' => t('Import optional configuration'),
  ];
  foreach ($final_batched as $process => $description) {
    $batch['operations'][] = ['_social_finalise_batch', array($process, $description)];
  }

  return $batch;
}

/**
 * Install the theme.
 *
 * @param $install_state
 */
function social_theme_setup(&$install_state) {
  // Clear all status messages generated by modules installed in previous step.
  drupal_get_messages('status', TRUE);

  // Also install improved theme settings & color module, because it improves the social blue theme settings page.
  $modules = array(
    'color',
  );
  \Drupal::service('module_installer')->install($modules);

  $themes = ['socialblue'];
  \Drupal::service('theme_handler')->install($themes);

  \Drupal::configFactory()
    ->getEditable('system.theme')
    ->set('default', 'socialblue')
    ->save();

  // Ensure that the install profile's theme is used.
  // @see _drupal_maintenance_theme()
  \Drupal::service('theme.manager')->resetActiveTheme();

  $modules = array(
    'improved_theme_settings',
  );
  \Drupal::service('module_installer')->install($modules);

}

/**
 * Performs final installation steps and displays a 'finished' page.
 *
 * @param $install_state
 *   An array of information about the current installation state.
 *
 * @return
 *   A message informing the user that the installation is complete.
 *
 * @see install_finished().
 */
function social_install_finished(&$install_state) {
  // Clear all status messages generated by modules installed in previous step.
  drupal_get_messages('status', TRUE);

  if ($install_state['interactive']) {
    // Load current user and perform final login tasks.
    // This has to be done after drupal_flush_all_caches()
    // to avoid session regeneration.
    $account = User::load(1);
    user_login_finalize($account);
  }

}

/**
 * Implements callback_batch_operation().
 *
 * Performs batch installation of modules.
 */
function _social_install_module_batch($module, $module_name, &$context) {
  set_time_limit(0);
  \Drupal::service('module_installer')->install($module, $dependencies = TRUE);
  $context['results'][] = $module;
  $context['message'] = t('Install %module_name module.', array('%module_name' => $module_name));
}

/**
 * Implements callback_batch_operation().
 *
 * Performs batch uninstallation of modules.
 */
function _social_uninstall_module_batch($module, $module_name, &$context) {
  set_time_limit(0);
  \Drupal::service('module_installer')->uninstall($module, $dependencies = FALSE);
  $context['results'][] = $module;
  $context['message'] = t('Uninstalled %module_name module.', array('%module_name' => $module_name));
}

/**
 * Implements callback_batch_operation().
 *
 * Performs batch demo content generation.
 */
function _social_add_demo_batch($demo_type, $demo_description, &$context) {
  set_time_limit(0);

  $num_created = 0;

  $content_types = array($demo_type);
  $manager = \Drupal::service('plugin.manager.demo_content');
  $plugins = $manager->createInstances($content_types);

  /** @var \Drupal\social_demo\DemoContentInterface $plugin */
  foreach ($plugins as $plugin) {
    $plugin->createContent();
    $num_created = $plugin->count();
  }

  $context['results'][] = $demo_type;
  $context['message'] = t('Generated %num %demo_description.', array('%num' => $num_created, '%demo_description' => $demo_description));
}

/**
 * Implements callback_batch_operation().
 *
 * Performs batch finalising.
 */
function _social_finalise_batch($process, $description, &$context) {

  switch ($process) {
    case 'profile_weight':
      $profile = drupal_get_profile();

      // Installation profiles are always loaded last.
      module_set_weight($profile, 1000);
      break;

    case 'router_rebuild':
      // Build the router once after installing all modules.
      // This would normally happen upon KernelEvents::TERMINATE, but since the
      // installer does not use an HttpKernel, that event is never triggered.
      \Drupal::service('router.builder')->rebuild();
      break;

    case 'trigger_sapi_index':
      $indexes = \Drupal\search_api\Entity\Index::loadMultiple();
      /** @var \Drupal\search_api\Entity\Index $index */
      foreach ($indexes as $index) {
        $index->reindex();
      }
      break;

    case 'cron_run':
      // Run cron to populate update status tables (if available) so that users
      // will be warned if they've installed an out of date Drupal version.
      // Will also trigger indexing of profile-supplied content or feeds.
      \Drupal::service('cron')->run();
      break;

    case 'import_optional_config':
      // We need to import all the optional configuration as well, since
      // this is not supported by Drupal Core installation profiles yet.

      /** @var \Drupal\features\FeaturesAssignerInterface $assigner */
      $assigner = \Drupal::service('features_assigner');

      $bundle = $assigner->applyBundle('social');
      if ($bundle->getMachineName() === 'social') {
        $current_bundle = $bundle;

        /** @var \Drupal\features\FeaturesManagerInterface $manager */
        $manager = \Drupal::service('features.manager');
        $packages = $manager->getPackages();

        $packages = $manager->filterPackages($packages, $current_bundle->getMachineName());

        $options = array();
        foreach ($packages as $package) {
          if ($package->getStatus() != FeaturesManagerInterface::STATUS_NO_EXPORT) {
            $missing = $manager->reorderMissing($manager->detectMissing($package));
            $overrides = $manager->detectOverrides($package, TRUE);
            if (!empty($overrides) || !empty($missing)) {
              $options += array(
                $package->getMachineName() => array(
                ),
              );
            }
          }
        }

        /** @var \Drupal\features\FeaturesManagerInterface $manager */
        $manager = \Drupal::service('features.manager');
        $packages = $manager->getPackages();
        $packages = $manager->filterPackages($packages, 'social');
        $overridden = array();

        foreach ($packages as $package) {
          $overrides = $manager->detectOverrides($package);
          $missing = $manager->detectMissing($package);
          if ((!empty($missing) || !empty($overrides)) && ($package->getStatus() == FeaturesManagerInterface::STATUS_INSTALLED)) {
            $overridden[] = $package->getMachineName();
          }
        }
        if (!empty($overridden)) {
          social_features_import($overridden);
        }

      }
      break;
  }

  $context['results'][] = $process;
  $context['message'] = $description;
}

/**
 * Imports module config into the active store.
 *
 * @see drush_features_import().
 */
function social_features_import($args) {

  /** @var \Drupal\features\FeaturesManagerInterface $manager */
  $manager = \Drupal::service('features.manager');
  /** @var \Drupal\config_update\ConfigRevertInterface $config_revert */
  $config_revert = \Drupal::service('features.config_update');

  // Parse list of arguments.
  $modules = array();
  foreach ($args as $arg) {
    $arg = explode(':', $arg);
    $module = array_shift($arg);
    $component = array_shift($arg);

    if (isset($module)) {
      if (empty($component)) {
        // If we received just a feature name, this means that we need all of
        // its components.
        $modules[$module] = TRUE;
      }
      elseif ($modules[$module] !== TRUE) {
        if (!isset($modules[$module])) {
          $modules[$module] = array();
        }
        $modules[$module][] = $component;
      }
    }
  }

  // Process modules.
  foreach ($modules as $module => $components_needed) {

    /** @var \Drupal\features\Package $feature */
    $feature = $manager->loadPackage($module, TRUE);
    if (empty($feature)) {
      return;
    }

    if ($feature->getStatus() != FeaturesManagerInterface::STATUS_INSTALLED) {
      return;
    }

    // Only revert components that are detected to be Overridden.
    $components = $manager->detectOverrides($feature);
    $missing = $manager->reorderMissing($manager->detectMissing($feature));
    // Be sure to import missing components first.
    $components = array_merge($missing, $components);

    if (!empty($components_needed) && is_array($components_needed)) {
      $components = array_intersect($components, $components_needed);
    }

    if (!empty($components)) {
      $config = $manager->getConfigCollection();
      foreach ($components as $component) {
        if (!isset($config[$component])) {
          // Import missing component.
          /** @var array $item */
          $item = $manager->getConfigType($component);
          $type = ConfigurationItem::fromConfigStringToConfigType($item['type']);
          $config_revert->import($type, $item['name_short']);
        }
        else {
          // Revert existing component.
          /** @var \Drupal\features\ConfigurationItem $item */
          $item = $config[$component];
          $type = ConfigurationItem::fromConfigStringToConfigType($item->getType());
          $config_revert->revert($type, $item->getShortName());
        }
      }
    }
  }
}<|MERGE_RESOLUTION|>--- conflicted
+++ resolved
@@ -224,11 +224,8 @@
     'social_mentions' => 'social_mentions',
     'social_font' => 'social_font',
     'social_like' => 'social_like',
-<<<<<<< HEAD
     'social_tour' => 'social_tour',
-=======
     'social_post_photo' => 'social_post_photo',
->>>>>>> 9080f91c
   );
   $social_modules = $modules;
   // Always install required modules first. Respect the dependencies between
