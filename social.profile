--- conflicted
+++ resolved
@@ -37,15 +37,10 @@
       'social_user' => 'Social User',
       'social_comment' => 'Social Comment',
       'social_search' => 'Social Search',
-<<<<<<< HEAD
       'social_post' => 'Social Post',
-    ],
-    '#default_value' => ['social_core', 'social_devel', 'social_editor', 'social_event', 'social_topic', 'social_user', 'social_comment', 'social_search', 'social_post'],
-=======
       'social_profile' => 'Social Profile',
     ],
-    '#default_value' => ['social_core', 'social_devel', 'social_editor', 'social_event', 'social_topic', 'social_user', 'social_comment', 'social_search', 'social_profile'],
->>>>>>> 4915830b
+    '#default_value' => ['social_core', 'social_devel', 'social_editor', 'social_event', 'social_topic', 'social_user', 'social_comment', 'social_search', 'social_post', 'social_profile'],
   ];
 
   // Submit handler to enable features.
