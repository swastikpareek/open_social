--- conflicted
+++ resolved
@@ -127,79 +127,7 @@
 }
 
 /**
-<<<<<<< HEAD
- * Implements hook_form_FORM_ID_alter() for install_configure_form().
- *
- * Allows the profile to alter the site configuration form.
- */
-function social_form_install_configure_form_alter(&$form, FormStateInterface $form_state) {
-
-  // Add 'Social' fieldset and options.
-  $form['social'] = [
-    '#type' => 'fieldgroup',
-    '#title' => t('Open Social optional configuration'),
-    '#description' => t('All the required modules and configuration will be automatically installed and imported. You can optionally select additional features or generated demo content.'),
-    '#weight' => 50,
-  ];
-
-  $social_optional_modules = [
-    'social_book' => t('Book functionality'),
-    'social_sharing' => t('Share content on social media'),
-    'social_event_type' => t('Categorize events in event types'),
-    'social_sso' => t('Registration with social networks'),
-    'social_search_autocomplete' => t('Suggested results in the search overlay'),
-    'social_file_private' => t('Use the private file system for uploaded files (highly recommended)'),
-    'inline_form_errors' => t('Inline Form Errors'),
-    'page_cache' => t('Cache page for anonymous users (highly recommended)'),
-    'dynamic_page_cache' => t('Cache pages for any user (highly recommended)'),
-    'social_lets_connect_contact' => t('Adds Open Social Links to the main menu.'),
-    'social_lets_connect_usage' => t('Shares usage data to the Open Social team.'),
-    'social_group_flexible_group' => t('Flexible group functionality'),
-    'social_group_secret' => t('Secret group functionality'),
-  ];
-
-  // Checkboxes to enable Optional modules.
-  $form['social']['optional_modules'] = [
-    '#type' => 'checkboxes',
-    '#title' => t('Enable additional features'),
-    '#options' => $social_optional_modules,
-    '#default_value' => [
-      'dynamic_page_cache',
-      'inline_form_errors',
-      'page_cache',
-      'social_file_private',
-      'social_search_autocomplete',
-      'social_lets_connect_contact',
-      'social_lets_connect_usage',
-      'social_group_flexible_group',
-    ],
-  ];
-
-  // Checkboxes to generate demo content.
-  $form['social']['demo_content'] = [
-    '#type' => 'checkbox',
-    '#title' => t('Generate demo content and users'),
-    '#description' => t('Will generate files, users, groups, events, topics, comments and posts.'),
-  ];
-
-  // Submit handler to enable features.
-  $form['#submit'][] = 'social_features_submit';
-}
-
-/**
- * Submit handler.
- */
-function social_features_submit($form_id, &$form_state) {
-  $optional_modules = array_filter($form_state->getValue('optional_modules'));
-  \Drupal::state()->set('social_install_optional_modules', $optional_modules);
-  \Drupal::state()->set('social_install_demo_content', $form_state->getValue('demo_content'));
-}
-
-/**
- * Installs required modules via a batch process.
-=======
  * Uses the Social Demo module to install demo content.
->>>>>>> 4629a7a2
  *
  * Will enable the Social Demo module, install the content and then disable the
  * Social Demo module again because it's only a helper to create the content.
