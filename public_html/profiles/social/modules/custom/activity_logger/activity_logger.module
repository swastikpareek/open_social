--- conflicted
+++ resolved
@@ -110,15 +110,9 @@
       $message = Message::create([
         'type' => 'create_topic_community',
         'uid' => $entity->getOwner()->id(),
-<<<<<<< HEAD
         'field_context' => $message_type->getThirdPartySetting('activity_logger', 'activity_context', $context),
         'field_destinations' => $message_type->getThirdPartySetting('activity_logger', 'activity_destinations', array('3')),
         'field_related_object' => [
-=======
-        'field_message_context' => $message_type->getThirdPartySetting('activity_logger', 'activity_context', '1'),
-        'field_message_destination' => $destinations,
-        'field_message_related_object' => [
->>>>>>> 28d44f8c
           'target_id' => $entity->id(),
           'target_type' => $entity->getEntityTypeId()
         ]
