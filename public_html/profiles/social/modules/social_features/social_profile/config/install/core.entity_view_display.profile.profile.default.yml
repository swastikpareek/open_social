uuid: f36f1cc7-2b96-41e6-9b69-f07e767ce8a0
langcode: en
status: true
dependencies:
  config:
    - field.field.profile.profile.field_profile_address
    - field.field.profile.profile.field_profile_expertise
    - field.field.profile.profile.field_profile_first_name
    - field.field.profile.profile.field_profile_function
    - field.field.profile.profile.field_profile_image
    - field.field.profile.profile.field_profile_interests
    - field.field.profile.profile.field_profile_last_name
    - field.field.profile.profile.field_profile_organization
    - field.field.profile.profile.field_profile_phone_number
    - field.field.profile.profile.field_profile_self_introduction
    - profile.type.profile
  module:
<<<<<<< HEAD
    - text
_core:
  default_config_hash: mQAoE0RCypAsDnZkdVRzfs_MbGRu3ePqhObwyZFn1yw
=======
    - address
    - telephone
    - image
    - text
_core:
  default_config_hash: fHCc1pA2XQxHZ-ecTB6jIpIFMBx5ni9O07NkXyFpDCk
>>>>>>> a372d9b8
id: profile.profile.default
targetEntityType: profile
bundle: profile
mode: default
content:
  field_profile_address:
    weight: 5
    label: above
    settings: {  }
    third_party_settings: {  }
    type: address_default
  field_profile_expertise:
    weight: 8
    label: above
    settings:
      link: true
    third_party_settings: {  }
    type: entity_reference_label
  field_profile_interests:
    weight: 7
    label: above
    settings:
      link: true
    third_party_settings: {  }
    type: entity_reference_label
<<<<<<< HEAD
  field_profile_self_introduction:
=======
  field_profile_last_name:
    weight: 1
    label: above
    settings:
      link_to_entity: false
    third_party_settings: {  }
    type: string
  field_profile_organization:
    weight: 3
    label: above
    settings:
      link_to_entity: false
    third_party_settings: {  }
    type: string
  field_profile_phone_number:
>>>>>>> a372d9b8
    weight: 4
    label: above
    settings:
      title: ''
    third_party_settings: {  }
    type: string
  field_profile_self_introduction:
    weight: 6
    label: above
    settings: {  }
    third_party_settings: {  }
    type: text_default
hidden:
  field_profile_first_name: true
  field_profile_function: true
  field_profile_image: true
  field_profile_last_name: true
  field_profile_organization: true<|MERGE_RESOLUTION|>--- conflicted
+++ resolved
@@ -15,18 +15,12 @@
     - field.field.profile.profile.field_profile_self_introduction
     - profile.type.profile
   module:
-<<<<<<< HEAD
-    - text
-_core:
-  default_config_hash: mQAoE0RCypAsDnZkdVRzfs_MbGRu3ePqhObwyZFn1yw
-=======
     - address
     - telephone
     - image
     - text
 _core:
   default_config_hash: fHCc1pA2XQxHZ-ecTB6jIpIFMBx5ni9O07NkXyFpDCk
->>>>>>> a372d9b8
 id: profile.profile.default
 targetEntityType: profile
 bundle: profile
@@ -52,25 +46,7 @@
       link: true
     third_party_settings: {  }
     type: entity_reference_label
-<<<<<<< HEAD
-  field_profile_self_introduction:
-=======
-  field_profile_last_name:
-    weight: 1
-    label: above
-    settings:
-      link_to_entity: false
-    third_party_settings: {  }
-    type: string
-  field_profile_organization:
-    weight: 3
-    label: above
-    settings:
-      link_to_entity: false
-    third_party_settings: {  }
-    type: string
   field_profile_phone_number:
->>>>>>> a372d9b8
     weight: 4
     label: above
     settings:
