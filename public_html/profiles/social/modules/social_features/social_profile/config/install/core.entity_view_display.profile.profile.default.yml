--- conflicted
+++ resolved
@@ -14,15 +14,10 @@
     - field.field.profile.profile.field_profile_self_introduction
     - profile.type.profile
   module:
-<<<<<<< HEAD
     - address
     - telephone
-=======
     - image
->>>>>>> 06598fd3
     - text
-_core:
-  default_config_hash: fHCc1pA2XQxHZ-ecTB6jIpIFMBx5ni9O07NkXyFpDCk
 id: profile.profile.default
 targetEntityType: profile
 bundle: profile
