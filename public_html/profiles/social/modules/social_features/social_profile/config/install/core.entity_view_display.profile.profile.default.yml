langcode: en
status: true
dependencies:
  config:
    - field.field.profile.profile.field_profile_address
    - field.field.profile.profile.field_profile_expertise
    - field.field.profile.profile.field_profile_first_name
    - field.field.profile.profile.field_profile_function
    - field.field.profile.profile.field_profile_image
    - field.field.profile.profile.field_profile_interests
    - field.field.profile.profile.field_profile_last_name
    - field.field.profile.profile.field_profile_organization
    - field.field.profile.profile.field_profile_phone_number
    - field.field.profile.profile.field_profile_self_introduction
    - profile.type.profile
  module:
    - address
<<<<<<< HEAD
=======
    - telephone
>>>>>>> c17589f7
    - image
    - text
_core:
  default_config_hash: fHCc1pA2XQxHZ-ecTB6jIpIFMBx5ni9O07NkXyFpDCk
id: profile.profile.default
targetEntityType: profile
bundle: profile
mode: default
content:
  field_profile_address:
    weight: 5
    label: above
    settings: {  }
    third_party_settings: {  }
    type: address_default
  field_profile_expertise:
    weight: 8
    label: above
    settings:
      link: true
    third_party_settings: {  }
    type: entity_reference_label
  field_profile_first_name:
    weight: 0
    label: above
    settings:
      link_to_entity: false
    third_party_settings: {  }
    type: string
  field_profile_function:
    weight: 2
    label: above
    settings:
      link_to_entity: false
    third_party_settings: {  }
    type: string
  field_profile_image:
    weight: 7
    label: above
    settings:
      image_style: ''
      image_link: ''
    third_party_settings: {  }
    type: image
  field_profile_interests:
    weight: 7
    label: above
    settings:
      link: true
    third_party_settings: {  }
    type: entity_reference_label
  field_profile_last_name:
    weight: 1
    label: above
    settings:
      link_to_entity: false
    third_party_settings: {  }
    type: string
  field_profile_organization:
    weight: 3
    label: above
    settings:
      link_to_entity: false
    third_party_settings: {  }
    type: string
  field_profile_phone_number:
    weight: 4
    label: above
    settings:
      title: ''
    third_party_settings: {  }
    type: string
  field_profile_self_introduction:
    weight: 6
    label: above
    settings: {  }
    third_party_settings: {  }
    type: text_default
hidden: {  }<|MERGE_RESOLUTION|>--- conflicted
+++ resolved
@@ -15,14 +15,9 @@
     - profile.type.profile
   module:
     - address
-<<<<<<< HEAD
-=======
     - telephone
->>>>>>> c17589f7
     - image
     - text
-_core:
-  default_config_hash: fHCc1pA2XQxHZ-ecTB6jIpIFMBx5ni9O07NkXyFpDCk
 id: profile.profile.default
 targetEntityType: profile
 bundle: profile
