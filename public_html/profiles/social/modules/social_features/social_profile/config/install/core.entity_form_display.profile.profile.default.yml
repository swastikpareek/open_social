--- conflicted
+++ resolved
@@ -17,11 +17,8 @@
   module:
     - address
     - field_group
-<<<<<<< HEAD
+    - image
     - telephone
-=======
-    - image
->>>>>>> b3349a6a
     - text
 third_party_settings:
   field_group:
