--- conflicted
+++ resolved
@@ -4,15 +4,12 @@
 use Drupal\Core\Form\FormStateInterface;
 use Drupal\group\Entity\GroupInterface;
 use Drupal\group\Entity\GroupContent;
-<<<<<<< HEAD
 use Drupal\views\ViewExecutable;
 use Drupal\views\Plugin\views\cache\CachePluginBase;
-=======
 use Drupal\Core\Url;
 use Drupal\group\Plugin\GroupContentEnabler;
 use Drupal\Core\Cache\Cache;
 use Drupal\image\Entity\ImageStyle;
->>>>>>> 25948945
 
 /**
  * @file
@@ -250,7 +247,6 @@
   }
 }
 
-<<<<<<< HEAD
 
 /**
  * Implements hook_views_post_render().
@@ -296,12 +292,12 @@
   if (isset($data['tabs'][0]['group.members'])){
     unset($data['tabs'][0]['group.members']);
   }
-=======
+}
+
 /**
  * Implements hook_local_tasks_alter().
  */
 function social_group_local_tasks_alter(&$local_tasks) {
   // Remove local delete task from group page.
   unset($local_tasks['group.delete_form']);
->>>>>>> 25948945
 }