--- conflicted
+++ resolved
@@ -80,11 +80,7 @@
 content:
   body:
     type: text_textarea_with_summary
-<<<<<<< HEAD
-    weight: 5
-=======
     weight: 4
->>>>>>> 2e6e2924
     settings:
       rows: 9
       summary_rows: 3
@@ -92,72 +88,44 @@
     third_party_settings: {  }
   created:
     type: datetime_timestamp
-<<<<<<< HEAD
     weight: 2
     settings: {  }
     third_party_settings: {  }
   field_content_visibility:
     weight: 9
-=======
-    weight: 6
->>>>>>> 2e6e2924
     settings: {  }
     third_party_settings: {  }
     type: options_buttons
   field_event_address:
-<<<<<<< HEAD
-    weight: 12
-=======
     weight: 14
->>>>>>> 2e6e2924
     settings:
       default_country: ''
     third_party_settings: {  }
     type: address_default
   field_event_comments:
-<<<<<<< HEAD
     weight: 13
-=======
-    weight: 10
->>>>>>> 2e6e2924
     settings: {  }
     third_party_settings: {  }
     type: comment_default
   field_event_date:
-<<<<<<< HEAD
-    weight: 7
-=======
     weight: 10
->>>>>>> 2e6e2924
     settings: {  }
     third_party_settings: {  }
     type: datetime_default
   field_event_date_end:
-<<<<<<< HEAD
-    weight: 8
-=======
     weight: 11
->>>>>>> 2e6e2924
     settings: {  }
     third_party_settings: {  }
     type: datetime_default
   field_event_image:
-<<<<<<< HEAD
-    weight: 6
-=======
     weight: 2
->>>>>>> 2e6e2924
     settings:
       progress_indicator: throbber
       preview_image_style: thumbnail
     third_party_settings: {  }
     type: image_image
   field_event_location:
-<<<<<<< HEAD
     weight: 11
-=======
-    weight: 13
->>>>>>> 2e6e2924
     settings:
       size: 60
       placeholder: ''
@@ -165,40 +133,24 @@
     type: string_textfield
   path:
     type: path
-<<<<<<< HEAD
-    weight: 10
-=======
     weight: 9
->>>>>>> 2e6e2924
     settings: {  }
     third_party_settings: {  }
   promote:
     type: boolean_checkbox
     settings:
       display_label: true
-<<<<<<< HEAD
     weight: 3
-=======
-    weight: 7
->>>>>>> 2e6e2924
     third_party_settings: {  }
   sticky:
     type: boolean_checkbox
     settings:
       display_label: true
-<<<<<<< HEAD
     weight: 4
     third_party_settings: {  }
   title:
     type: string_textfield
     weight: 0
-=======
-    weight: 8
-    third_party_settings: {  }
-  title:
-    type: string_textfield
-    weight: 1
->>>>>>> 2e6e2924
     settings:
       size: 60
       placeholder: ''
