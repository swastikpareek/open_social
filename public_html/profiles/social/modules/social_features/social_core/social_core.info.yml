--- conflicted
+++ resolved
@@ -17,11 +17,8 @@
   - dynamic_page_cache
   - contact
   - social
-<<<<<<< HEAD
   - r4032login
-=======
   - path
->>>>>>> 951f7fc8
 package: Social
 features:
   bundle: social