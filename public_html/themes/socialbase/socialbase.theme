--- conflicted
+++ resolved
@@ -711,7 +711,6 @@
 }
 
 /**
-<<<<<<< HEAD
  * Implements hook_theme_suggestions_comment_alter().
  */
 function socialbase_theme_suggestions_comment_alter(array &$suggestions, array $variables) {
@@ -721,12 +720,8 @@
   }
 }
 
-function socialbase_preprocess_comment(&$variables) {
-  $comment = $variables['elements']['#comment'];
-  if(!$comment->hasParentComment()){
-    $variables['elements']['#suffix'] = '<hr />';
-  }
-=======
+
+/**
  * Implements template_preprocess_form().
  */
 function socialbase_preprocess_form(&$variables) {
@@ -748,5 +743,4 @@
     }
   }
 
->>>>>>> 55d8904d
 }