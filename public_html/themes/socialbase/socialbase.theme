--- conflicted
+++ resolved
@@ -106,8 +106,6 @@
 function socialbase_preprocess_block(&$variables) {
   $variables['content']['#attributes']['block'] = $variables['attributes']['id'];
 
-<<<<<<< HEAD
-=======
   // Add search_block to account menu.
   if ($variables['attributes']['id'] == 'block-socialbase-account-menu') {
     $block = \Drupal\block\Entity\Block::load('search_content_block_header');
@@ -143,7 +141,7 @@
     $variables['content']['search_users_form']['actions']['submit']['#suffix'] = '<span class="search-icon"><i class="material-icons">search</i></span>';
   }
 
->>>>>>> 3066b9eb
+
   // Add Group ID for "See all groups link".
   if ($variables['attributes']['id'] === 'block-views-block-group-members-block-newest-members') {
     $group = \Drupal::routeMatch()->getParameter('group');
