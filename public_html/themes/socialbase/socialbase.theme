--- conflicted
+++ resolved
@@ -476,7 +476,7 @@
       $variables['attributes']['class'][] = 'datepicker';
     }
   }
-  
+
 }
 
 /**
@@ -514,7 +514,7 @@
   return $icon;
 }
 
-<<<<<<< HEAD
+
 function socialbase_theme_suggestions_form_alter(array &$suggestions, array $variables) {
   if ($variables['element']['#form_id'] == 'social_user_login_form' || $variables['element']['#form_id'] == 'user_register_form' || $variables['element']['#form_id'] == 'social_user_password_form') {
     $suggestions[] = $variables['theme_hook_original'] . '__' . 'user_anonymous';
@@ -530,11 +530,11 @@
 
 }
 
-=======
+
 /**
  * Implements hook_theme_suggestions_textarea_alter().
  */
->>>>>>> 2e6e2924
+
 function socialbase_theme_suggestions_textarea_alter(array &$suggestions, array $variables) {
   if ($variables['element']['#parents'][0] == 'field_comment_body') {
     $suggestions[] = $variables['theme_hook_original'] . '__' . 'comment';
