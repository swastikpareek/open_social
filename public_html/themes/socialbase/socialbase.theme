--- conflicted
+++ resolved
@@ -87,7 +87,6 @@
  */
 function socialbase_preprocess_block(&$variables) {
   $variables['content']['#attributes']['block'] = $variables['attributes']['id'];
-<<<<<<< HEAD
 
   // Add search_block to account menu.
   if ($variables['attributes']['id'] == 'block-socialbase-account-menu') {
@@ -122,19 +121,7 @@
     $variables['content']['search_users_form']['actions']['submit']['#is_button'] = FALSE;
     $variables['content']['search_users_form']['actions']['submit']['#suffix'] = '<span class="search-icon"><i class="material-icons">search</i></span>';
   }
-}
-
-/**
- * Implements hook_preprocess_hook().
- */
-function socialbase_preprocess_container(&$variables) {
-  $variables['search_context'] = FALSE;
-
-  // For pages in search we would like to render containers without divs.
-  $routename = \Drupal::request()->get(Symfony\Cmf\Component\Routing\RouteObjectInterface::ROUTE_NAME);
-  if (strpos($routename, 'search') !== false) {
-    $variables['search_context'] = TRUE;
-=======
+
   // Add Group ID for "See all groups link".
   if ($variables['derivative_plugin_id'] === 'group_members-block_newest_members') {
     $group = \Drupal::routeMatch()->getParameter('group');
@@ -155,7 +142,19 @@
       $profile_user_id = $profile_user_id->id();
     }
     $variables['profile_user_id'] = $profile_user_id;
->>>>>>> 6c8f194a
+  }
+}
+
+/**
+ * Implements hook_preprocess_hook().
+ */
+function socialbase_preprocess_container(&$variables) {
+  $variables['search_context'] = FALSE;
+
+  // For pages in search we would like to render containers without divs.
+  $routename = \Drupal::request()->get(Symfony\Cmf\Component\Routing\RouteObjectInterface::ROUTE_NAME);
+  if (strpos($routename, 'search') !== false) {
+    $variables['search_context'] = TRUE;
   }
 }
 
@@ -188,7 +187,6 @@
 /**
  * Implements hook_theme_suggestions_HOOK_alter().
  */
-<<<<<<< HEAD
 function socialbase_theme_suggestions_form_alter(array &$suggestions, array $variables) {
   // Lets add the the search_content_form as the only theme suggestion if it
   // really is the search_content_form.
@@ -198,19 +196,25 @@
   // Also for the search hero content form on the /search/content.
   if ($variables['element']['#id'] == 'search-hero-content-form' || $variables['element']['#id'] == 'search-users-form') {
     $suggestions[] = $variables['theme_hook_original'] . '__' . 'search_hero_form';
-=======
+  }
+}
+
+/**
+ * Implements hook_theme_suggestions_HOOK_alter().
+ */
 function socialbase_theme_suggestions_fieldset_alter(array &$suggestions, array $variables) {
   if (isset($variables['element']['#type'])) {
-
     if ($variables['element']['#type'] == 'radios') {
       $suggestions[] = $variables['theme_hook_original'] . '__' . 'radios';
-    } else {
+    }
+    // Override bootstrap base theme suggestions.
+    else {
       $suggestions[] = $variables['theme_hook_original'];
     }
-
-  } else {
+  }
+  // Override bootstrap base theme suggestions.
+  else {
     $suggestions[] = $variables['theme_hook_original'];
->>>>>>> 6c8f194a
   }
 }
 
