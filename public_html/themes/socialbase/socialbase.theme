--- conflicted
+++ resolved
@@ -234,14 +234,12 @@
     }
   }
 
-<<<<<<< HEAD
   if (isset($variables['element']['cancel'])) {
     if ($variables['element']['cancel']['#type'] == 'link' && $variables['element']['#type'] == 'actions' ) {
       $variables['element']['cancel']['#attributes']['class'] = 'btn btn-flat';
     }
   }
 
-=======
   // identify the container used for search in the navbar
   if (isset($variables['element']['submit']['#suffix'])) {
     $icon_is_present = strpos($variables['element']['submit']['#suffix'], 'search-icon');
@@ -264,7 +262,6 @@
   if (strpos($current_path, 'node') !== FALSE) {
     $variables['node'] = TRUE;
   }
->>>>>>> 26b83691
 }
 
 /**
@@ -328,7 +325,7 @@
  */
 function socialbase_theme_suggestions_fieldset_alter(array &$suggestions, array $variables) {
   if (isset($variables['element']['#type'])) {
-<<<<<<< HEAD
+
     if ($variables['element']['#type'] == 'radios') {
       if ($variables['element']['#id'] == 'edit-user-cancel-method') {
         $suggestions[] = 'bootstrap_panel';
@@ -340,8 +337,6 @@
     elseif ($variables['element']['#type'] == 'fieldset') {
       $suggestions[] = 'bootstrap_panel';
 
-=======
->>>>>>> 26b83691
     // Override bootstrap base theme suggestions.
     switch ($variables['element']['#type']) {
       case 'radios':
@@ -603,15 +598,12 @@
       $variables['float_right'] = TRUE;
     }
   }
-<<<<<<< HEAD
 
   if ($variables['element']['#type'] == 'submit' && $variables['element']['#button_type'] == 'danger' ) {
     $variables['element']['#button_type'] = 'flat';
     $variables['button_type'] = 'flat';
   }
 
-=======
->>>>>>> 26b83691
 }
 
 /**
@@ -672,14 +664,9 @@
     // Text that match these specific strings are checked first.
     'matches' => [
       // Primary class.
-<<<<<<< HEAD
       t('Create new account')->render()   => 'primary',
       t('Log in')->render()               => 'primary',
-=======
-      t('Create new account')->render() => 'primary',
-      t('Log in')->render() => 'primary',
-      t('Cancel account')->render() => 'flat',
->>>>>>> 26b83691
+      t('Cancel account')->render()       => 'flat',
     ],
     // Text containing these words anywhere in the string are checked last.
     'contains' => [
