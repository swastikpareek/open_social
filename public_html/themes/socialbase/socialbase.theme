--- conflicted
+++ resolved
@@ -236,6 +236,7 @@
   if ($variables['element']['#id'] == 'search-content-form') {
     $suggestions = array($variables['theme_hook_original'] . '__' . 'search_content_form');
   }
+  
   // Also for the search hero content form on the /search/content.
   if ($variables['element']['#id'] == 'search-hero-content-form' || $variables['element']['#id'] == 'search-users-form') {
     $suggestions[] = $variables['theme_hook_original'] . '__' . 'search_hero_form';
@@ -249,18 +250,12 @@
   /* TODO: distinguish edit comment form from normal comment form in stream */
   if ($variables['element']['#form_id'] == 'comment_post_comment_form') {
     $suggestions[] = $variables['theme_hook_original'] . '__post_comment';
-<<<<<<< HEAD
   }
 
   if ($variables['element']['#form_id'] == 'comment_post_comment_delete_form' || $variables['element']['#form_id'] == 'comment_comment_delete_form') {
     $suggestions[] = $variables['theme_hook_original'] . '__comment_edit';
-=======
->>>>>>> 7e32f42e
-  }
-
-  if ($variables['element']['#form_id'] == 'comment_post_comment_delete_form' || $variables['element']['#form_id'] == 'comment_comment_delete_form') {
-    $suggestions[] = $variables['theme_hook_original'] . '__comment_edit';
-  }
+  }
+
 }
 
 /**
@@ -524,11 +519,6 @@
   return $icon;
 }
 
-<<<<<<< HEAD
-=======
-
-
->>>>>>> 7e32f42e
 /**
  * Implements hook_theme_suggestions_textarea_alter().
  */
