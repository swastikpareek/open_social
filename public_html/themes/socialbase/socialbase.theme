<?php

use Drupal\Core\Form\FormStateInterface;
/**
* Implements hook_form_FORM_ID_alter().
*/
function socialbase_form_social_user_password_form_alter(&$form, FormStateInterface $form_state, $form_id) {
  $form['mail']['#prefix'] = '<div class="form__description">';
  $form['mail']['#suffix'] = '</div>';
}

/**
 * Implements hook_theme_suggestions_alter().
 */

function socialbase_theme_suggestions_alter(array &$suggestions, array $variables, $hook) {
  if (in_array($hook, array('page', 'node__add'))) {
    $suggestions[] = $hook . '__' . 'layout_c';
  }
}

/**
 * Implements hook_preprocess_block().
 */
function socialbase_preprocess_block(&$variables) {
  $variables['content']['#attributes']['block'] = $variables['attributes']['id'];
}

/**
 * Implements hook_theme_suggestions_HOOK_alter().
 */
function socialbase_theme_suggestions_menu_alter(array &$suggestions, array $variables) {
  // Remove the block and replace dashes with underscores in the block ID to
  // use for the hook name.
  if (isset($variables['attributes']['block'])) {
    $hook = str_replace(array('block-', '-'), array('', '_'), $variables['attributes']['block']);
    $suggestions[] = $variables['theme_hook_original'] . '__' . $hook;
  }
}

/**
 * Implements hook_preprocess_page().
 */

function socialbase_preprocess_page(&$variables) {
  // if we have the admin toolbar on our screen we need overrides for our styles.
  if ($variables['is_admin']) {
    $variables['#attached']['library'][] = 'socialbase/admin';
  }
<<<<<<< HEAD

=======
}

/**
 * Prepares variables for node templates.
 *
 * Default template: node.html.twig.
 *
 * Most themes use their own copy of node.html.twig. The default is located
 * inside "/core/modules/node/templates/node.html.twig". Look in there for the
 * full list of variables.
 *
 * @param array $variables
 *   An associative array containing:
 *   - elements: An array of elements to display in view mode.
 *   - node: The node object.
 *   - view_mode: View mode; e.g., 'full', 'teaser', etc.
 */
function socialbase_preprocess_node(&$variables) {
  // Only add submitted data on teasers since we have the page hero block.
  if ($variables['view_mode'] === 'teaser') {
    $variables['display_submitted'] = TRUE;
  }
  if ($variables['view_mode'] === 'hero') {
    unset($variables['label']);
  }

  // Try to add unpublished as a article class for now when nodes are published
  // or unpublished.
  if ($variables['view_mode'] === 'teaser' || $variables['view_mode'] === 'full') {
    if (!$variables['elements']['#node']->isPublished()) {
      $variables['attributes']['class'][] = 'unpublished';
    }
  }
>>>>>>> c75f1a35
}<|MERGE_RESOLUTION|>--- conflicted
+++ resolved
@@ -47,9 +47,7 @@
   if ($variables['is_admin']) {
     $variables['#attached']['library'][] = 'socialbase/admin';
   }
-<<<<<<< HEAD
 
-=======
 }
 
 /**
@@ -83,5 +81,4 @@
       $variables['attributes']['class'][] = 'unpublished';
     }
   }
->>>>>>> c75f1a35
 }