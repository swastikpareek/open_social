--- conflicted
+++ resolved
@@ -90,19 +90,18 @@
     $group = \Drupal::routeMatch()->getParameter('group');
     $variables['group_id'] = $group->id();
   }
-<<<<<<< HEAD
+
   // Add User ID for "See all link".
   if ($variables['derivative_plugin_id'] === 'groups-block_user_groups') {
     $user = \Drupal::routeMatch()->getParameter('user');
     $variables['user_id'] = $user->id();
-=======
+  }
   if ($variables['attributes']['id'] === 'block-views-block-events-block-events-on-profile') {
     $profile_user_id = \Drupal::routeMatch()->getParameter('user');
     if (!is_null($profile_user_id) && is_object($profile_user_id)) {
       $profile_user_id = $profile_user_id->id();
     }
     $variables['profile_user_id'] = $profile_user_id;
->>>>>>> 40bc3885
   }
 }
 
