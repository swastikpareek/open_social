--- conflicted
+++ resolved
@@ -7182,7 +7182,6 @@
   font-style: normal;
 }
 
-<<<<<<< HEAD
 .popover {
   padding: 0;
   border-radius: 10px;
@@ -7256,7 +7255,8 @@
 
 .image-widget.row {
   overflow: hidden;
-=======
+}
+
 .page-preview {
   margin-top: 58px;
 }
@@ -7273,7 +7273,6 @@
 
 .node-preview-form-select .select-wrapper {
   display: inline-block;
->>>>>>> 35ec8a1d
 }
 
 .waves-effect {
