a {
	text-decoration: none;
	font-weight: 500;

  // Gets rid of tap active state
  -webkit-tap-highlight-color: transparent;
}


html{
  line-height: 1.5;
<<<<<<< HEAD
  font-size: 62.5%;
  font-family: 'montserrat', sans-serif;
=======
  font-size: 16px;
  font-family: sans-serif;
>>>>>>> 8686e568
  font-weight: 300;
  color: rgba(0,0,0,0.87);
  -webkit-font-smoothing: antialiased;

	&.fonts-loaded {
		font-family: 'montserrat', sans-serif;
	}

}

body {
	font-size: 14px;
	font-size: 1.4rem;

	@include MQ($small) {
		font-size: 16px;
		font-size: 1.6rem;
	}
}

p {
  color: rgba(0,0,0,0.71);
}

h1, h2, h3, h4, h5, h6 {
	font-weight: 700;
	line-height: 1.1;
	transition: 0.3s;

	a {
		font-weight: inherit;
	}

}

// Header Styles

h1, .h1 {
	@include font-size($h1-font-sizes);
	letter-spacing: 0.05em;
}
h2, .h2 {
	@include font-size($h2-font-sizes);
	font-weight: 500;
}
h3, .h3 {
	@include font-size($h3-font-sizes);
	font-weight: 500;
}
h4, .h4 {
	@include font-size($h4-font-sizes);
	font-weight: 500;
}
h5, .h5{
	@include font-size($h5-font-sizes);
	font-weight: 500;
}
h6, .h6 {
	@include font-size($h6-font-sizes);
	font-weight: 500;
}

//  Blockquote

blockquote {
  margin: 20px 0;
  padding-left: 1.5rem;
  border-left: 3px solid $primary-color;
	font-weight: 500;
}


// Text Styles
em { font-style: italic; }
strong { font-weight: 500; }
small { font-size: 75%; }
.light { font-weight: 300; }
.thin { font-weight: 200; }

.flow-text{
  font-size: responsive;
}

.caption {
  font-size: 1.2em;
  font-weight: 500;
  margin-bottom: 30px;
}

.list {
  padding-left: 30px;
  margin: 1em 0;
	font-size: 15px;

  li {
    list-style-type: square;
  }
}<|MERGE_RESOLUTION|>--- conflicted
+++ resolved
@@ -9,13 +9,8 @@
 
 html{
   line-height: 1.5;
-<<<<<<< HEAD
   font-size: 62.5%;
-  font-family: 'montserrat', sans-serif;
-=======
-  font-size: 16px;
   font-family: sans-serif;
->>>>>>> 8686e568
   font-weight: 300;
   color: rgba(0,0,0,0.87);
   -webkit-font-smoothing: antialiased;
