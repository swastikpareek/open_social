a {
	text-decoration: none;
	font-weight: 500;

  // Gets rid of tap active state
  -webkit-tap-highlight-color: transparent;
}


html{
  line-height: 1.5;
<<<<<<< HEAD
=======
  font-size: 62.5%;
>>>>>>> 15ea7e2f
  font-family: sans-serif;
  font-size: 62.5%;
  font-weight: 300;
  color: rgba(0,0,0,0.87);
  -webkit-font-smoothing: antialiased;

	&.fonts-loaded {
		font-family: 'montserrat', sans-serif;
	}

}

body {
	font-size: 14px;
	font-size: 1.4rem;

	@include MQ($small) {
		font-size: 16px;
		font-size: 1.6rem;
	}
}

p {
  color: rgba(0,0,0,0.71);
}

h1, h2, h3, h4, h5, h6 {
	font-weight: 700;
	line-height: 1.1;
	transition: 0.3s;

	a {
		font-weight: inherit;
	}

}

// Header Styles

h1, .h1 {
	@include font-size($h1-font-sizes);
	letter-spacing: 0.05em;
}
h2, .h2 {
	@include font-size($h2-font-sizes);
	font-weight: 500;
}
h3, .h3 {
	@include font-size($h3-font-sizes);
	font-weight: 500;
}
h4, .h4 {
	@include font-size($h4-font-sizes);
	font-weight: 500;
}
h5, .h5{
	@include font-size($h5-font-sizes);
	font-weight: 500;
}
h6, .h6 {
	@include font-size($h6-font-sizes);
	font-weight: 500;
}

<<<<<<< HEAD
.header {
	color: $primary-color;
	font-weight: 300;
}

=======
>>>>>>> 15ea7e2f
//  Blockquote

blockquote {
  margin: 20px 0;
  padding-left: 1.5rem;
  border-left: 3px solid $primary-color;
	font-weight: 500;
}


// Text Styles
em { font-style: italic; }
strong { font-weight: 500; }
small { font-size: 75%; }
.light { font-weight: 300; }
.thin { font-weight: 200; }

.flow-text{
  font-size: responsive;
}

.caption {
  font-size: 1.2em;
  font-weight: 500;
  margin-bottom: 30px;
}

.list {
  padding-left: 30px;
  margin: 1em 0;
	font-size: 15px;

  li {
    list-style-type: square;
  }
}


.page-title h1 {
	color: white;
	font-weight: 700;
	padding: 1em 0;
	margin: 0;
}<|MERGE_RESOLUTION|>--- conflicted
+++ resolved
@@ -9,10 +9,6 @@
 
 html{
   line-height: 1.5;
-<<<<<<< HEAD
-=======
-  font-size: 62.5%;
->>>>>>> 15ea7e2f
   font-family: sans-serif;
   font-size: 62.5%;
   font-weight: 300;
@@ -77,14 +73,11 @@
 	font-weight: 500;
 }
 
-<<<<<<< HEAD
 .header {
 	color: $primary-color;
 	font-weight: 300;
 }
 
-=======
->>>>>>> 15ea7e2f
 //  Blockquote
 
 blockquote {
