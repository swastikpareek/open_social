{#
/**
 * @file
 * Bartik's theme implementation to display a single page.
 *
 * The doctype, html, head and body tags are not in this template. Instead they
 * can be found in the html.html.twig template normally located in the
 * core/modules/system directory.
 *
 * Available variables:
 *
 * General utility variables:
 * - base_path: The base URL path of the Drupal installation. Will usually be
 *   "/" unless you have installed Drupal in a sub-directory.
 * - is_front: A flag indicating if the current page is the front page.
 * - logged_in: A flag indicating if the user is registered and signed in.
 * - is_admin: A flag indicating if the user has permission to access
 *   administration pages.
 *
 * Site identity:
 * - front_page: The URL of the front page. Use this instead of base_path when
 *   linking to the front page. This includes the language domain or prefix.
 *
 * Page content (in order of occurrence in the default page.html.twig):
 * - node: Fully loaded node, if there is an automatically-loaded node
 *   associated with the page and the node ID is the second argument in the
 *   page's path (e.g. node/12345 and node/12345/revisions, but not
 *   comment/reply/12345).
 *
 * Regions:
 * - page.header: Items for the header region.
 * - page.highlighted: Items for the highlighted region.
 * - page.primary_menu: Items for the primary menu region.
 * - page.secondary_menu: Items for the secondary menu region.
 * - page.featured_top: Items for the featured top region.
 * - page.content: The main content of the current page.
 * - page.sidebar_first: Items for the first sidebar.
 * - page.sidebar_second: Items for the second sidebar.
 * - page.featured_bottom_first: Items for the first featured bottom region.
 * - page.featured_bottom_second: Items for the second featured bottom region.
 * - page.featured_bottom_third: Items for the third featured bottom region.
 * - page.footer_first: Items for the first footer column.
 * - page.footer_second: Items for the second footer column.
 * - page.footer_third: Items for the third footer column.
 * - page.footer_fourth: Items for the fourth footer column.
 * - page.footer_fifth: Items for the fifth footer column.
 * - page.breadcrumb: Items for the breadcrumb region.
 *
 * @see template_preprocess_page()
 * @see html.html.twig
 */
#}

<header id="header" role="banner" aria-label="{{ 'Site header'|t}}">
  {{ page.header }}
</header>

<main id="content" class="column main-container" role="main">

  {{ page.breadcrumb }}

<<<<<<< HEAD
  <div class="container hero-container">
    {{ page.title }}
    {{ page.hero }}
=======
  {% if (page.hero) %}

    <div class="container hero-container">
>>>>>>> 6c8f194a

      <div class="cover">
        {{ page.hero }}
      </div>

    </div>

  {% endif %}

  <a id="main-content" tabindex="-1"></a>
  <div class="container">
    <div class="row">
      {% if page.title %}
        <div class="col-xs-12">
          {{ page.title }}
        </div>
      {% endif %}

      {% if page.complementary %}
        <div role="complementary" class="col-xs-12 col-sm-4 col-sm-last margin-bottom-l">
          {{ page.complementary }}
        </div>
      {% endif %}

      <div class="col-xs-12 col-sm-8">
        {{ page.content }}
      </div>

    </div>
  </div>

</main>

<footer role="contentinfo">
  {{ page.footer }}
</footer><|MERGE_RESOLUTION|>--- conflicted
+++ resolved
@@ -59,20 +59,11 @@
 
   {{ page.breadcrumb }}
 
-<<<<<<< HEAD
-  <div class="container hero-container">
-    {{ page.title }}
-    {{ page.hero }}
-=======
-  {% if (page.hero) %}
+  {% if (page.title or page.hero) %}
 
     <div class="container hero-container">
->>>>>>> 6c8f194a
-
-      <div class="cover">
-        {{ page.hero }}
-      </div>
-
+      {{ page.title }}
+      {{ page.hero }}
     </div>
 
   {% endif %}
