{#
/**
 * @file
 * Theme override for a set of links.
 *
 * Available variables:
 * - attributes: Attributes for the UL containing the list of links.
 * - links: Links to be output.
 *   Each link will have the following elements:
 *   - title: The link text.
 *   - href: The link URL. If omitted, the 'title' is shown as a plain text
 *     item in the links list. If 'href' is supplied, the entire link is passed
 *     to l() as its $options parameter.
 *   - attributes: (optional) HTML attributes for the anchor, or for the <span>
 *     tag if no 'href' is supplied.
 *   - link_key: The link CSS class.
 * - heading: (optional) A heading to precede the links.
 *   - text: The heading text.
 *   - level: The heading level (e.g. 'h2', 'h3').
 *   - attributes: (optional) A keyed list of attributes for the heading.
 *   If the heading is a string, it will be used as the text of the heading and
 *   the level will default to 'h2'.
 *
 *   Headings should be used on navigation menus and any list of links that
 *   consistently appears on multiple pages. To make the heading invisible use
 *   the 'visually-hidden' CSS class. Do not use 'display:none', which
 *   removes it from screen readers and assistive technology. Headings allow
 *   screen reader and keyboard only users to navigate to or skip the links.
 *   See http://juicystudio.com/article/screen-readers-display-none.php and
 *   http://www.w3.org/TR/WCAG-TECHS/H42.html for more information.
 *
 * @see template_preprocess_links()
 */
#}

{% if links -%}
  {%- if heading -%}
    {%- if heading.level -%}
      <{{ heading.level }}{{ heading.attributes }}>{{ heading.text }}</{{ heading.level }}>
    {%- else -%}
      <h2{{ heading.attributes }}>{{ heading.text }}</h2>
    {%- endif -%}
  {%- endif -%}

  {% if links['comment-edit'] %}
    <div class="btn-group pull-right">
      <button type="button" data-toggle="dropdown" aria-expanded="false" aria-haspopup="true" class="btn btn-icon-toggle dropdown-toggle"><i class="material-icons">expand_more</i></button>
      <ul{{ attributes.addClass('dropdown-menu') }}>
        {%- for key, item in links|reverse if key != "comment-reply" -%}
          <li{{ item.attributes.addClass(key|clean_class) }}>
            {%- if item.link -%}
              {{ item.link }}
            {%- elseif item.text_attributes -%}
              <span{{ item.text_attributes }}>{{ item.text }}</span>
            {%- else -%}
              {{ item.text }}
            {%- endif -%}
          </li>
        {%- endfor -%}
      </ul>
    </div>
  {% else %}

<<<<<<< HEAD
    {%- for key, item in links -%}
=======
    {%- for key, item in links if key != "comment-reply" -%}
>>>>>>> 55d8904d
      <li{{ item.attributes.addClass(key|clean_class) }}>
        {%- if item.link -%}
          {{ item.link }}
        {%- elseif item.text_attributes -%}
          <span{{ item.text_attributes }}>{{ item.text }}</span>
        {%- else -%}
          {{ item.text }}
        {%- endif -%}
      </li>
    {%- endfor -%}

  {% endif %}

{%- endif %}


{% if links['comment-reply'] %}
<<<<<<< HEAD
  <div class="clearfix">
    <div class="btn btn-link btn-sm pull-right">
      {%- for key, item in links|reverse if key == "comment-reply" -%}
        {{ item.link }}
      {%- endfor -%}
    </div>
  </div>
{% endif %}
=======

  <div class="clearfix">
    <div class="btn btn-link btn-sm pull-right">
      {%- for key, item in links|reverse if key == "comment-reply" -%}
         {{ item.link }}
      {%- endfor -%}
    </div>
  </div>

{%- endif %}
>>>>>>> 55d8904d
<|MERGE_RESOLUTION|>--- conflicted
+++ resolved
@@ -61,11 +61,7 @@
     </div>
   {% else %}
 
-<<<<<<< HEAD
-    {%- for key, item in links -%}
-=======
     {%- for key, item in links if key != "comment-reply" -%}
->>>>>>> 55d8904d
       <li{{ item.attributes.addClass(key|clean_class) }}>
         {%- if item.link -%}
           {{ item.link }}
@@ -81,9 +77,8 @@
 
 {%- endif %}
 
+{% if links['comment-reply'] %}
 
-{% if links['comment-reply'] %}
-<<<<<<< HEAD
   <div class="clearfix">
     <div class="btn btn-link btn-sm pull-right">
       {%- for key, item in links|reverse if key == "comment-reply" -%}
@@ -91,16 +86,5 @@
       {%- endfor -%}
     </div>
   </div>
-{% endif %}
-=======
 
-  <div class="clearfix">
-    <div class="btn btn-link btn-sm pull-right">
-      {%- for key, item in links|reverse if key == "comment-reply" -%}
-         {{ item.link }}
-      {%- endfor -%}
-    </div>
-  </div>
-
-{%- endif %}
->>>>>>> 55d8904d
+{%- endif %}