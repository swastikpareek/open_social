global-styling:
  version: 1.x
  css:
    theme:
      css/materialize.css: {}
  js:
    js/vendor/jquery.touch-swipe.js: {}
    js/components.js: {}
<<<<<<< HEAD
    js/materialize.js: {}
=======
    js/bootstrap.min.js: {}
>>>>>>> 6c8f194a
  dependencies:
    - core/jquery
    - core/jquery.once
    - core/debounce
    - core/forms
    - core/drupalSettings

admin:
  version: 1.x
  css:
    theme:
      css/admin.css: {}


materialize:
  version: 1.x
  css:
      theme:
        css/materialize.css: {}
  js:
    js/materialize.js: {}
  dependencies:
    - core/jquery
    - core/jquery.once
    - core/forms<|MERGE_RESOLUTION|>--- conflicted
+++ resolved
@@ -6,11 +6,8 @@
   js:
     js/vendor/jquery.touch-swipe.js: {}
     js/components.js: {}
-<<<<<<< HEAD
     js/materialize.js: {}
-=======
     js/bootstrap.min.js: {}
->>>>>>> 6c8f194a
   dependencies:
     - core/jquery
     - core/jquery.once
@@ -24,7 +21,6 @@
     theme:
       css/admin.css: {}
 
-
 materialize:
   version: 1.x
   css:
