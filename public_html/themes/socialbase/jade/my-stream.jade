--- conflicted
+++ resolved
@@ -11,17 +11,12 @@
           i.material-icons mode_edit
       .cover-wrap
         h1.page-title.h2 John Johnson
-<<<<<<< HEAD
         br
         img.img-circle.img-medium(src='content/images/avatar1.jpg')
         .hero-footer
           .row.row-md-center
             .col-xs-12.col-md-6.col-md-offset-3
               p Receptionist - Bastion Hotels
-        
-=======
-        img.img-circle(src='content/images/avatar1.jpg')
->>>>>>> 9ca4a948
       
     .brand-secondary.z-depth-1
       nav(role="navigation" aria-label="Tabs")
@@ -37,22 +32,14 @@
           li
             a(href='my-events.html') Events  
           li
-            a(href="#") Groups
+            a(href="my-groups.html") Groups
       
 block content
   
   .row
-  
-    .col-xs-12
-      h2.h3.section-title My stream
-<<<<<<< HEAD
-    
-    .col-xs-12.col-sm-3.col-sm-last.margin-bottom-l
-      a.waves-effect.waves-light.btn.btn-block.btn-user.btn-raised(href='#') Create content
-=======
-  
-  .row
-
+    .col-sm-12
+      h4.section-title My stream
+      
     .col-sm-8
       
       ul.stream
@@ -84,10 +71,8 @@
             .card-body
               include ./molecules/_stream-post1.jade    
       
-    .col-xs-12.col-sm-4.pull-right.margin-bottom-l
-      a.waves-effect.waves-light.btn.btn-block.btn-user.margin-bottom-l.btn-raised(href='#') 
-        i.material-icons.pull-left add
-        | Add content
+    .col-sm-4.hidden-xs
+
       include ./molecules/_my-events.jade
       include ./molecules/_my-topics.jade
       include ./molecules/_my-groups.jade
@@ -102,5 +87,4 @@
       jQuery('#' + it).find('.material-icons').html(icon);
       jQuery('#' + it).next('.dropdown-menu').find('.list-group-item').removeClass('active');
       jQuery(radio).closest('.list-group-item').addClass('active');
-    }
->>>>>>> 9ca4a948
+    }