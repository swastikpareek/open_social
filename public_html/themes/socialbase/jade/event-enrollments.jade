--- conflicted
+++ resolved
@@ -12,14 +12,13 @@
           i.material-icons mode_edit        
         h1.page-title Amsterdam Meetup
         .hero-footer
-<<<<<<< HEAD
           .row.row-md-center
             .col-xs-12.col-md-6.col-md-offset-3
               div
                 time.eventdate.updated June 6 2016 - 12:00 
-                span @ GoalGorilla, Amsterdam
+                span @ Keizersgracht 376, Amsterdam
               div(itemprop="author", itemscope="", itemtype="http://schema.org/Person") published by 
-                a.author(itemprop="url", rel="author", href="/author/rachelandrew") Rachel Andrew
+                a.author(itemprop="url", rel="author", href="my-stream.html") John Johnson
             .col-xs-12.col-md-3
               .btn-group.pull-right
                 button.btn.btn-accent.btn-lg.btn-raised.dropdown-toggle(type="button", autocomplete="off", data-toggle="dropdown", aria-haspopup="true", aria-expanded="false") Enrolled        
@@ -27,17 +26,6 @@
                 ul.dropdown-menu
                   li
                     a(href="#") Cancel enrollment 
-=======
-          div
-            time.eventdate.updated June 6 2016 - 12:00 
-            span @ Keizersgracht 376, Amsterdam
-          div(itemprop="author", itemscope="", itemtype="http://schema.org/Person") published by 
-            a.author(itemprop="url", rel="author", href="my-stream.html") John Johnson
-    
-      .primary-action-region
-        p.small.text-default-bright.hidden You have enrolled to this event.
-        button#enrollButton.btn.btn-accent.btn-raised(type="button", autocomplete="off", data-toggle-text="Cancel enrollment") Enroll
->>>>>>> 9ca4a948
     
   .container  
     .visible-xs-block.section
