--- conflicted
+++ resolved
@@ -9,16 +9,8 @@
       .cover-wrap
         h1.page-title.h2 John Johnson
         img.img-circle.img-bordered(src='content/images/avatar1.jpg')
-<<<<<<< HEAD
-      
-=======
-        br
-        br
-        button.btn.btn-flat.btn--default-bright
-          i.material-icons.pull-left check
-          | Following
-  .container  
->>>>>>> 2ab7c6ea
+
+  .container
     .visible-xs-block.section
       a.btn.btn-raised.btn-user(href="my-stream.html")
         i.material-icons.pull-left keyboard_arrow_left
@@ -48,13 +40,8 @@
     .col-xs-12
       h2.h3.section-title My events
     
-<<<<<<< HEAD
     .col-xs-12.col-sm-4.pull-right.margin-bottom-l
-      a.waves-effect.waves-light.btn.btn-block.btn-default.btn-raised(href='node-add-event.html') 
-=======
-    .col-xs-12.col-sm-3.pull-right.margin-bottom-l
       a.waves-effect.waves-light.btn.btn-block.btn-user.btn-raised(href='node-add-event.html') 
->>>>>>> 2ab7c6ea
         i.material-icons.pull-left add
         | Add an event
 
@@ -69,7 +56,7 @@
         .offcanvas-head
           header.card__label filter
           .offcanvas-tools.visible-xs-block
-            button.js-close-canvas.btn.btn-icon-toggle.btn-default-light.pull-right
+            button.js-close-canvas.btn.btn-icon-toggle.btn-user-light.pull-right
               i.material-icons close
     
         .offcanvas-body
@@ -85,8 +72,8 @@
               .radio
                 input#radio3(name='event', type='radio')
                 label(for='radio3') Unpublished
-            .form-group.margin-top-l.clearfix.visible-xs-block
-                button.btn.btn-default.js-close-canvas.pull-right Done
+            .form-group.margin-top-l.clearfix
+              input#reset-button.btn.btn-primary.pull-right.disabled(type="submit", value="Reset")
               
 
     .col-xs-12.col-sm-8
