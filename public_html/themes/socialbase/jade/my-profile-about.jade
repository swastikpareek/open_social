--- conflicted
+++ resolved
@@ -11,17 +11,13 @@
           i.material-icons mode_edit
       .cover-wrap
         h1.page-title.h2 John Johnson
-<<<<<<< HEAD
         br
         img.img-circle.img-medium(src='content/images/avatar1.jpg')
         .hero-footer
           .row.row-md-center
             .col-xs-12.col-md-6.col-md-offset-3
               p Receptionist - Bastion Hotels
-=======
-        img.img-circle.img-medium(src='content/images/avatar1.jpg')
->>>>>>> 5519e8ff
-    
+
   .container
     .visible-xs-block.section
       a.btn.btn-raised.btn-user(href="my-stream.html")
