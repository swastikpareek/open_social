extends ./layout/base-lu.jade

block title
  title The High Price of Free

block pagetitle
  .page-title 
    .container
      .row
        .col.s12
          h1.entry-title The High Price of Free
          p.entry-details
            span(itemprop="author", itemscope="", itemtype="http://schema.org/Person") By 
              a.author(itemprop="url", rel="author", href="/author/rachelandrew") Rachel Andrew
            time.pubdate.updated(datetime="2016-01-26T10:00:00-05:00", itemprop="datePublished")  January 26, 2016
            span.entry-meta Published in
              a(href="/topic/blogs")
                span(itemprop="about") Blogs
      
block content
      
  .row
    .col.s12.l9
      .card.card--nodefull
      
        p.caption Doing business in the web industry has unbelievably low start-up and fixed running costs. You need little more than a computer and an internet connection. The overheads of freelancers and small agencies that build websites and applications for other people, or develop a digital product, are tiny in comparison to a traditional business. Your training can be free, as so many industry experts write and teach and share this information without charging for it. Even the tools you use to build websites can be downloaded free of charge, or purchased for very little.
        
        p As an industry we have become accustomed to getting hundreds of hours of work, and the benefit of years of hard-won knowledge for free.

        p My free time in the last couple of years has been put into looking at the Grid Layout spec. I start most days answering emailed questions about the examples I’ve posted, before I get down to the work that pays the bills.

        p I’m not unusual in that. Most of my friends in the industry have tales of invites to events where no payment is offered, a queue of issues raised on their personal project on GitHub, or people requesting general web development technical support via email.

        p What pays the bills for me, and enables me to spend my spare time doing unpaid work, is my product Perch. Yet we launched Perch to complaints that it wasn’t open source. There are very good reasons why someone might want, or be required, to use software that has an open source license. However, when we ask about it, people rarely cite these reasons. When they say open source, they mean free of charge.

        p I’ll be 41 this year. I don’t feel 41, but the reality is that at some point I won’t be able to keep up a pace of work that encompasses running a business, putting together talks and workshops, writing books, and contributing as much as possible to the industry that I love being a part of. I need to make sure that I am building not only a body of work and contributions that I’m proud of, but also financial security for when I can’t do this anymore. Yes, that free work does sometimes result in someone trying my software or offering me paid consultancy, but not as often as you might think. Despite having very marketable skills, I don’t own a home, much less have a pension and savings in place.
        
        img.responsive-img(src='content/images/iphone6.jpg')

        p I wondered how other independent and freelance web workers dealt with this conflict between earning money and contributing back. I also wondered if I was alone in feeling that the clock is ticking. I put together a survey (the responses to which probably will be the background to several other pieces of research), and a few things stood out immediately.

        p Of the 211 people who responded and said they worked for themselves, 33% said they had some provision but not enough to fully retire, while 39% said they had no pension or retirement savings at all. In fact, 30% of the 211 said that they live pretty much “month to month” without so much as a contingency fund. Even filtering out the under-40 age groups, those percentages remained roughly the same.
        
        p John Gruber:
        blockquote
          q I worry that the inherent slowness of the web and ill-considered trend toward over-produced web design is going to start hurting traffic to DF.
        
        p I asked the question, “Are you involved in open source projects, writing tutorials, mentoring, speaking at events-that you do free of charge or for expenses only?” 59% said they were not involved, with 27% of those people citing time constraints. Some people did explain that they were involved in volunteer work outside of the web. By the time I filtered out the under-40s, the non-involvement figure rose to 70%.

        p We know that not paying speakers and not covering speaker expenses causes events to become less diverse. The ability to give time, energy and professional skills free of charge is a privilege. It is a privilege that not everyone has to begin with, but that we can also lose as our responsibilities increase or as we start to lose the youthful ability to pull all-nighters. Perhaps we begin to realize how much that free work is taking us away from our families, friends, and hobbies; away from work that might improve our situation and enable us to save for the future.

        p If you are in your early twenties, willing to work all night for the love of this industry, and have few pressing expenses, then building up your professional reputation on open source projects and sharing your ideas is a great thing to do. It’s how we all got started, how I and the majority of my peers found our voices. As I get older, however, I have started to feel the pressure of the finite amount of time we all have. I’ve started to see people of my generation taking a step back. I’ve seen people leave the industry, temporarily or permanently, due to burnout. Others disappear into companies, often in managerial (rather than hands-on) roles that leave limited time for giving back to the community.

        p Some take on job roles that enable them to continue to be a contributing part of the community. The fact that so many companies essentially pay people to travel around and talk about the web or to work on standards is a great thing. Yet, I believe independent voices are important too. I believe that independent software is important. For example, I would love to see more people who are not tied to a big company be able to contribute to the standards process. I endorse that, yet know that in doing so I am also advocating that people give themselves another unpaid job to do.

        p The enthusiasm of newcomers to the industry is something I value. I sit in conference audiences and have my mind changed and my eyes opened by speakers who are often not much older than my daughter. However, there is also value in experience. When experience can work alongside fresh ideas, I believe that is where some of the best things happen.

        p Do we want our future to be dictated by big companies, with independent input coming only from those young or privileged enough to be able to work some of the time without payment? Do we want our brightest minds to become burned out, leaving the industry or heading into jobs where the best scenario is contribution under their terms of employment? Do we want to see more fundraisers for living or medical expenses from people who have spent their lives making it possible for us to do the work that we do? I don’t believe these are things that anyone wants. When we gripe about paying for something or put pressure on a sole project maintainer to quickly fix an issue, we’re thinking only about our own need to get things done. But in doing so we are devaluing the work of all of us, of our industry as a whole. We risk turning one of the greatest assets of our community into the reason we lose the very people who have given the most.
    
    .col.s12.l3
<<<<<<< HEAD
      a.btn-floating.waves-effect.waves-light.btn-large.btn-edit-node
        i.material-icons mode_edit
        span.visually-hidden Edit 
=======
      a.waves-effect.waves-light.btn.btn--black.btn-edit-node(href='#!') Edit
>>>>>>> 15ea7e2f
<|MERGE_RESOLUTION|>--- conflicted
+++ resolved
@@ -58,10 +58,4 @@
         p Do we want our future to be dictated by big companies, with independent input coming only from those young or privileged enough to be able to work some of the time without payment? Do we want our brightest minds to become burned out, leaving the industry or heading into jobs where the best scenario is contribution under their terms of employment? Do we want to see more fundraisers for living or medical expenses from people who have spent their lives making it possible for us to do the work that we do? I don’t believe these are things that anyone wants. When we gripe about paying for something or put pressure on a sole project maintainer to quickly fix an issue, we’re thinking only about our own need to get things done. But in doing so we are devaluing the work of all of us, of our industry as a whole. We risk turning one of the greatest assets of our community into the reason we lose the very people who have given the most.
     
     .col.s12.l3
-<<<<<<< HEAD
-      a.btn-floating.waves-effect.waves-light.btn-large.btn-edit-node
-        i.material-icons mode_edit
-        span.visually-hidden Edit 
-=======
-      a.waves-effect.waves-light.btn.btn--black.btn-edit-node(href='#!') Edit
->>>>>>> 15ea7e2f
+      a.waves-effect.waves-light.btn.btn--black.btn-edit-node(href='#!') Edit