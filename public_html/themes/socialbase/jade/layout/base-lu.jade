- var pagetype = "template"

doctype html
html(lang="en")
  head
    meta(http-equiv='Content-Type', content='text/html; charset=UTF-8')
    meta(name='viewport', content='width=device-width, initial-scale=1')
    meta(http-equiv='X-UA-Compatible', content='IE=edge')
    meta(charset='utf-8')
  
    block title
      title  Documentation - Drupal Social

    //Favicons
    link(rel='apple-touch-icon-precomposed', type='image/svg+xml', href='/images/social-logo-blue.svg')
    link(rel='shortcut icon', type='image/svg+xml', href='/images/social-logo-blue.svg')

    //CSS
    link(href='css/generic.css', type='text/css', rel='stylesheet', media='screen,projection')
  
  body(class='#{pagetype}')
    include _header-lu.jade
    
    main.main-container(role='main')
      include _breadcrumbs.jade
      
      block pagetitle
      
<<<<<<< HEAD
      block secondary-nav
      
      .main-content
        .container
          block content
=======
      .secondary_navigation
        .container
          block secondary_navigation
      
      .container
        block content
>>>>>>> 686ac7ec

  block scriptinline

  include _fontfaceobserver.jade

  script(src='js/vendor.js')
  script(src='js/drupal-core.js')
  script(src='js/components.js')
  script(src='js/project.js')
  script(src='js/init.js')
  
  unless pagetype == "template"
    script(src='js/prism.js')<|MERGE_RESOLUTION|>--- conflicted
+++ resolved
@@ -25,21 +25,14 @@
       include _breadcrumbs.jade
       
       block pagetitle
-      
-<<<<<<< HEAD
-      block secondary-nav
-      
+
+      .secondary_navigation
+        .container
+          block secondary_navigation  
+
       .main-content
         .container
           block content
-=======
-      .secondary_navigation
-        .container
-          block secondary_navigation
-      
-      .container
-        block content
->>>>>>> 686ac7ec
 
   block scriptinline
 
