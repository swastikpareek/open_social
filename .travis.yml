--- conflicted
+++ resolved
@@ -52,9 +52,6 @@
   - export PR=https://api.github.com/repos/$TRAVIS_REPO_SLUG/pulls/$TRAVIS_PULL_REQUEST
   - export BRANCH=$(if [ "$TRAVIS_PULL_REQUEST" == "false" ]; then echo $TRAVIS_BRANCH; else echo $TRAVIS_PULL_REQUEST_BRANCH; fi)
   - export COMMIT=$(if [ "$TRAVIS_PULL_REQUEST" == "false" ]; then echo $TRAVIS_COMMIT; else echo $TRAVIS_PULL_REQUEST_SHA; fi)
-  # Travis self-updates it's PHP and Composer dependencies every 30-60 days, so it automatically updates to version 2
-  # which we don't support. There for we self-update to --1 until we support version 2.
-  - composer self-update --1
   # Installing hirak/prestissimo allows composer to parallelise downloads which speeds up the composer install.
   - composer global require hirak/prestissimo
   - echo "TRAVIS_BRANCH=$TRAVIS_BRANCH, PR=$PR, BRANCH=$BRANCH, COMMIT=$COMMIT"
@@ -73,11 +70,7 @@
 
 script:
   - set -e
-<<<<<<< HEAD
-  - if [ "$TEST_SUITE" = "install_stability_1" ]; then docker exec -i social_ci_web bash /var/www/scripts/social/check-coding-standards.sh full; fi
   - if [ "$TEST_SUITE" = "install_stability_1" ]; then docker exec -i social_ci_web bash /var/www/scripts/social/drupal-check.sh; fi
-=======
->>>>>>> d4235fa2
   - if [ "$TEST_SUITE" = "install_stability_1" ]; then docker exec -i social_ci_web_scripts /var/www/scripts/social/unit-tests.sh; fi
   - if [ "$TEST_SUITE" = "install_stability_1" ]; then docker exec -it social_ci_behat sh /var/www/scripts/social/behatstability.sh "stability-1 --stop-on-failure --strict"; fi
   - if [ "$TEST_SUITE" = "install_stability_2" ]; then docker exec -it social_ci_behat sh /var/www/scripts/social/behatstability.sh "notifications --stop-on-failure --strict"; fi
