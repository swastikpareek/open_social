--- conflicted
+++ resolved
@@ -20,19 +20,9 @@
     $variables['is_search_form'] = TRUE;
   }
 
-<<<<<<< HEAD
-  // We have set the region via propress block, now pass this variable on to be used in twig
-  // In twig we can distinguish the navbar form from the hero form as they both have the same ID's.
-=======
-  // Add the custom search auto complete to search users for now only.
-  if ($element['#form_id'] === 'search_users_form') {
-    $variables['#attached']['library'][] = 'socialbase/form--search-autocomplete';
-  }
-
   // We have set the region via propress block, now pass this variable on
   // to be used in twig. In twig we can distinguish the nav bar form from
   // the hero form as they both have the same ID's.
->>>>>>> e89a2ac6
   if (isset($element['#region'])) {
     if ($element['#region'] === 'hero') {
       $variables['in_hero_region'] = TRUE;
