<?php

/**
 * @file
 * The form inc file for the Social base theme.
 */

use Drupal\Core\Form\FormStateInterface;
use Drupal\Core\Link;

/**
 * Implements template_preprocess_form().
 */
function socialbase_preprocess_form(&$variables) {

  $element = $variables['element'];

  // If this is a search content form set a variable for twig.
  if ($element['#form_id'] === 'search_content_form' || $element['#form_id'] === 'search_hero_form' || $element['#form_id'] === 'geolocation_search_form' || $element['#form_id'] === 'geolocation_search_content_form') {
    $variables['is_search_form'] = TRUE;
  }

  // We have set the region via propress block, now pass this variable on
  // to be used in twig. In twig we can distinguish the nav bar form from
  // the hero form as they both have the same ID's.
  if (isset($element['#region'])) {
    if ($element['#region'] === 'hero') {
      $variables['in_hero_region'] = TRUE;
    }

    if ($element['#region'] === 'content-top') {
      $variables['in_content_top_region'] = TRUE;
    }
  }

  $variables['attributes']['class'][] = 'clearfix';

  if ($element['#form_id'] === 'comment_comment_form' || $element['#form_id'] === 'comment_post_comment_form' || $element['#form_id'] === 'private_message_add_form') {
    $current_user = \Drupal::currentUser();
    if ($current_user) {
      $storage = \Drupal::entityTypeManager()->getStorage('profile');
      if (!empty($storage)) {
        $user_profile = $storage->loadByUser($current_user, 'profile');
        if ($user_profile) {
          $content = \Drupal::entityTypeManager()
            ->getViewBuilder('profile')
            ->view($user_profile, 'compact');
          $variables['current_user_picture'] = $content;
        }
      }
    }

    // Comment edit form.
    if (\Drupal::routeMatch()->getRouteName() === 'entity.comment.edit_form') {
      $comment = \Drupal::routeMatch()->getParameter('comment');

      if (is_object($comment)) {
        // Display comment created date in format 'time ago'.
        $created_time_ago = \Drupal::service('date.formatter')
          ->formatTimeDiffSince($comment->getCreatedTime(), ['granularity' => 1, 'return_as_object' => TRUE]);

        $submitted = t('@time ago', ['@time' => $created_time_ago->getString()]);
        $variables['submitted'] = Link::fromTextAndUrl($submitted, $comment->urlInfo('canonical'));
        $variables['#cache']['max-age'] = $created_time_ago->getMaxAge();

        // Display author information.
        $account = $comment->getOwner();
        if ($account) {
          // Author profile picture.
          $storage = \Drupal::entityTypeManager()->getStorage('profile');
          if (!empty($storage)) {
            $user_profile = $storage->loadByUser($account, 'profile');
            if ($user_profile) {
              $content = \Drupal::entityTypeManager()
                ->getViewBuilder('profile')
                ->view($user_profile, 'compact');
              $variables['author_picture'] = $content;
            }
          }

          // Author name.
          $username = [
            '#theme' => 'username',
            '#account' => $account,
          ];
          $variables['author'] = drupal_render($username);
        }
      }

    }

  }

  if ($element['#form_id'] === 'social_post_entity_form') {

    if (\Drupal::routeMatch()->getRouteName() === 'entity.post.edit_form') {
      $post_id = $element['#post_id'];
      /** @var \Drupal\social_post\Entity\Post $post */
      $post = entity_load('post', $post_id);

      // Display post created date in format 'time ago'.
      $created_time_ago = \Drupal::service('date.formatter')
        ->formatTimeDiffSince($post->getCreatedTime(), ['granularity' => 1, 'return_as_object' => TRUE]);
      $date = t('%time ago', ['%time' => $created_time_ago->getString()]);
      $variables['date']['#markup'] = $date;
      $variables['#cache']['max-age'] = $created_time_ago->getMaxAge();

      // To change user picture settings (e.g. image style), edit the 'compact'
      // view mode on the User entity. Note that the 'compact' view mode might
      // not be configured, so remember to always check the theme setting first.
      $account = $post->getOwner();
      if ($account) {
        $author_name = $account->getDisplayName();
        $variables['author_name']['#markup'] = $author_name;

        $storage = \Drupal::entityTypeManager()->getStorage('profile');
        if (!empty($storage)) {
          $user_profile = $storage->loadByUser($account, 'profile');
          if ($user_profile) {
            $content = \Drupal::entityTypeManager()
              ->getViewBuilder('profile')
              ->view($user_profile, 'compact');
            $variables['author_picture'] = $content;
          }
        }
      }
    }
  }
}

/**
 * Implements hook_form_FORM_ID_alter().
 */
function socialbase_form_social_post_entity_form_alter(&$form, FormStateInterface $form_state, $form_id) {
  $form['actions']['#inline'] = TRUE;
  $form['field_visibility']['#inline'] = TRUE;

  // Give the `delete` button correct classes.
  if (isset($form['actions']['delete']['#type']) && $form['actions']['delete']['#type'] == 'link') {
    $form['actions']['delete']['#attributes']['class'][] = 'btn btn-flat';
  }

}

/**
 * Implements hook_form_FORM_ID_alter().
 */
function socialbase_form_comment_post_comment_form_alter(&$form, FormStateInterface $form_state, $form_id) {

  if (isset($form['actions']['submit']['#button_type'])) {
    $form['actions']['submit']['#button_type'] = 'flat';
    $form['actions']['submit']['#comment_button'] = TRUE;
  }

  // Set a placeholder text to guide the user.
  $form['field_comment_body']['widget'][0]['#placeholder'] = t('Write a comment...');

}

/**
 * Implements hook_form_FORM_ID_alter().
 */
function socialbase_form_private_message_add_form_alter(&$form, FormStateInterface $form_state, $form_id) {

  foreach ($form['actions'] as $key => &$actions) {
    // Must be pretty sure it's a submit button.
    if (is_array($actions) && isset($actions['#submit']) && is_array($actions['#submit'])) {
      // Key must have submit in it.
      if (strpos($key, 'submit-') !== FALSE) {
        $actions['#button_type'] = 'flat';
        $actions['#comment_button'] = TRUE;
      }
    }
  }

}

/**
 * Implements hook_form_FORM_ID_alter().
 */
function socialbase_form_comment_form_alter(&$form, FormStateInterface $form_state, $form_id) {
  $form['field_comment_body']['widget'][0]['#title_display'] = 'invisible';
  if (isset($form['actions']['submit']['#button_type'])) {
    $form['actions']['submit']['#button_type'] = 'primary';
    $form['actions']['submit']['#comment_button'] = TRUE;
  }
}

/**
 * Implements hook_form_FORM_ID_alter().
 */
function socialbase_form_node_event_form_alter(&$form, FormStateInterface $form_state, $form_id) {
  if (isset($form['field_event_address'])) {
    $form['field_event_address']['widget'][0]['#title'] = '';
  }
}

/**
 * Implements hook_form_FORM_ID_alter().
 */
function socialbase_form_profile_profile_edit_form_alter(&$form, FormStateInterface $form_state, $form_id) {
  if (isset($form['field_profile_address'])) {
    $form['field_profile_address']['widget'][0]['#title'] = '';
  }
}

/**
 * Implements hook_form_user_form_alter().
 */
function socialbase_form_user_form_alter(&$form) {
  if (isset($form['email_notifications'])) {
    $form['#attached']['library'][] = 'socialbase/form-horizontal';
    $form['timezone']['#attributes']['class'][] = 'form-horizontal';
  }
}

/**
 * Implements hook_form_FORM_ID_alter().
 */
function socialbase_form_alter(&$form, FormStateInterface $form_state, $form_id) {

  // Client side validation is not consistent accross devices. Disable for now.
  if (!isset($form['#attributes']['novalidate'])) {
    $form['#attributes']['novalidate'] = 'novalidate';
  }

  // In the code above we disable HTML5 native validation,
  // for the following forms enable validating.
  // These forms only have required attributes.
  $validate_forms = [
    'private_message_add_form',
    'comment_post_comment_form',
    'social_post_entity_form',
  ];

  if (in_array($form_id, $validate_forms)) {
    unset($form['#attributes']['novalidate']);
  }

  $social_group_types = [
    'open_group',
    'closed_group',
    'public_group',
  ];
  \Drupal::moduleHandler()->alter('social_group_types', $social_group_types);

  $group_add_card_to_forms = [];
  $group_confirm_forms = [];
  $group_default_forms = [];

  foreach ($social_group_types as $social_group_type) {
    $group_add_card_to_forms[] = "group_content_{$social_group_type}-group_membership_group-join_form";
    $group_add_card_to_forms[] = "group_content_{$social_group_type}-group_membership_add_form";
    $group_add_card_to_forms[] = "group_content_{$social_group_type}-group_membership_edit_form";
    $group_confirm_forms[] = "group_content_{$social_group_type}-group_membership_group-leave_form";
    $group_confirm_forms[] = "group_content_{$social_group_type}-group_membership_delete_form";
    $group_confirm_forms[] = "group_{$social_group_type}_delete_form";
    $group_default_forms[] = "group_{$social_group_type}_add_form";
    $group_default_forms[] = "group_{$social_group_type}_edit_form";
  }

  // These forms have a container with class form-action at the bottom and
  // we style it in a way that the primary/submit button is aligned right
  // Also we define the style of the buttons based on their function.
<<<<<<< HEAD
  $default_forms = [
    'user_form',
    'user_pass_reset',
    'social_user_login_form',
    'user_register_form',
    'profile_profile_add_form',
    'profile_profile_edit_form',
    'social_user_password_form',
    'user_cancel_form',
    'social_group_add',
    'group_open_group_add_form',
    'group_open_group_edit_form',
    'group_closed_group_add_form',
    'group_closed_group_edit_form',
    'group_public_group_add_form',
    'group_public_group_edit_form',
    'node_event_form',
    'node_topic_form',
    'group_content_open_group-group_membership_group-join_form',
    'group_content_open_group-group_membership_group-leave_form',
    'group_content_open_group-group_membership_add_form',
    'group_content_open_group-group_membership_edit_form',
    'group_content_open_group-group_membership_delete_form',
    'group_content_closed_group-group_membership_group-join_form',
    'group_content_closed_group-group_membership_group-leave_form',
    'group_content_closed_group-group_membership_add_form',
    'group_content_closed_group-group_membership_edit_form',
    'group_content_closed_group-group_membership_delete_form',
    'group_content_public_group-group_membership_group-join_form',
    'group_content_public_group-group_membership_group-leave_form',
    'group_content_public_group-group_membership_add_form',
    'group_content_public_group-group_membership_edit_form',
    'group_content_public_group-group_membership_delete_form',
    'group_open_group_delete_form',
    'group_closed_group_delete_form',
    'group_public_group_delete_form',
    'comment_comment_delete_form',
    'comment_post_comment_delete_form',
    'comment_comment_delete_form',
    'post_delete_form',
    'post_photo_delete_form',
    'node_event_delete_form',
    'node_topic_delete_form',
    'profile_profile_delete_form',
    'private_message_thread_delete_form',
    'event_an_enroll_form',
  ];
=======
  $default_forms = array_merge($group_add_card_to_forms,
    $group_confirm_forms,
    $group_default_forms, [
      'user_form',
      'user_pass_reset',
      'social_user_login_form',
      'user_register_form',
      'profile_profile_add_form',
      'profile_profile_edit_form',
      'social_user_password_form',
      'user_cancel_form',
      'social_group_add',
      'node_event_form',
      'node_topic_form',
      'comment_comment_delete_form',
      'comment_post_comment_delete_form',
      'comment_comment_delete_form',
      'post_delete_form',
      'post_photo_delete_form',
      'node_event_delete_form',
      'node_topic_delete_form',
      'profile_profile_delete_form',
      'private_message_thread_delete_form',
      'data_policy_edit_form',
      'data_policy_data_policy_agreement',
      'data_policy_data_policy_revision_edit',
    ]);
>>>>>>> 94ceb03a

  if (in_array($form_id, $default_forms)) {
    $form['#attributes']['class'][] = 'form--default';

    if (isset($form['actions']['submit'])) {
      $form['actions']['submit']['#button_type'] = 'primary';
      $form['actions']['submit']['#button_level'] = 'raised';
    }

    if (isset($form['actions']['delete'])) {

      // Some `delete` buttons are not inputs but links.
      if (isset($form['actions']['delete']['#type']) && $form['actions']['delete']['#type'] == 'link') {
        $form['actions']['delete']['#attributes']['class'][] = 'btn btn-flat';
      }
      else {
        $form['actions']['delete']['#button_type'] = 'flat';
      }

    }

    if (isset($form['actions']['cancel'])) {

      // Some `cancel` buttons are not inputs but links.
      if (isset($form['actions']['cancel']['#type']) &&  $form['actions']['cancel']['#type'] == 'link') {
        $form['actions']['cancel']['#attributes']['class'][] = 'btn btn-flat';
      }
      else {
        $form['actions']['cancel']['#button_type'] = 'flat';
      }
    }
  }

  // Here we list all the forms that need to be wrapped in cards.
  $add_card_to_forms = array_merge($group_add_card_to_forms, [
    'social_user_login_form',
    'user_register_form',
    'user_pass_reset',
    'social_user_password_form',
<<<<<<< HEAD
    'event_an_enroll_form',
  ];
=======
    'data_policy_edit_form',
    'data_policy_data_policy_agreement',
    'data_policy_data_policy_revision_edit',
  ]);
>>>>>>> 94ceb03a

  if (\Drupal::routeMatch()->getRouteName() === 'private_message.private_message_create' && $form_id == 'private_message_add_form') {
    $form['#attributes']['class'][] = 'card';
    $form['#attributes']['class'][] = 'form--default';
    $form['actions']['#prefix'] = '</div></div>';

    if (isset($form['actions']['submit'])) {
      $form['actions']['submit']['#button_type'] = 'primary';
      $form['actions']['submit']['#button_level'] = 'raised';
    }
  }

  if (in_array($form_id, $add_card_to_forms)) {
    $form['#attributes']['class'][] = 'card';
    $form['actions']['#prefix'] = '</div></div>';
  }

  // List all the confirmation forms here. We need to close the card
  // before showing the actions.
  $confirm_forms = array_merge($group_confirm_forms, [
    'user_cancel_form',
    'post_delete_form',
    'post_photo_delete_form',
    'node_event_delete_form',
    'node_topic_delete_form',
    'comment_comment_delete_form',
    'comment_post_comment_delete_form',
    '_auth_login_notice_form',
    'private_message_thread_delete_form',
    'profile_profile_delete_form',
  ]);

  if (in_array($form_id, $confirm_forms)) {
    $form['description']['#prefix'] = '<div class="clearfix">';
    $form['description']['#suffix'] = '</div></div></div>';
  }

  // Add extra classes to.
  if ($form_id == 'enroll_action_form') {
    $form['enroll_for_this_event']['#button_type'] = 'accent';
    $form['enroll_for_this_event']['#attributes']['class'][] = 'btn-lg';
  }

}

/**
 * Implements hook_form_BASE_ID_alter().
 *
 * Set button types for input elements.
 * Note that these variables are read in hook_preprocess_input.
 */
function socialbase_form_node_form_alter(&$form, FormStateInterface $form_state, $form_id) {
  $form['#attributes']['class'][] = 'form--default';

  // Delete is not an input element, so we must apply extra classes
  // to anchor directly.
  if (isset($form['actions']['delete'])) {
    $form['actions']['delete']['#attributes']['class'][] = 'btn btn-flat';
  }

  if (isset($form['actions']['preview'])) {
    $form['actions']['preview']['#button_type'] = 'flat';
  }
  if (isset($form['actions']['submit'])) {
    $form['actions']['submit']['#button_level'] = 'raised';
    $form['actions']['submit']['#button_type'] = 'primary';
  }
  if (isset($form['actions']['publish'])) {
    $form['actions']['publish']['#button_level'] = 'raised';
    $form['actions']['publish']['#button_type'] = 'primary';
  }
  if (isset($form['actions']['unpublish'])) {
    $form['actions']['unpublish']['#button_level'] = 'raised';
    $form['actions']['unpublish']['#button_type'] = 'primary';
  }

}<|MERGE_RESOLUTION|>--- conflicted
+++ resolved
@@ -262,55 +262,6 @@
   // These forms have a container with class form-action at the bottom and
   // we style it in a way that the primary/submit button is aligned right
   // Also we define the style of the buttons based on their function.
-<<<<<<< HEAD
-  $default_forms = [
-    'user_form',
-    'user_pass_reset',
-    'social_user_login_form',
-    'user_register_form',
-    'profile_profile_add_form',
-    'profile_profile_edit_form',
-    'social_user_password_form',
-    'user_cancel_form',
-    'social_group_add',
-    'group_open_group_add_form',
-    'group_open_group_edit_form',
-    'group_closed_group_add_form',
-    'group_closed_group_edit_form',
-    'group_public_group_add_form',
-    'group_public_group_edit_form',
-    'node_event_form',
-    'node_topic_form',
-    'group_content_open_group-group_membership_group-join_form',
-    'group_content_open_group-group_membership_group-leave_form',
-    'group_content_open_group-group_membership_add_form',
-    'group_content_open_group-group_membership_edit_form',
-    'group_content_open_group-group_membership_delete_form',
-    'group_content_closed_group-group_membership_group-join_form',
-    'group_content_closed_group-group_membership_group-leave_form',
-    'group_content_closed_group-group_membership_add_form',
-    'group_content_closed_group-group_membership_edit_form',
-    'group_content_closed_group-group_membership_delete_form',
-    'group_content_public_group-group_membership_group-join_form',
-    'group_content_public_group-group_membership_group-leave_form',
-    'group_content_public_group-group_membership_add_form',
-    'group_content_public_group-group_membership_edit_form',
-    'group_content_public_group-group_membership_delete_form',
-    'group_open_group_delete_form',
-    'group_closed_group_delete_form',
-    'group_public_group_delete_form',
-    'comment_comment_delete_form',
-    'comment_post_comment_delete_form',
-    'comment_comment_delete_form',
-    'post_delete_form',
-    'post_photo_delete_form',
-    'node_event_delete_form',
-    'node_topic_delete_form',
-    'profile_profile_delete_form',
-    'private_message_thread_delete_form',
-    'event_an_enroll_form',
-  ];
-=======
   $default_forms = array_merge($group_add_card_to_forms,
     $group_confirm_forms,
     $group_default_forms, [
@@ -337,8 +288,9 @@
       'data_policy_edit_form',
       'data_policy_data_policy_agreement',
       'data_policy_data_policy_revision_edit',
-    ]);
->>>>>>> 94ceb03a
+      'event_an_enroll_form',
+    ]
+  );
 
   if (in_array($form_id, $default_forms)) {
     $form['#attributes']['class'][] = 'form--default';
@@ -378,15 +330,11 @@
     'user_register_form',
     'user_pass_reset',
     'social_user_password_form',
-<<<<<<< HEAD
     'event_an_enroll_form',
-  ];
-=======
     'data_policy_edit_form',
     'data_policy_data_policy_agreement',
     'data_policy_data_policy_revision_edit',
   ]);
->>>>>>> 94ceb03a
 
   if (\Drupal::routeMatch()->getRouteName() === 'private_message.private_message_create' && $form_id == 'private_message_add_form') {
     $form['#attributes']['class'][] = 'card';
