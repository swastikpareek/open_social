--- conflicted
+++ resolved
@@ -17,14 +17,9 @@
   - socialbase/labels
   - socialbase/list-group
   - socialbase/modals
+  - socialbase/navbar
   - socialbase/type
   - socialbase/waves
-<<<<<<< HEAD
-
-=======
-  - socialbase/modals
-  - socialbase/navbar
->>>>>>> ec8b3395
 
 # Add the type css to be loaded by the ckeditor iframe.
 ckeditor_stylesheets:
