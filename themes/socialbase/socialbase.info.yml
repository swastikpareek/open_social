--- conflicted
+++ resolved
@@ -11,11 +11,8 @@
   - socialbase/alerts
   - socialbase/badges
   - socialbase/buttons
-<<<<<<< HEAD
   - socialbase/icons
-=======
   - socialbase/cards
->>>>>>> c5d08d08
   - socialbase/layout
   - socialbase/list-group
   - socialbase/modals
