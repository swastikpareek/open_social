<?php

/**
 * @file
 * The primary PHP file for the Social base theme.
 */

use Drupal\Component\Utility\Html as HtmlUtility;
use Drupal\bootstrap\Bootstrap;
use Drupal\Core\Asset\AttachedAssetsInterface;
use Drupal\node\Entity\Node;

// Include all files from the includes directory.
$includes_path = dirname(__FILE__) . '/includes/*.inc';
foreach (glob($includes_path) as $filename) {
  require_once dirname(__FILE__) . '/includes/' . basename($filename);
}

/**
 * Implements hook_theme_suggestions_alter().
 */
function socialbase_theme_suggestions_alter(&$data, &$context1 = NULL, &$context2 = NULL) {
  Bootstrap::alter(__FUNCTION__, $data, $context1, $context2);
}

/**
 * Prepare group link when an event or topic belongs to one group.
 */
function socialbase_group_link($node) {
  $group = _social_group_get_current_group($node);
  $group_link = NULL;

  // Exclude nodes without ids (Preview).
  if (!empty($node->id()) && !empty($group)) {
    $group_type_id = $group->getGroupType()->id();
    $group_content = \Drupal::entityTypeManager()
      ->getStorage('group_content')
      ->loadByProperties([
        'entity_id' => $node->id(),
        'type' => $group_type_id . '-group_node-' . $node->getType(),
      ]);
    if (!empty($group_content)) {
      $group_link = $group->link();
    }
  }
  return $group_link;
}

/**
 * Helper function to retrieve the icon string for a visibility title.
 *
 * @param string $title
 *   The title for the icon.
 *
 * @return string
 *   The icon connected to the title.
 */
function _socialbase_get_visibility_icon($title) {
  // Set the materialize icon.
  switch ($title) {
    case 'Community':
      $icon = 'community';
      break;

    case 'Recipient':
      $icon = 'community';
      break;

    case 'Group members':
      $icon = 'lock';
      break;

    default:
      $icon = strtolower(HtmlUtility::escape($title));
  }

  return $icon;
}

/**
 * Get comment count for a node.
 */
function _socialbase_node_get_comment_count(Node $node, $comment_field_name) {
  $count = 0;

  $comment_count = $node->{$comment_field_name}->comment_count;

  if ($comment_count) {
    $count = $comment_count;
  }

  return $count;
}

/**
 * Get like count for a node.
 */
function _socialbase_node_get_like_count($type, $id) {
  $count = 0;

  // The result function service needs entity type and entity id in order
  // to get proper results.
  if (!empty($type) && !empty($id)) {
    $manager = Drupal::service('plugin.manager.votingapi.resultfunction');
    $results = $manager->getResults($type, $id);

    // Lets see if our results carry the sum of all votes.
    if (!empty($results['like']['vote_sum'])) {
      $count = $results['like']['vote_sum'];
    }
  }

  return $count;

}

/**
<<<<<<< HEAD
 * Implements hook_js_alter().
 */
function socialbase_js_alter(&$javascript, AttachedAssetsInterface $assets) {
  if (isset($javascript['themes/contrib/bootstrap/js/misc/vertical-tabs.js'])) {
    $javascript['themes/contrib/bootstrap/js/misc/vertical-tabs.js']['weight']--;
  }

}

/**
=======
>>>>>>> 8b1f2929
 * Implements theme_preprocess_username().
 */
function socialbase_preprocess_username(&$variables) {
  $account = $variables['account'] ?: new AnonymousUserSession();

  // Override the default drupal truncate function for all user names,
  // so the whole name will be displayed.
  $variables['name'] = $account->getDisplayName();
}<|MERGE_RESOLUTION|>--- conflicted
+++ resolved
@@ -115,19 +115,6 @@
 }
 
 /**
-<<<<<<< HEAD
- * Implements hook_js_alter().
- */
-function socialbase_js_alter(&$javascript, AttachedAssetsInterface $assets) {
-  if (isset($javascript['themes/contrib/bootstrap/js/misc/vertical-tabs.js'])) {
-    $javascript['themes/contrib/bootstrap/js/misc/vertical-tabs.js']['weight']--;
-  }
-
-}
-
-/**
-=======
->>>>>>> 8b1f2929
  * Implements theme_preprocess_username().
  */
 function socialbase_preprocess_username(&$variables) {
