{#
/**
 * @file
 * Default theme implementation to display a node.
 *
 * Available variables:
 * - node: The node entity with limited access to object properties and methods.
     Only "getter" methods (method names starting with "get", "has", or "is")
     and a few common methods such as "id" and "label" are available. Calling
     other methods (such as node.delete) will result in an exception.
 * - label: The title of the node.
 * - content: All node items. Use {{ content }} to print them all,
 *   or print a subset such as {{ content.field_example }}. Use
 *   {{ content|without('field_example') }} to temporarily suppress the printing
 *   of a given child element.
 * - author_picture: The node author user entity, rendered using the "compact"
 *   view mode.
 * - metadata: Metadata for this node.
 * - date: Themed creation date field.
 * - author_name: Themed author name field.
 * - url: Direct URL of the current node.
 * - display_submitted: Whether submission information should be displayed.
 * - attributes: HTML attributes for the containing element.
 *   The attributes.class element may contain one or more of the following
 *   classes:
 *   - node: The current template type (also known as a "theming hook").
 *   - node--type-[type]: The current node type. For example, if the node is an
 *     "Article" it would result in "node--type-article". Note that the machine
 *     name will often be in a short form of the human readable label.
 *   - node--view-mode-[view_mode]: The View Mode of the node; for example, a
 *     teaser would result in: "node--view-mode-teaser", and
 *     full: "node--view-mode-full".
 *   The following are controlled through the node publishing options.
 *   - node--promoted: Appears on nodes promoted to the front page.
 *   - node--sticky: Appears on nodes ordered above other non-sticky nodes in
 *     teaser listings.
 *   - node--unpublished: Appears on unpublished nodes visible only to site
 *     admins.
 * - title_attributes: Same as attributes, except applied to the main title
 *   tag that appears in the template.
 * - content_attributes: Same as attributes, except applied to the main
 *   content tag that appears in the template.
 * - author_attributes: Same as attributes, except applied to the author of
 *   the node tag that appears in the template.
 * - title_prefix: Additional output populated by modules, intended to be
 *   displayed in front of the main title tag that appears in the template.
 * - title_suffix: Additional output populated by modules, intended to be
 *   displayed after the main title tag that appears in the template.
 * - view_mode: View mode; for example, "teaser" or "full".
 * - teaser: Flag for the teaser state. Will be true if view_mode is 'teaser'.
 * - page: Flag for the full page state. Will be true if view_mode is 'full'.
 * - readmore: Flag for more state. Will be true if the teaser content of the
 *   node cannot hold the main body content.
 * - logged_in: Flag for authenticated user status. Will be true when the
 *   current user is a logged-in member.
 * - is_admin: Flag for admin user status. Will be true when the current user
 *   is an administrator.
 *
 * @see template_preprocess_node()
 *
 * @todo Remove the id attribute (or make it a class), because if that gets
 *   rendered twice on a page this is invalid CSS for example: two lists
 *   in different view modes.
 *
 * @ingroup themeable
 */
#}

<<<<<<< HEAD
=======
{# Add the badges library #}
{{ attach_library('socialbase/badges') }}

>>>>>>> 121a16af
<div class="card">
    <div class="card-body extra-padding">
        <div class="list-group list-group-divider">
            <div class="list-group-item">
                <h4 class="list-group-item-heading">{% trans %}Contact information{% endtrans %}</h4>
            </div>
            {% if content.field_profile_phone_number|render %}
            <div class="list-group-item">
                <div class="list-group-label">{% trans %}Phone{% endtrans %}</div>
                <div class="list-group-field">{{ content.field_profile_phone_number }}</div>
            </div>
            {% endif %}
            {% if user_mail %}
            <div class="list-group-item">
                <div class="list-group-label">{% trans %}E-mail{% endtrans %}</div>
                <div class="list-group-field">{{ user_mail }}</a></div>
            </div>
            {% endif %}
            {% if content.field_profile_address|render %}
            <div class="list-group-item">
                <div class="list-group-label">{% trans %}Address{% endtrans %}</div>
                <div class="list-group-field">
                    {{ content.field_profile_address }}
                </div>
            </div>
            {% endif %}
        </div>

        {% if content.field_profile_self_introduction|render %}
            <h4>{% trans %}Intro{% endtrans %}</h4>
            {{ content.field_profile_self_introduction }}
        {% endif %}

        {% if content.field_profile_interests['#items'] %}
            <h4>{% trans %}Your interests{% endtrans %}</h4>
            {% for item in content.field_profile_interests['#items'] %}
<<<<<<< HEAD
                <div class="badge badge--large badge-gray-lighter">{{ item.entity.label }}</div>
=======
                <div class="badge badge-large badge-gray-lighter">{{ item.entity.label }}</div>
>>>>>>> 121a16af
            {% endfor %}
        {% endif %}

        {% if content.field_profile_expertise['#items'] %}
            <h4>{% trans %}Your expertise{% endtrans %}</h4>
            {% for item in content.field_profile_expertise['#items'] %}
<<<<<<< HEAD
                <div class="badge badge--large badge-gray-lighter">{{ item.entity.label }}</div>
=======
                <div class="badge badge-large badge-gray-lighter">{{ item.entity.label }}</div>
>>>>>>> 121a16af
            {% endfor %}
        {% endif %}
        {% if content.field_profile_profile_tag['#items'] %}
            <h4>{% trans %}Profile tags{% endtrans %}</h4>
            {% for item in content.field_profile_profile_tag['#items'] %}
<<<<<<< HEAD
                <div class="badge badge--large badge-gray-lighter">{{ item.entity.label }}</div>
=======
                <div class="badge badge-large badge-gray-lighter">{{ item.entity.label }}</div>
>>>>>>> 121a16af
            {% endfor %}
        {% endif %}
    </div>
</div><|MERGE_RESOLUTION|>--- conflicted
+++ resolved
@@ -66,12 +66,6 @@
  */
 #}
 
-<<<<<<< HEAD
-=======
-{# Add the badges library #}
-{{ attach_library('socialbase/badges') }}
-
->>>>>>> 121a16af
 <div class="card">
     <div class="card-body extra-padding">
         <div class="list-group list-group-divider">
@@ -108,32 +102,20 @@
         {% if content.field_profile_interests['#items'] %}
             <h4>{% trans %}Your interests{% endtrans %}</h4>
             {% for item in content.field_profile_interests['#items'] %}
-<<<<<<< HEAD
-                <div class="badge badge--large badge-gray-lighter">{{ item.entity.label }}</div>
-=======
-                <div class="badge badge-large badge-gray-lighter">{{ item.entity.label }}</div>
->>>>>>> 121a16af
+              <div class="badge badge--large badge-gray-lighter">{{ item.entity.label }}</div>
             {% endfor %}
         {% endif %}
 
         {% if content.field_profile_expertise['#items'] %}
             <h4>{% trans %}Your expertise{% endtrans %}</h4>
             {% for item in content.field_profile_expertise['#items'] %}
-<<<<<<< HEAD
-                <div class="badge badge--large badge-gray-lighter">{{ item.entity.label }}</div>
-=======
-                <div class="badge badge-large badge-gray-lighter">{{ item.entity.label }}</div>
->>>>>>> 121a16af
+              <div class="badge badge--large badge-gray-lighter">{{ item.entity.label }}</div>
             {% endfor %}
         {% endif %}
         {% if content.field_profile_profile_tag['#items'] %}
             <h4>{% trans %}Profile tags{% endtrans %}</h4>
             {% for item in content.field_profile_profile_tag['#items'] %}
-<<<<<<< HEAD
-                <div class="badge badge--large badge-gray-lighter">{{ item.entity.label }}</div>
-=======
-                <div class="badge badge-large badge-gray-lighter">{{ item.entity.label }}</div>
->>>>>>> 121a16af
+              <div class="badge badge--large badge-gray-lighter">{{ item.entity.label }}</div>
             {% endfor %}
         {% endif %}
     </div>
