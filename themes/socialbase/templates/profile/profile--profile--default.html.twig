{#
/**
 * @file
 * Default theme implementation to display a node.
 *
 * Available variables:
 * - node: The node entity with limited access to object properties and methods.
     Only "getter" methods (method names starting with "get", "has", or "is")
     and a few common methods such as "id" and "label" are available. Calling
     other methods (such as node.delete) will result in an exception.
 * - label: The title of the node.
 * - content: All node items. Use {{ content }} to print them all,
 *   or print a subset such as {{ content.field_example }}. Use
 *   {{ content|without('field_example') }} to temporarily suppress the printing
 *   of a given child element.
 * - author_picture: The node author user entity, rendered using the "compact"
 *   view mode.
 * - metadata: Metadata for this node.
 * - date: Themed creation date field.
 * - author_name: Themed author name field.
 * - url: Direct URL of the current node.
 * - display_submitted: Whether submission information should be displayed.
 * - attributes: HTML attributes for the containing element.
 *   The attributes.class element may contain one or more of the following
 *   classes:
 *   - node: The current template type (also known as a "theming hook").
 *   - node--type-[type]: The current node type. For example, if the node is an
 *     "Article" it would result in "node--type-article". Note that the machine
 *     name will often be in a short form of the human readable label.
 *   - node--view-mode-[view_mode]: The View Mode of the node; for example, a
 *     teaser would result in: "node--view-mode-teaser", and
 *     full: "node--view-mode-full".
 *   The following are controlled through the node publishing options.
 *   - node--promoted: Appears on nodes promoted to the front page.
 *   - node--sticky: Appears on nodes ordered above other non-sticky nodes in
 *     teaser listings.
 *   - node--unpublished: Appears on unpublished nodes visible only to site
 *     admins.
 * - title_attributes: Same as attributes, except applied to the main title
 *   tag that appears in the template.
 * - content_attributes: Same as attributes, except applied to the main
 *   content tag that appears in the template.
 * - author_attributes: Same as attributes, except applied to the author of
 *   the node tag that appears in the template.
 * - title_prefix: Additional output populated by modules, intended to be
 *   displayed in front of the main title tag that appears in the template.
 * - title_suffix: Additional output populated by modules, intended to be
 *   displayed after the main title tag that appears in the template.
 * - view_mode: View mode; for example, "teaser" or "full".
 * - teaser: Flag for the teaser state. Will be true if view_mode is 'teaser'.
 * - page: Flag for the full page state. Will be true if view_mode is 'full'.
 * - readmore: Flag for more state. Will be true if the teaser content of the
 *   node cannot hold the main body content.
 * - logged_in: Flag for authenticated user status. Will be true when the
 *   current user is a logged-in member.
 * - is_admin: Flag for admin user status. Will be true when the current user
 *   is an administrator.
 *
 * @see template_preprocess_node()
 *
 * @todo Remove the id attribute (or make it a class), because if that gets
 *   rendered twice on a page this is invalid CSS for example: two lists
 *   in different view modes.
 *
 * @ingroup themeable
 */
#}

<div class="card">
<<<<<<< HEAD
  <div class="card__body card__content-merged">
=======
  <div class="card__body body-text">
>>>>>>> eef0d027
    {% if (content.field_profile_phone_number|render or user_mail or content.field_profile_address|render) %}
      <h4>{% trans %}Contact information{% endtrans %}</h4>
    {% endif %}

    {% if content.field_profile_phone_number|render %}
      <div class="list-item list-item--withlabel content-merged__list">
          <div class="list-item__label">{% trans %}Phone{% endtrans %}</div>
          <div class="list-item__text">{{ content.field_profile_phone_number }}</div>
      </div>
    {% endif %}

    {% if user_mail %}
      <div class="list-item list-item--withlabel content-merged__list">
          <div class="list-item__label">{% trans %}E-mail{% endtrans %}</div>
          <div class="list-item__text">{{ user_mail }}</a></div>
      </div>
    {% endif %}

    {% if content.field_profile_address|render %}
      <div class="list-item list-item--withlabel content-merged__list">
          <div class="list-item__label">{% trans %}Address{% endtrans %}</div>
          <div class="list-item__text">
              {{ content.field_profile_address }}
          </div>
      </div>
    {% endif %}

    {% if content.field_profile_self_introduction|render %}
      <div class="content-merged__list">
        <h5>{% trans %}Intro{% endtrans %}</h5>
        {{ content.field_profile_self_introduction }}
      </div>
    {% endif %}

    {% if content.field_profile_expertise['#items'] %}
      <div class="content-merged__list">
        <h5>{% trans %}Your expertise{% endtrans %}</h5>
        {% for item in content.field_profile_expertise['#items'] %}
          <div class="badge badge--pill badge--large badge-default">{{ item.entity.label }}</div>
        {% endfor %}
      </div>
    {% endif %}

    {% if content.field_profile_interests['#items'] %}
      <div class="content-merged__list">
        <h5>{% trans %}Your interests{% endtrans %}</h5>
        {% for item in content.field_profile_interests['#items'] %}
          <div class="badge badge--pill badge--large badge-default">{{ item.entity.label }}</div>
          {% endfor %}
      </div>
    {% endif %}

    {% if content.field_profile_profile_tag['#items'] %}
      <div class="content-merged__list">
        <h5>{% trans %}Profile tags{% endtrans %}</h5>
        {% for item in content.field_profile_profile_tag['#items'] %}
          <div class="badge badge--pill badge--large badge-default">{{ item.entity.label }}</div>
        {% endfor %}
      </div>
    {% endif %}

    {{  content|without('field_profile_phone_number', 'user_mail', 'field_profile_address',
      'field_profile_self_introduction', 'field_profile_interests', 'field_profile_expertise',
      'field_profile_profile_tag', 'field_manager_notes') }}

    {% if (content|render is empty and user_mail is empty)%}
        {% trans %}{{ profile_name }} {{ profile_name_extra }} has not shared profile information.{% endtrans %}
    {% endif %}

  </div>
</div>

{% if (content.field_manager_notes|render) %}
        {{ content.field_manager_notes }}
{% endif %}<|MERGE_RESOLUTION|>--- conflicted
+++ resolved
@@ -67,31 +67,27 @@
 #}
 
 <div class="card">
-<<<<<<< HEAD
-  <div class="card__body card__content-merged">
-=======
   <div class="card__body body-text">
->>>>>>> eef0d027
     {% if (content.field_profile_phone_number|render or user_mail or content.field_profile_address|render) %}
       <h4>{% trans %}Contact information{% endtrans %}</h4>
     {% endif %}
 
     {% if content.field_profile_phone_number|render %}
-      <div class="list-item list-item--withlabel content-merged__list">
+      <div class="list-item list-item--withlabel">
           <div class="list-item__label">{% trans %}Phone{% endtrans %}</div>
           <div class="list-item__text">{{ content.field_profile_phone_number }}</div>
       </div>
     {% endif %}
 
     {% if user_mail %}
-      <div class="list-item list-item--withlabel content-merged__list">
+      <div class="list-item list-item--withlabel">
           <div class="list-item__label">{% trans %}E-mail{% endtrans %}</div>
           <div class="list-item__text">{{ user_mail }}</a></div>
       </div>
     {% endif %}
 
     {% if content.field_profile_address|render %}
-      <div class="list-item list-item--withlabel content-merged__list">
+      <div class="list-item list-item--withlabel">
           <div class="list-item__label">{% trans %}Address{% endtrans %}</div>
           <div class="list-item__text">
               {{ content.field_profile_address }}
@@ -100,37 +96,29 @@
     {% endif %}
 
     {% if content.field_profile_self_introduction|render %}
-      <div class="content-merged__list">
-        <h5>{% trans %}Intro{% endtrans %}</h5>
-        {{ content.field_profile_self_introduction }}
-      </div>
+      <h5>{% trans %}Intro{% endtrans %}</h5>
+      {{ content.field_profile_self_introduction }}
     {% endif %}
 
     {% if content.field_profile_expertise['#items'] %}
-      <div class="content-merged__list">
-        <h5>{% trans %}Your expertise{% endtrans %}</h5>
-        {% for item in content.field_profile_expertise['#items'] %}
-          <div class="badge badge--pill badge--large badge-default">{{ item.entity.label }}</div>
-        {% endfor %}
-      </div>
+      <h5>{% trans %}Your expertise{% endtrans %}</h5>
+      {% for item in content.field_profile_expertise['#items'] %}
+        <div class="badge badge--pill badge--large badge-default">{{ item.entity.label }}</div>
+      {% endfor %}
     {% endif %}
 
     {% if content.field_profile_interests['#items'] %}
-      <div class="content-merged__list">
-        <h5>{% trans %}Your interests{% endtrans %}</h5>
-        {% for item in content.field_profile_interests['#items'] %}
-          <div class="badge badge--pill badge--large badge-default">{{ item.entity.label }}</div>
-          {% endfor %}
-      </div>
+      <h5>{% trans %}Your interests{% endtrans %}</h5>
+      {% for item in content.field_profile_interests['#items'] %}
+        <div class="badge badge--pill badge--large badge-default">{{ item.entity.label }}</div>
+      {% endfor %}
     {% endif %}
 
     {% if content.field_profile_profile_tag['#items'] %}
-      <div class="content-merged__list">
-        <h5>{% trans %}Profile tags{% endtrans %}</h5>
-        {% for item in content.field_profile_profile_tag['#items'] %}
-          <div class="badge badge--pill badge--large badge-default">{{ item.entity.label }}</div>
-        {% endfor %}
-      </div>
+      <h5>{% trans %}Profile tags{% endtrans %}</h5>
+      {% for item in content.field_profile_profile_tag['#items'] %}
+        <div class="badge badge--pill badge--large badge-default">{{ item.entity.label }}</div>
+      {% endfor %}
     {% endif %}
 
     {{  content|without('field_profile_phone_number', 'user_mail', 'field_profile_address',
