{#
/**
 * @file
 * Theme override of a container used to wrap child elements.
 *
 * Used for grouped form items. Can also be used as a theme wrapper for any
 * renderable element, to surround it with a <div> and HTML attributes.
 * See the @link forms_api_reference.html Form API reference @endlink for more
 * information on the #theme_wrappers render array property.
 *
 * Available variables:
 * - attributes: HTML attributes for the containing element.
 * - children: The rendered child elements of the container.
 * - has_parent: A flag to indicate that the container has one or more parent
     containers.
 *
 * @see template_preprocess_container()
 */
#}

{%
  set classes = [
    not attributes.hasClass('toolbar-menu-administration') ? 'form-group',
<<<<<<< HEAD
    has_floats ? 'clearfix margin-top-xl',
=======
    has_parent ? 'js-form-wrapper form-wrapper',
    exposed_form ? 'views-exposed-form__actions',
>>>>>>> 5b8b062c
    attributes.hasClass('field--name-field-comment-body') ? 'media-body',
    attributes.hasClass('more-link') ? 'btn btn-block btn-flat brand-text-primary',
  ]
%}

<<<<<<< HEAD
{% if search_context or bare %}
  {{ children }}
{% else %}
  {% if attributes.hasClass('more-link') %}
    <div{{ attributes.addClass('btn btn-block btn-flat brand-text-primary') }}>{{ children }}</div>
  {% elseif attributes.hasClass('crop-preview-wrapper') or attributes.hasClass('crop-preview-wrapper__value') or attributes.hasClass('form-actions') %}
    <div{{ attributes.addClass(classes).removeClass('form-group') }}>
      {{ children }}
    </div>
  {% else %}
    {{ children }}
  {% endif %}
=======
{% if bare %}
  {{ children }}
{% else %}
  <div{{ attributes.addClass(classes) }}>
   {{ children }}
  </div>
>>>>>>> 5b8b062c
{% endif %}<|MERGE_RESOLUTION|>--- conflicted
+++ resolved
@@ -1,3 +1,4 @@
+
 {#
 /**
  * @file
@@ -21,36 +22,17 @@
 {%
   set classes = [
     not attributes.hasClass('toolbar-menu-administration') ? 'form-group',
-<<<<<<< HEAD
-    has_floats ? 'clearfix margin-top-xl',
-=======
     has_parent ? 'js-form-wrapper form-wrapper',
     exposed_form ? 'views-exposed-form__actions',
->>>>>>> 5b8b062c
     attributes.hasClass('field--name-field-comment-body') ? 'media-body',
     attributes.hasClass('more-link') ? 'btn btn-block btn-flat brand-text-primary',
   ]
 %}
 
-<<<<<<< HEAD
-{% if search_context or bare %}
-  {{ children }}
-{% else %}
-  {% if attributes.hasClass('more-link') %}
-    <div{{ attributes.addClass('btn btn-block btn-flat brand-text-primary') }}>{{ children }}</div>
-  {% elseif attributes.hasClass('crop-preview-wrapper') or attributes.hasClass('crop-preview-wrapper__value') or attributes.hasClass('form-actions') %}
-    <div{{ attributes.addClass(classes).removeClass('form-group') }}>
-      {{ children }}
-    </div>
-  {% else %}
-    {{ children }}
-  {% endif %}
-=======
 {% if bare %}
   {{ children }}
 {% else %}
   <div{{ attributes.addClass(classes) }}>
    {{ children }}
   </div>
->>>>>>> 5b8b062c
 {% endif %}