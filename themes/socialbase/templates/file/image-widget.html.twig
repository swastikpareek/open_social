{#
/**
 * @file
 * Default theme implementation for an image field widget.
 *
 * Available variables:
 * - attributes: HTML attributes for the containing element.
 * - data: Render elements of the image widget.
 *
 * @see template_preprocess_image_widget()
 *
 * @ingroup themeable
 */
#}

{% if data.upload['#id'] starts with "edit-field-post-image-0-upload" %}
<<<<<<< HEAD
  {% set in_post = true %}
{% else %}
  {% set in_post = false %}
{% endif %}

{% if data.preview %}
  {{ attach_library('image_widget_crop/cropper') }}
  <div{{ attributes.addClass('image-widget margin-bottom-m').removeClass('clearfix') }}>
=======
{% set in_post = true %}
{% else %}
{% set in_post = false %}
{% endif %}

{% if data.preview %}
  {{ attach_library('socialbase/image-widget') }}
    <div{{ attributes.addClass('image-widget').removeClass('clearfix') }}>
>>>>>>> 69b8eca5
    <div class="preview">
      {{ data.preview }}
    </div>
    <div class="data image-widget-data">

      {% if in_post %}
        {# Render widget data for photo's in posts without the file fields, image preview and remove button. #}
        {{ data|without('preview', 'image_crop', 'file_' ~ data.fids['#value'][0], 'remove_button' ) }}
      {% else %}
        {# Render widget data without the image preview that was output already. #}
        {{ data|without('preview', 'image_crop') }}
      {% endif %}

    </div>
  </div>
<<<<<<< HEAD
=======

  {{ attach_library('image_widget_crop/cropper') }}
>>>>>>> 69b8eca5
  {{ data.image_crop }}

  {% if in_post %}
    {# Render a "fake" remove button that triggers the actual (hidden) remove button. #}
    <div class="hidden">{{ data.remove_button }}</div>
<<<<<<< HEAD
    <button type="button" id="post-photo-remove" class="waves-effect margin-top-s btn btn-default">
      <svg class="btn-icon">
        <use id="btnicon" xmlns:xlink="http://www.w3.org/1999/xlink" xlink:href="#icon-close"></use>
      </svg>
      <span class="text hidden-for-phone-only">
=======
    <button type="button" id="post-photo-remove" class="btn--post-remove-image">
      <svg class="btn-icon">
        <use id="btnicon" xmlns:xlink="http://www.w3.org/1999/xlink" xlink:href="#icon-close"></use>
      </svg>
      <span class="sr-only">
>>>>>>> 69b8eca5
        {% trans %}Remove image{% endtrans %}
      </span>
    </button>
  {% endif %}

{% else %}

  {% if in_post %}

    {# Render a "fake" image add button that triggers the actual (hidden) upload field. #}
    <div{{ attributes.addClass(classes, 'hidden') }}>
      {{ data }}
    </div>
<<<<<<< HEAD
    <button type="button" id="post-photo-add" class="waves-effect btn btn-default">
      <svg class="btn-icon">
=======
    <button type="button" id="post-photo-add" class="waves-effect btn btn-default icon-before pull-left">
      <svg class="icon-black icon-small">
>>>>>>> 69b8eca5
        <use id="btnicon" xmlns:xlink="http://www.w3.org/1999/xlink" xlink:href="#icon-plus"></use>
      </svg>
      <span>
        {% trans %}Add image{% endtrans %}
      </span>
    </button>

  {% else %}

    <div{{ attributes.addClass(classes) }}>
      {{ data }}
    </div>

  {% endif %}

{% endif %}<|MERGE_RESOLUTION|>--- conflicted
+++ resolved
@@ -14,25 +14,14 @@
 #}
 
 {% if data.upload['#id'] starts with "edit-field-post-image-0-upload" %}
-<<<<<<< HEAD
   {% set in_post = true %}
 {% else %}
   {% set in_post = false %}
 {% endif %}
 
 {% if data.preview %}
-  {{ attach_library('image_widget_crop/cropper') }}
-  <div{{ attributes.addClass('image-widget margin-bottom-m').removeClass('clearfix') }}>
-=======
-{% set in_post = true %}
-{% else %}
-{% set in_post = false %}
-{% endif %}
-
-{% if data.preview %}
   {{ attach_library('socialbase/image-widget') }}
-    <div{{ attributes.addClass('image-widget').removeClass('clearfix') }}>
->>>>>>> 69b8eca5
+  <div{{ attributes.addClass('image-widget').removeClass('clearfix') }}>
     <div class="preview">
       {{ data.preview }}
     </div>
@@ -48,32 +37,24 @@
 
     </div>
   </div>
-<<<<<<< HEAD
-=======
-
-  {{ attach_library('image_widget_crop/cropper') }}
->>>>>>> 69b8eca5
-  {{ data.image_crop }}
 
   {% if in_post %}
     {# Render a "fake" remove button that triggers the actual (hidden) remove button. #}
     <div class="hidden">{{ data.remove_button }}</div>
-<<<<<<< HEAD
-    <button type="button" id="post-photo-remove" class="waves-effect margin-top-s btn btn-default">
-      <svg class="btn-icon">
-        <use id="btnicon" xmlns:xlink="http://www.w3.org/1999/xlink" xlink:href="#icon-close"></use>
-      </svg>
-      <span class="text hidden-for-phone-only">
-=======
     <button type="button" id="post-photo-remove" class="btn--post-remove-image">
       <svg class="btn-icon">
         <use id="btnicon" xmlns:xlink="http://www.w3.org/1999/xlink" xlink:href="#icon-close"></use>
       </svg>
       <span class="sr-only">
->>>>>>> 69b8eca5
         {% trans %}Remove image{% endtrans %}
       </span>
     </button>
+    
+  {% else %}
+  
+    {{ attach_library('image_widget_crop/cropper') }}
+    {{ data.image_crop }}
+  
   {% endif %}
 
 {% else %}
@@ -84,13 +65,8 @@
     <div{{ attributes.addClass(classes, 'hidden') }}>
       {{ data }}
     </div>
-<<<<<<< HEAD
     <button type="button" id="post-photo-add" class="waves-effect btn btn-default">
       <svg class="btn-icon">
-=======
-    <button type="button" id="post-photo-add" class="waves-effect btn btn-default icon-before pull-left">
-      <svg class="icon-black icon-small">
->>>>>>> 69b8eca5
         <use id="btnicon" xmlns:xlink="http://www.w3.org/1999/xlink" xlink:href="#icon-plus"></use>
       </svg>
       <span>
