--- conflicted
+++ resolved
@@ -57,21 +57,13 @@
     {# Heading #}
     {% if heading %}
       {% block heading %}
-<<<<<<< HEAD
-        <h4 class="card__title card__title--underline">
-=======
         <legend class="card__title card__title--underline">
->>>>>>> ba64c0ae
           {% if collapsible %}
             <a{{ heading_attributes }} href="{{ target }}">{{ heading }}</a>
           {% else %}
             <span{{ heading_attributes }}>{{ heading }}</span>
           {% endif %}
-<<<<<<< HEAD
-        </h4>
-=======
         </legend>
->>>>>>> ba64c0ae
       {% endblock %}
     {% endif %}
 
