--- conflicted
+++ resolved
@@ -1467,280 +1467,6 @@
   margin-bottom: 2px;
 }
 
-<<<<<<< HEAD
-=======
-.badge {
-  display: inline-block;
-  min-width: 10px;
-  padding: 3px 7px;
-  font-size: 14px;
-  font-weight: 700;
-  color: #fff;
-  line-height: 1;
-  vertical-align: middle;
-  white-space: nowrap;
-  text-align: center;
-  background-color: #1f80aa;
-  border-radius: 14px;
-}
-
-.badge:empty {
-  display: none;
-}
-
-.btn .badge {
-  position: relative;
-  top: -1px;
-}
-
-.btn-xs .badge,
-.btn-group-xs > .btn .badge {
-  top: 0;
-  padding: 1px 5px;
-}
-
-.list-group-item.active > .badge,
-.nav-pills > .active > a > .badge {
-  color: #29abe2;
-  background-color: #fff;
-}
-
-.list-group-item > .badge {
-  float: right;
-}
-
-.list-group-item > .badge + .badge {
-  margin-right: 5px;
-}
-
-.nav-pills > li > a > .badge {
-  margin-left: 3px;
-}
-
-a.badge:hover, a.badge:focus {
-  color: #fff;
-  text-decoration: none;
-  cursor: pointer;
-}
-
-.list-group {
-  margin-bottom: 20px;
-  padding-left: 0;
-}
-
-.list-group-item {
-  position: relative;
-  display: block;
-  padding: 10px 15px;
-  margin-bottom: -1px;
-  background-color: white;
-  border: 1px solid #ddd;
-}
-
-.list-group-item:first-child {
-  border-top-right-radius: 10px;
-  border-top-left-radius: 10px;
-}
-
-.list-group-item:last-child {
-  margin-bottom: 0;
-  border-bottom-right-radius: 10px;
-  border-bottom-left-radius: 10px;
-}
-
-a.list-group-item,
-button.list-group-item {
-  color: #555;
-}
-
-a.list-group-item .list-group-item-heading,
-button.list-group-item .list-group-item-heading {
-  color: #333;
-}
-
-a.list-group-item:hover, a.list-group-item:focus,
-button.list-group-item:hover,
-button.list-group-item:focus {
-  text-decoration: none;
-  color: #555;
-  background-color: #f5f5f5;
-}
-
-button.list-group-item {
-  width: 100%;
-  text-align: left;
-}
-
-.list-group-item.disabled, .list-group-item.disabled:hover, .list-group-item.disabled:focus {
-  background-color: #e6e6e6;
-  color: #777777;
-  cursor: not-allowed;
-}
-
-.list-group-item.disabled .list-group-item-heading, .list-group-item.disabled:hover .list-group-item-heading, .list-group-item.disabled:focus .list-group-item-heading {
-  color: inherit;
-}
-
-.list-group-item.disabled .list-group-item-text, .list-group-item.disabled:hover .list-group-item-text, .list-group-item.disabled:focus .list-group-item-text {
-  color: #777777;
-}
-
-.list-group-item.active, .list-group-item.active:hover, .list-group-item.active:focus {
-  z-index: 2;
-  color: #fff;
-  background-color: #1f80aa;
-  border-color: #1f80aa;
-}
-
-.list-group-item.active .list-group-item-heading,
-.list-group-item.active .list-group-item-heading > small,
-.list-group-item.active .list-group-item-heading > .small, .list-group-item.active:hover .list-group-item-heading,
-.list-group-item.active:hover .list-group-item-heading > small,
-.list-group-item.active:hover .list-group-item-heading > .small, .list-group-item.active:focus .list-group-item-heading,
-.list-group-item.active:focus .list-group-item-heading > small,
-.list-group-item.active:focus .list-group-item-heading > .small {
-  color: inherit;
-}
-
-.list-group-item.active .list-group-item-text, .list-group-item.active:hover .list-group-item-text, .list-group-item.active:focus .list-group-item-text {
-  color: #a6d9ef;
-}
-
-.list-group-item-success {
-  color: #3c763d;
-  background-color: #dff0d8;
-}
-
-a.list-group-item-success,
-button.list-group-item-success {
-  color: #3c763d;
-}
-
-a.list-group-item-success .list-group-item-heading,
-button.list-group-item-success .list-group-item-heading {
-  color: inherit;
-}
-
-a.list-group-item-success:hover, a.list-group-item-success:focus,
-button.list-group-item-success:hover,
-button.list-group-item-success:focus {
-  color: #3c763d;
-  background-color: #d0e9c6;
-}
-
-a.list-group-item-success.active, a.list-group-item-success.active:hover, a.list-group-item-success.active:focus,
-button.list-group-item-success.active,
-button.list-group-item-success.active:hover,
-button.list-group-item-success.active:focus {
-  color: #fff;
-  background-color: #3c763d;
-  border-color: #3c763d;
-}
-
-.list-group-item-info {
-  color: #31708f;
-  background-color: #d9edf7;
-}
-
-a.list-group-item-info,
-button.list-group-item-info {
-  color: #31708f;
-}
-
-a.list-group-item-info .list-group-item-heading,
-button.list-group-item-info .list-group-item-heading {
-  color: inherit;
-}
-
-a.list-group-item-info:hover, a.list-group-item-info:focus,
-button.list-group-item-info:hover,
-button.list-group-item-info:focus {
-  color: #31708f;
-  background-color: #c4e3f3;
-}
-
-a.list-group-item-info.active, a.list-group-item-info.active:hover, a.list-group-item-info.active:focus,
-button.list-group-item-info.active,
-button.list-group-item-info.active:hover,
-button.list-group-item-info.active:focus {
-  color: #fff;
-  background-color: #31708f;
-  border-color: #31708f;
-}
-
-.list-group-item-warning {
-  color: #8a6d3b;
-  background-color: #fcf8e3;
-}
-
-a.list-group-item-warning,
-button.list-group-item-warning {
-  color: #8a6d3b;
-}
-
-a.list-group-item-warning .list-group-item-heading,
-button.list-group-item-warning .list-group-item-heading {
-  color: inherit;
-}
-
-a.list-group-item-warning:hover, a.list-group-item-warning:focus,
-button.list-group-item-warning:hover,
-button.list-group-item-warning:focus {
-  color: #8a6d3b;
-  background-color: #faf2cc;
-}
-
-a.list-group-item-warning.active, a.list-group-item-warning.active:hover, a.list-group-item-warning.active:focus,
-button.list-group-item-warning.active,
-button.list-group-item-warning.active:hover,
-button.list-group-item-warning.active:focus {
-  color: #fff;
-  background-color: #8a6d3b;
-  border-color: #8a6d3b;
-}
-
-.list-group-item-danger {
-  color: #a94442;
-  background-color: #f2dede;
-}
-
-a.list-group-item-danger,
-button.list-group-item-danger {
-  color: #a94442;
-}
-
-a.list-group-item-danger .list-group-item-heading,
-button.list-group-item-danger .list-group-item-heading {
-  color: inherit;
-}
-
-a.list-group-item-danger:hover, a.list-group-item-danger:focus,
-button.list-group-item-danger:hover,
-button.list-group-item-danger:focus {
-  color: #a94442;
-  background-color: #ebcccc;
-}
-
-a.list-group-item-danger.active, a.list-group-item-danger.active:hover, a.list-group-item-danger.active:focus,
-button.list-group-item-danger.active,
-button.list-group-item-danger.active:hover,
-button.list-group-item-danger.active:focus {
-  color: #fff;
-  background-color: #a94442;
-  border-color: #a94442;
-}
-
-.list-group-item-heading {
-  margin-top: 0;
-  margin-bottom: 5px;
-}
-
-.list-group-item-text {
-  margin-bottom: 0;
-  line-height: 1.3;
-}
-
->>>>>>> ec8b3395
 .input-group {
   position: relative;
   display: table;
@@ -4159,22 +3885,6 @@
   display: inline-block;
 }
 
-<<<<<<< HEAD
-.media-wrapper .btn-group {
-  position: absolute;
-  top: 0;
-  right: 0;
-=======
-.label {
-  font-weight: 300;
-  border-radius: 0.25em;
-}
-
-.badge + .label {
-  margin-left: 15px;
->>>>>>> ec8b3395
-}
-
 .table {
   font-size: 0.875rem;
 }
