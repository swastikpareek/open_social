@charset "UTF-8";
/*! normalize.css v3.0.3 | MIT License | github.com/necolas/normalize.css */
html {
  font-family: sans-serif;
  -ms-text-size-adjust: 100%;
  -webkit-text-size-adjust: 100%;
}

body {
  margin: 0;
}

article,
aside,
details,
figcaption,
figure,
footer,
header,
hgroup,
main,
menu,
nav,
section,
summary {
  display: block;
}

audio,
canvas,
progress,
video {
  display: inline-block;
  vertical-align: baseline;
}

audio:not([controls]) {
  display: none;
  height: 0;
}

[hidden],
template {
  display: none;
}

a {
  background-color: transparent;
}

a:active,
a:hover {
  outline: 0;
}

abbr[title] {
  border-bottom: 1px dotted;
}

b,
strong {
  font-weight: bold;
}

dfn {
  font-style: italic;
}

h1 {
  font-size: 2em;
  margin: 0.67em 0;
}

mark {
  background: #ff0;
  color: #000;
}

small {
  font-size: 80%;
}

sub,
sup {
  font-size: 75%;
  line-height: 0;
  position: relative;
  vertical-align: baseline;
}

sup {
  top: -0.5em;
}

sub {
  bottom: -0.25em;
}

img {
  border: 0;
}

svg:not(:root) {
  overflow: hidden;
}

figure {
  margin: 1em 40px;
}

hr {
  box-sizing: content-box;
  height: 0;
}

pre {
  overflow: auto;
}

code,
kbd,
pre,
samp {
  font-family: monospace, monospace;
  font-size: 1em;
}

button,
input,
optgroup,
select,
textarea {
  color: inherit;
  font: inherit;
  margin: 0;
}

button {
  overflow: visible;
}

button,
select {
  text-transform: none;
}

button,
html input[type="button"],
input[type="reset"],
input[type="submit"] {
  -webkit-appearance: button;
  cursor: pointer;
}

button[disabled],
html input[disabled] {
  cursor: default;
}

button::-moz-focus-inner,
input::-moz-focus-inner {
  border: 0;
  padding: 0;
}

input {
  line-height: normal;
}

input[type="checkbox"],
input[type="radio"] {
  box-sizing: border-box;
  padding: 0;
}

input[type="number"]::-webkit-inner-spin-button,
input[type="number"]::-webkit-outer-spin-button {
  height: auto;
}

input[type="search"] {
  -webkit-appearance: textfield;
  box-sizing: content-box;
}

input[type="search"]::-webkit-search-cancel-button,
input[type="search"]::-webkit-search-decoration {
  -webkit-appearance: none;
}

fieldset {
  border: 1px solid #c0c0c0;
  margin: 0 2px;
  padding: 0.35em 0.625em 0.75em;
}

legend {
  border: 0;
  padding: 0;
}

textarea {
  overflow: auto;
}

optgroup {
  font-weight: bold;
}

table {
  border-collapse: collapse;
  border-spacing: 0;
}

td,
th {
  padding: 0;
}

/*! Source: https://github.com/h5bp/html5-boilerplate/blob/master/src/css/main.css */

@font-face {
  font-family: 'Material-Design-Icons';
  font-style: normal;
  font-weight: 400;
  src: url("../../../font/material-icons/MaterialIcons-Regular.eot");
  src: url("../../../font/material-icons/MaterialIcons-Regular.eot?#iefix") format('embedded-opentype'),
       url("../../../font/material-icons/MaterialIcons-Regular.woff") format('woff'),
       url("../../../font/material-icons/MaterialIcons-Regular.ttf") format('truetype'),
       url("../../../font/material-icons/MaterialIcons-Regular.svg") format('svg');
}

@font-face {
  font-family: 'custom-icons';
  font-weight: normal;
  font-style: normal;
  src: url("../../../font/custom-icons/custom-icons.eot");
  src: url("../../../font/custom-icons/custom-icons.eot?#iefix") format('embedded-opentype'),
       url("../../../font/custom-icons/custom-icons.woff") format('woff'),
       url("../../../font/custom-icons/custom-icons.ttf") format('truetype'),
       url("../../../font/custom-icons/custom-icons.svg") format('svg');
}

.material-icons {
  font-family: 'Material-Design-Icons';
  font-weight: normal;
  font-style: normal;
  font-size: 24px;
  display: inline-block;
  vertical-align: middle;
  width: 1em;
  height: 1em;
  line-height: 1;
  text-transform: none;
  letter-spacing: normal;
  word-wrap: normal;
  white-space: nowrap;
  direction: ltr;
  -webkit-font-smoothing: antialiased;
  text-rendering: optimizeLegibility;
  -moz-osx-font-smoothing: grayscale;
  -webkit-font-feature-settings: 'liga';
          font-feature-settings: 'liga';
}

.custom-icons {
  font-family: 'custom-icons' !important;
  display: inline-block;
  vertical-align: middle;
  speak: none;
  font-style: normal;
  font-weight: normal;
  font-variant: normal;
  text-transform: none;
  height: 1em;
  line-height: 1;
  font-size: 24px;
  -webkit-font-smoothing: antialiased;
  text-rendering: optimizeLegibility;
  -moz-osx-font-smoothing: grayscale;
}

.icon-group:before {
  content: "\e900";
}

@font-face {
  font-family: 'montserrat';
  src: url("../../../font/montserrat/montserrat-light.eot");
  src: url("../../../font/montserrat/montserrat-light.eot?#iefix") format('embedded-opentype'),
       url("../../../font/montserrat/montserrat-light.woff") format('woff'),
       url("../../../font/montserrat/montserrat-light.ttf") format('truetype'),
       url("../../../font/montserrat/montserrat-light.svg") format('svg');
  font-weight: 300;
  font-style: normal;
}

@font-face {
  font-family: 'montserrat';
  src: url("../../../font/montserrat/montserrat-normal.eot");
  src: url("../../../font/montserrat/montserrat-normal.eot?#iefix") format('embedded-opentype'),
       url("../../../font/montserrat/montserrat-normal.woff") format('woff'),
       url("../../../font/montserrat/montserrat-normal.ttf") format('truetype'),
       url("../../../font/montserrat/montserrat-normal.svg") format('svg');
  font-weight: 500;
  font-style: normal;
}

@font-face {
  font-family: 'montserrat';
  src: url("../../../font/montserrat/montserrat-bold.eot");
  src: url("../../../font/montserrat/montserrat-bold.eot?#iefix") format('embedded-opentype'),
       url("../../../font/montserrat/montserrat-bold.woff") format('woff'),
       url("../../../font/montserrat/montserrat-bold.ttf") format('truetype'),
       url("../../../font/montserrat/montserrat-bold.svg") format('svg');
  font-weight: 700;
  font-style: normal;
}

.clearfix:before, .autocomplete-content li:before, .clearfix:after, .autocomplete-content li:after {
  content: " ";
  display: table;
}

.clearfix:after, .autocomplete-content li:after {
  clear: both;
}

.center-block {
  display: block;
  margin-left: auto;
  margin-right: auto;
}

.pull-right {
  float: right !important;
}

.pull-left {
  float: left !important;
}

.hide {
  display: none !important;
}

.show {
  display: block !important;
}

.invisible {
  visibility: hidden;
}

.text-hide {
  font: 0/0 a;
  color: transparent;
  text-shadow: none;
  background-color: transparent;
  border: 0;
}

.hidden {
  display: none !important;
}

.affix {
  position: fixed;
}

@-ms-viewport {
  width: device-width;
}

.visible-xs {
  display: none !important;
}

.visible-sm {
  display: none !important;
}

.visible-md {
  display: none !important;
}

.visible-lg {
  display: none !important;
}

.visible-xs-block,
.visible-xs-inline,
.visible-xs-inline-block,
.visible-sm-block,
.visible-sm-inline,
.visible-sm-inline-block,
.visible-md-block,
.visible-md-inline,
.visible-md-inline-block,
.visible-lg-block,
.visible-lg-inline,
.visible-lg-inline-block {
  display: none !important;
}

.visible-print {
  display: none !important;
}

.visible-print-block {
  display: none !important;
}

.visible-print-inline {
  display: none !important;
}

.visible-print-inline-block {
  display: none !important;
}

* {
  box-sizing: border-box;
}

*:before,
*:after {
  box-sizing: border-box;
}

html {
  font-size: 10px;
  -webkit-tap-highlight-color: transparent;
}

body {
  font-family: "Helvetica Neue", Helvetica, Arial, sans-serif;
  font-size: 16px;
  line-height: 1.5;
  color: #4d4d4d;
  background-color: #e6e6e6;
}

input,
button,
select,
textarea {
  font-family: inherit;
  font-size: inherit;
  line-height: inherit;
}

a {
  color: #29abe2;
  text-decoration: none;
}

a:hover, a:focus {
  color: #177da8;
  text-decoration: none;
}

a:focus {
  outline: thin dotted;
  outline: 5px auto -webkit-focus-ring-color;
  outline-offset: -2px;
}

figure {
  margin: 0;
}

img {
  vertical-align: middle;
}

.img-responsive {
  display: block;
  max-width: 100%;
  height: auto;
}

.img-rounded {
  border-radius: 12px;
}

.img-thumbnail {
  padding: 0;
  line-height: 1.5;
  background-color: #e6e6e6;
  border: 1px solid #ddd;
  border-radius: 10px;
  -webkit-transition: all 0.2s ease-in-out;
  transition: all 0.2s ease-in-out;
  display: inline-block;
  max-width: 100%;
  height: auto;
}

.img-circle {
  border-radius: 50%;
}

hr {
  margin-top: 24px;
  margin-bottom: 24px;
  border: 0;
  border-top: 1px solid #e6e6e6;
}

.sr-only {
  position: absolute;
  width: 1px;
  height: 1px;
  margin: -1px;
  padding: 0;
  overflow: hidden;
  clip: rect(0, 0, 0, 0);
  border: 0;
}

.sr-only-focusable:active, .sr-only-focusable:focus {
  position: static;
  width: auto;
  height: auto;
  margin: 0;
  overflow: visible;
  clip: auto;
}

[role="button"] {
  cursor: pointer;
}

.breadcrumb {
  padding: 8px 15px;
  margin-bottom: 24px;
  list-style: none;
  background-color: transparent;
  border-radius: 10px;
}

.breadcrumb > li {
  display: inline-block;
}

.breadcrumb > li + li:before {
  content: "/ ";
  padding: 0 5px;
  color: #777777;
}

.breadcrumb > .active {
  color: #555555;
}

fieldset {
  padding: 0;
  margin: 0;
  border: 0;
  min-width: 0;
}

legend {
  display: block;
  width: 100%;
  padding: 0;
  margin-bottom: 24px;
  font-size: 24px;
  line-height: inherit;
  color: #333333;
  border: 0;
  border-bottom: 1px solid #e5e5e5;
}

label {
  display: inline-block;
  max-width: 100%;
  margin-bottom: 5px;
  font-weight: bold;
}

input[type="search"] {
  box-sizing: border-box;
}

input[type="radio"],
input[type="checkbox"] {
  margin: 4px 0 0;
  margin-top: 1px \9;
  line-height: normal;
}

input[type="file"] {
  display: block;
}

input[type="range"] {
  display: block;
  width: 100%;
}

select[multiple],
select[size] {
  height: auto;
}

input[type="file"]:focus,
input[type="radio"]:focus,
input[type="checkbox"]:focus {
  outline: thin dotted;
  outline: 5px auto -webkit-focus-ring-color;
  outline-offset: -2px;
}

output {
  display: block;
  padding-top: 7px;
  font-size: 16px;
  line-height: 1.5;
  color: #555555;
}

.form-control {
  display: block;
  width: 100%;
  height: 38px;
  padding: 6px 12px;
  font-size: 16px;
  line-height: 1.5;
  color: #555555;
  background-color: white;
  background-image: none;
  border: 1px solid #adadad;
  border-radius: 5px;
  box-shadow: inset 0 1px 1px rgba(0, 0, 0, 0.075);
  -webkit-transition: border-color ease-in-out 0.15s, box-shadow ease-in-out 0.15s;
  transition: border-color ease-in-out 0.15s, box-shadow ease-in-out 0.15s;
}

.form-control:focus {
  border-color: #29abe2;
  outline: 0;
  box-shadow: inset 0 1px 1px rgba(0, 0, 0, 0.075), 0 0 8px rgba(41, 171, 226, 0.6);
}

.form-control::-moz-placeholder {
  color: #999;
  opacity: 1;
}

.form-control:-ms-input-placeholder {
  color: #999;
}

.form-control::-webkit-input-placeholder {
  color: #999;
}

.form-control::-ms-expand {
  border: 0;
  background-color: transparent;
}

.form-control[disabled], .form-control[readonly],
fieldset[disabled] .form-control {
  background-color: white;
  opacity: 1;
}

.form-control[disabled],
fieldset[disabled] .form-control {
  cursor: not-allowed;
}

textarea.form-control {
  height: auto;
}

input[type="search"] {
  -webkit-appearance: none;
}

.form-group {
  margin-bottom: 1rem;
}

.radio,
.checkbox {
  position: relative;
  display: block;
  margin-top: 10px;
  margin-bottom: 10px;
}

.radio label,
.checkbox label {
  min-height: 24px;
  padding-left: 20px;
  margin-bottom: 0;
  font-weight: normal;
  cursor: pointer;
}

.radio input[type="radio"],
.radio-inline input[type="radio"],
.checkbox input[type="checkbox"],
.checkbox-inline input[type="checkbox"] {
  position: absolute;
  margin-left: -20px;
  margin-top: 4px \9;
}

.radio + .radio,
.checkbox + .checkbox {
  margin-top: -5px;
}

.radio-inline,
.checkbox-inline {
  position: relative;
  display: inline-block;
  padding-left: 20px;
  margin-bottom: 0;
  vertical-align: middle;
  font-weight: normal;
  cursor: pointer;
}

.radio-inline + .radio-inline,
.checkbox-inline + .checkbox-inline {
  margin-top: 0;
  margin-left: 10px;
}

input[type="radio"][disabled], input[type="radio"].disabled,
fieldset[disabled] input[type="radio"],
input[type="checkbox"][disabled],
input[type="checkbox"].disabled,
fieldset[disabled]
input[type="checkbox"] {
  cursor: not-allowed;
}

.radio-inline.disabled,
fieldset[disabled] .radio-inline,
.checkbox-inline.disabled,
fieldset[disabled]
.checkbox-inline {
  cursor: not-allowed;
}

.radio.disabled label,
fieldset[disabled] .radio label,
.checkbox.disabled label,
fieldset[disabled]
.checkbox label {
  cursor: not-allowed;
}

.form-control-static {
  padding-top: 7px;
  padding-bottom: 7px;
  margin-bottom: 0;
  min-height: 40px;
}

.form-control-static.input-lg, .input-group-lg > .form-control-static.form-control,
.input-group-lg > .form-control-static.input-group-addon,
.input-group-lg > .input-group-btn > .form-control-static.btn, .form-control-static.input-sm, .input-group-sm > .form-control-static.form-control,
.input-group-sm > .form-control-static.input-group-addon,
.input-group-sm > .input-group-btn > .form-control-static.btn {
  padding-left: 0;
  padding-right: 0;
}

.input-sm, .input-group-sm > .form-control,
.input-group-sm > .input-group-addon,
.input-group-sm > .input-group-btn > .btn {
  height: 33px;
  padding: 5px 10px;
  font-size: 14px;
  line-height: 1.5;
  border-radius: 0;
}

select.input-sm, .input-group-sm > select.form-control,
.input-group-sm > select.input-group-addon,
.input-group-sm > .input-group-btn > select.btn {
  height: 33px;
  line-height: 33px;
}

textarea.input-sm, .input-group-sm > textarea.form-control,
.input-group-sm > textarea.input-group-addon,
.input-group-sm > .input-group-btn > textarea.btn,
select[multiple].input-sm,
.input-group-sm > select[multiple].form-control,
.input-group-sm > select[multiple].input-group-addon,
.input-group-sm > .input-group-btn > select[multiple].btn {
  height: auto;
}

.form-group-sm .form-control {
  height: 33px;
  padding: 5px 10px;
  font-size: 14px;
  line-height: 1.5;
  border-radius: 0;
}

.form-group-sm select.form-control {
  height: 33px;
  line-height: 33px;
}

.form-group-sm textarea.form-control,
.form-group-sm select[multiple].form-control {
  height: auto;
}

.form-group-sm .form-control-static {
  height: 33px;
  min-height: 38px;
  padding: 6px 10px;
  font-size: 14px;
  line-height: 1.5;
}

.input-lg, .input-group-lg > .form-control,
.input-group-lg > .input-group-addon,
.input-group-lg > .input-group-btn > .btn {
  height: 49px;
  padding: 10px 16px;
  font-size: 20px;
  line-height: 1.33333;
  border-radius: 0;
}

select.input-lg, .input-group-lg > select.form-control,
.input-group-lg > select.input-group-addon,
.input-group-lg > .input-group-btn > select.btn {
  height: 49px;
  line-height: 49px;
}

textarea.input-lg, .input-group-lg > textarea.form-control,
.input-group-lg > textarea.input-group-addon,
.input-group-lg > .input-group-btn > textarea.btn,
select[multiple].input-lg,
.input-group-lg > select[multiple].form-control,
.input-group-lg > select[multiple].input-group-addon,
.input-group-lg > .input-group-btn > select[multiple].btn {
  height: auto;
}

.form-group-lg .form-control {
  height: 49px;
  padding: 10px 16px;
  font-size: 20px;
  line-height: 1.33333;
  border-radius: 0;
}

.form-group-lg select.form-control {
  height: 49px;
  line-height: 49px;
}

.form-group-lg textarea.form-control,
.form-group-lg select[multiple].form-control {
  height: auto;
}

.form-group-lg .form-control-static {
  height: 49px;
  min-height: 44px;
  padding: 11px 16px;
  font-size: 20px;
  line-height: 1.33333;
}

.has-feedback {
  position: relative;
}

.has-feedback .form-control {
  padding-right: 47.5px;
}

.form-control-feedback {
  position: absolute;
  top: 0;
  right: 0;
  z-index: 2;
  display: block;
  width: 38px;
  height: 38px;
  line-height: 38px;
  text-align: center;
  pointer-events: none;
}

.input-lg + .form-control-feedback, .input-group-lg > .form-control + .form-control-feedback,
.input-group-lg > .input-group-addon + .form-control-feedback,
.input-group-lg > .input-group-btn > .btn + .form-control-feedback,
.input-group-lg + .form-control-feedback,
.form-group-lg .form-control + .form-control-feedback {
  width: 49px;
  height: 49px;
  line-height: 49px;
}

.input-sm + .form-control-feedback, .input-group-sm > .form-control + .form-control-feedback,
.input-group-sm > .input-group-addon + .form-control-feedback,
.input-group-sm > .input-group-btn > .btn + .form-control-feedback,
.input-group-sm + .form-control-feedback,
.form-group-sm .form-control + .form-control-feedback {
  width: 33px;
  height: 33px;
  line-height: 33px;
}

.has-success .help-block,
.has-success .control-label,
.has-success .radio,
.has-success .checkbox,
.has-success .radio-inline,
.has-success .checkbox-inline,
.has-success.radio label,
.has-success.checkbox label,
.has-success.radio-inline label,
.has-success.checkbox-inline label {
  color: #3c763d;
}

.has-success .form-control {
  border-color: #3c763d;
  box-shadow: inset 0 1px 1px rgba(0, 0, 0, 0.075);
}

.has-success .form-control:focus {
  border-color: #2b542c;
  box-shadow: inset 0 1px 1px rgba(0, 0, 0, 0.075), 0 0 6px #67b168;
}

.has-success .input-group-addon {
  color: #3c763d;
  border-color: #3c763d;
  background-color: #dff0d8;
}

.has-success .form-control-feedback {
  color: #3c763d;
}

.has-warning .help-block,
.has-warning .control-label,
.has-warning .radio,
.has-warning .checkbox,
.has-warning .radio-inline,
.has-warning .checkbox-inline,
.has-warning.radio label,
.has-warning.checkbox label,
.has-warning.radio-inline label,
.has-warning.checkbox-inline label {
  color: #8a6d3b;
}

.has-warning .form-control {
  border-color: #8a6d3b;
  box-shadow: inset 0 1px 1px rgba(0, 0, 0, 0.075);
}

.has-warning .form-control:focus {
  border-color: #66512c;
  box-shadow: inset 0 1px 1px rgba(0, 0, 0, 0.075), 0 0 6px #c0a16b;
}

.has-warning .input-group-addon {
  color: #8a6d3b;
  border-color: #8a6d3b;
  background-color: #fcf8e3;
}

.has-warning .form-control-feedback {
  color: #8a6d3b;
}

.has-error .help-block,
.has-error .control-label,
.has-error .radio,
.has-error .checkbox,
.has-error .radio-inline,
.has-error .checkbox-inline,
.has-error.radio label,
.has-error.checkbox label,
.has-error.radio-inline label,
.has-error.checkbox-inline label {
  color: #a94442;
}

.has-error .form-control {
  border-color: #a94442;
  box-shadow: inset 0 1px 1px rgba(0, 0, 0, 0.075);
}

.has-error .form-control:focus {
  border-color: #843534;
  box-shadow: inset 0 1px 1px rgba(0, 0, 0, 0.075), 0 0 6px #ce8483;
}

.has-error .input-group-addon {
  color: #a94442;
  border-color: #a94442;
  background-color: #f2dede;
}

.has-error .form-control-feedback {
  color: #a94442;
}

.has-feedback label ~ .form-control-feedback {
  top: 29px;
}

.has-feedback label.sr-only ~ .form-control-feedback {
  top: 0;
}

.help-block {
  display: block;
  margin-top: 5px;
  margin-bottom: 10px;
  color: #8d8d8d;
}

.form-horizontal .radio,
.form-horizontal .checkbox,
.form-horizontal .radio-inline,
.form-horizontal .checkbox-inline {
  margin-top: 0;
  margin-bottom: 0;
  padding-top: 7px;
}

.form-horizontal .radio,
.form-horizontal .checkbox {
  min-height: 31px;
}

.form-horizontal .form-group {
  display: -webkit-box;
  display: -ms-flexbox;
  display: flex;
  -ms-flex-wrap: wrap;
      flex-wrap: wrap;
  margin-left: -0.9375rem;
  margin-right: -0.9375rem;
}

.form-horizontal .has-feedback .form-control-feedback {
  right: 0rem;
}

.pagination {
  display: inline-block;
  padding-left: 0;
  margin: 24px 0;
  border-radius: 10px;
}

.pagination > li {
  display: inline;
}

.pagination > li > a,
.pagination > li > span {
  position: relative;
  float: left;
  padding: 6px 12px;
  line-height: 1.5;
  text-decoration: none;
  color: #333333;
  background-color: transparent;
  border: 1px solid transparent;
  margin-left: -1px;
}

.pagination > li:first-child > a,
.pagination > li:first-child > span {
  margin-left: 0;
  border-bottom-left-radius: 10px;
  border-top-left-radius: 10px;
}

.pagination > li:last-child > a,
.pagination > li:last-child > span {
  border-bottom-right-radius: 10px;
  border-top-right-radius: 10px;
}

.pagination > li > a:hover, .pagination > li > a:focus,
.pagination > li > span:hover,
.pagination > li > span:focus {
  z-index: 2;
  color: #333333;
  background-color: rgba(0, 0, 0, 0.12);
  border-color: transparent;
}

.pagination > .active > a, .pagination > .active > a:hover, .pagination > .active > a:focus,
.pagination > .active > span,
.pagination > .active > span:hover,
.pagination > .active > span:focus {
  z-index: 3;
  color: white;
  background-color: #29abe2;
  border-color: transparent;
  cursor: default;
}

.pagination > .disabled > span,
.pagination > .disabled > span:hover,
.pagination > .disabled > span:focus,
.pagination > .disabled > a,
.pagination > .disabled > a:hover,
.pagination > .disabled > a:focus {
  color: #777777;
  background-color: transparent;
  border-color: transparent;
  cursor: not-allowed;
}

.pagination-lg > li > a,
.pagination-lg > li > span {
  padding: 10px 16px;
  font-size: 20px;
  line-height: 1.33333;
}

.pagination-lg > li:first-child > a,
.pagination-lg > li:first-child > span {
  border-bottom-left-radius: 12px;
  border-top-left-radius: 12px;
}

.pagination-lg > li:last-child > a,
.pagination-lg > li:last-child > span {
  border-bottom-right-radius: 12px;
  border-top-right-radius: 12px;
}

.pagination-sm > li > a,
.pagination-sm > li > span {
  padding: 5px 10px;
  font-size: 14px;
  line-height: 1.5;
}

.pagination-sm > li:first-child > a,
.pagination-sm > li:first-child > span {
  border-bottom-left-radius: 8px;
  border-top-left-radius: 8px;
}

.pagination-sm > li:last-child > a,
.pagination-sm > li:last-child > span {
  border-bottom-right-radius: 8px;
  border-top-right-radius: 8px;
}

<<<<<<< HEAD
=======
h1, h2, h3, h4, h5, h6,
.h1, .h2, .h3, .h4, .h5, .h6 {
  font-family: inherit;
  font-weight: 500;
  line-height: 1.1;
  color: inherit;
}

h1 small,
h1 .small, h2 small,
h2 .small, h3 small,
h3 .small, h4 small,
h4 .small, h5 small,
h5 .small, h6 small,
h6 .small,
.h1 small,
.h1 .small, .h2 small,
.h2 .small, .h3 small,
.h3 .small, .h4 small,
.h4 .small, .h5 small,
.h5 .small, .h6 small,
.h6 .small {
  font-weight: normal;
  line-height: 1;
  color: #777777;
}

h1, .h1,
h2, .h2,
h3, .h3 {
  margin-top: 24px;
  margin-bottom: 12px;
}

h1 small,
h1 .small, .h1 small,
.h1 .small,
h2 small,
h2 .small, .h2 small,
.h2 .small,
h3 small,
h3 .small, .h3 small,
.h3 .small {
  font-size: 65%;
}

h4, .h4,
h5, .h5,
h6, .h6 {
  margin-top: 12px;
  margin-bottom: 12px;
}

h4 small,
h4 .small, .h4 small,
.h4 .small,
h5 small,
h5 .small, .h5 small,
.h5 .small,
h6 small,
h6 .small, .h6 small,
.h6 .small {
  font-size: 75%;
}

h1, .h1 {
  font-size: 41px;
}

h2, .h2 {
  font-size: 34px;
}

h3, .h3 {
  font-size: 28px;
}

h4, .h4 {
  font-size: 20px;
}

h5, .h5 {
  font-size: 16px;
}

h6, .h6 {
  font-size: 14px;
}

p, .block-item {
  margin: 0 0 12px;
}

.lead {
  margin-bottom: 24px;
  font-size: 18px;
  font-weight: 300;
  line-height: 1.4;
}

small,
.small {
  font-size: 87%;
}

mark,
.mark {
  background-color: #fcf8e3;
  padding: .2em;
}

.text-left {
  text-align: left;
}

.text-right {
  text-align: right;
}

.text-center {
  text-align: center;
}

.text-justify {
  text-align: justify;
}

.text-nowrap {
  white-space: nowrap;
}

.text-lowercase {
  text-transform: lowercase;
}

.text-uppercase, .initialism {
  text-transform: uppercase;
}

.text-capitalize {
  text-transform: capitalize;
}

.text-muted {
  color: #777777;
}

.text-primary {
  color: #29abe2;
}

a.text-primary:hover,
a.text-primary:focus {
  color: #1a8dbe;
}

.text-success {
  color: #3c763d;
}

a.text-success:hover,
a.text-success:focus {
  color: #2b542c;
}

.text-info {
  color: #31708f;
}

a.text-info:hover,
a.text-info:focus {
  color: #245269;
}

.text-warning {
  color: #8a6d3b;
}

a.text-warning:hover,
a.text-warning:focus {
  color: #66512c;
}

.text-danger {
  color: #a94442;
}

a.text-danger:hover,
a.text-danger:focus {
  color: #843534;
}

.bg-primary {
  color: #fff;
}

.bg-primary {
  background-color: #29abe2;
}

a.bg-primary:hover,
a.bg-primary:focus {
  background-color: #1a8dbe;
}

.bg-success {
  background-color: #dff0d8;
}

a.bg-success:hover,
a.bg-success:focus {
  background-color: #c1e2b3;
}

.bg-info {
  background-color: #d9edf7;
}

a.bg-info:hover,
a.bg-info:focus {
  background-color: #afd9ee;
}

.bg-warning {
  background-color: #fcf8e3;
}

a.bg-warning:hover,
a.bg-warning:focus {
  background-color: #f7ecb5;
}

.bg-danger {
  background-color: #f2dede;
}

a.bg-danger:hover,
a.bg-danger:focus {
  background-color: #e4b9b9;
}

.page-header {
  padding-bottom: 11px;
  margin: 48px 0 24px;
  border-bottom: 1px solid #e6e6e6;
}

ul,
ol {
  margin-top: 0;
  margin-bottom: 12px;
}

ul ul,
ul ol,
ol ul,
ol ol {
  margin-bottom: 0;
}

.list-unstyled {
  padding-left: 0;
  list-style: none;
}

.list-inline {
  padding-left: 0;
  list-style: none;
  margin-left: -5px;
}

.list-inline > li {
  display: inline-block;
  padding-left: 5px;
  padding-right: 5px;
}

dl {
  margin-top: 0;
  margin-bottom: 24px;
}

dt,
dd {
  line-height: 1.5;
}

dt {
  font-weight: bold;
}

dd {
  margin-left: 0;
}

.dl-horizontal dd:before, .dl-horizontal dd:after {
  content: " ";
  display: table;
}

.dl-horizontal dd:after {
  clear: both;
}

abbr[title],
abbr[data-original-title] {
  cursor: help;
  border-bottom: 1px dotted #777777;
}

.initialism {
  font-size: 90%;
}

blockquote {
  padding: 12px 24px;
  margin: 0 0 24px;
  font-size: 18px;
  border-left: 5px solid #e6e6e6;
}

blockquote p:last-child, blockquote .block-item:last-child,
blockquote ul:last-child,
blockquote ol:last-child {
  margin-bottom: 0;
}

blockquote footer,
blockquote small,
blockquote .small {
  display: block;
  font-size: 80%;
  line-height: 1.5;
  color: #777777;
}

blockquote footer:before,
blockquote small:before,
blockquote .small:before {
  content: '\2014 \00A0';
}

.blockquote-reverse,
blockquote.pull-right {
  padding-right: 15px;
  padding-left: 0;
  border-right: 5px solid #e6e6e6;
  border-left: 0;
  text-align: right;
}

.blockquote-reverse footer:before,
.blockquote-reverse small:before,
.blockquote-reverse .small:before,
blockquote.pull-right footer:before,
blockquote.pull-right small:before,
blockquote.pull-right .small:before {
  content: '';
}

.blockquote-reverse footer:after,
.blockquote-reverse small:after,
.blockquote-reverse .small:after,
blockquote.pull-right footer:after,
blockquote.pull-right small:after,
blockquote.pull-right .small:after {
  content: '\00A0 \2014';
}

address {
  margin-bottom: 24px;
  font-style: normal;
  line-height: 1.5;
}

>>>>>>> e5d6bc97
.fade {
  opacity: 0;
  -webkit-transition: opacity 0.15s linear;
  transition: opacity 0.15s linear;
}

.fade.in {
  opacity: 1;
}

.collapse {
  display: none;
}

.collapse.in {
  display: block;
}

tr.collapse.in {
  display: table-row;
}

tbody.collapse.in {
  display: table-row-group;
}

.collapsing {
  position: relative;
  height: 0;
  overflow: hidden;
  -webkit-transition-property: height, visibility;
  transition-property: height, visibility;
  -webkit-transition-duration: 0.35s;
  transition-duration: 0.35s;
  -webkit-transition-timing-function: ease;
  transition-timing-function: ease;
}

.navbar {
  position: relative;
  min-height: 50px;
  margin-bottom: 24px;
  border: 1px solid transparent;
}

.navbar:before, .navbar:after {
  content: " ";
  display: table;
}

.navbar:after {
  clear: both;
}

.navbar-header:before, .navbar-header:after {
  content: " ";
  display: table;
}

.navbar-header:after {
  clear: both;
}

.navbar-collapse {
  overflow-x: visible;
  padding-right: 1rem;
  padding-left: 1rem;
  border-top: 1px solid transparent;
  box-shadow: inset 0 1px 0 rgba(255, 255, 255, 0.1);
  -webkit-overflow-scrolling: touch;
}

.navbar-collapse:before, .navbar-collapse:after {
  content: " ";
  display: table;
}

.navbar-collapse:after {
  clear: both;
}

.navbar-collapse.in {
  overflow-y: auto;
}

.navbar-fixed-top .navbar-collapse,
.navbar-fixed-bottom .navbar-collapse {
  max-height: 340px;
}

.container > .navbar-header,
.container > .navbar-collapse,
.container-fluid > .navbar-header,
.container-fluid > .navbar-collapse {
  margin-right: -1rem;
  margin-left: -1rem;
}

.navbar-static-top {
  z-index: 1000;
  border-width: 0 0 1px;
}

.navbar-fixed-top,
.navbar-fixed-bottom {
  position: fixed;
  right: 0;
  left: 0;
  z-index: 1030;
}

.navbar-fixed-top {
  top: 0;
  border-width: 0 0 1px;
}

.navbar-fixed-bottom {
  bottom: 0;
  margin-bottom: 0;
  border-width: 1px 0 0;
}

.navbar-brand {
  float: left;
  padding: 13px 1rem;
  font-size: 20px;
  line-height: 24px;
  height: 50px;
}

.navbar-brand:hover, .navbar-brand:focus {
  text-decoration: none;
}

.navbar-brand > img {
  display: block;
}

.navbar-toggle {
  position: relative;
  float: right;
  margin-right: 1rem;
  padding: 9px 10px;
  margin-top: 8px;
  margin-bottom: 8px;
  background-color: transparent;
  background-image: none;
  border: 1px solid transparent;
  border-radius: 10px;
}

.navbar-toggle:focus {
  outline: 0;
}

.navbar-toggle .icon-bar {
  display: block;
  width: 22px;
  height: 2px;
  border-radius: 1px;
}

.navbar-toggle .icon-bar + .icon-bar {
  margin-top: 4px;
}

.navbar-nav {
  margin: 6.5px -1rem;
}

.navbar-nav > li > a {
  padding-top: 10px;
  padding-bottom: 10px;
  line-height: 24px;
}

.navbar-form {
  margin-left: -1rem;
  margin-right: -1rem;
  padding: 10px 1rem;
  border-top: 1px solid transparent;
  border-bottom: 1px solid transparent;
  box-shadow: inset 0 1px 0 rgba(255, 255, 255, 0.1), 0 1px 0 rgba(255, 255, 255, 0.1);
  margin-top: 6px;
  margin-bottom: 6px;
}

.navbar-nav > li > .dropdown-menu {
  margin-top: 0;
  border-top-right-radius: 0;
  border-top-left-radius: 0;
}

.navbar-fixed-bottom .navbar-nav > li > .dropdown-menu {
  margin-bottom: 0;
  border-top-right-radius: 10px;
  border-top-left-radius: 10px;
  border-bottom-right-radius: 0;
  border-bottom-left-radius: 0;
}

.navbar-btn {
  margin-top: 6px;
  margin-bottom: 6px;
}

.navbar-btn.btn-sm, .btn-group-sm > .navbar-btn.btn {
  margin-top: 8.5px;
  margin-bottom: 8.5px;
}

.navbar-btn.btn-xs, .btn-group-xs > .navbar-btn.btn {
  margin-top: 14px;
  margin-bottom: 14px;
}

.navbar-text {
  margin-top: 13px;
  margin-bottom: 13px;
}

.navbar-default {
  background-color: #333333;
  border-color: white;
}

.navbar-default .navbar-brand {
  color: white;
}

.navbar-default .navbar-brand:hover, .navbar-default .navbar-brand:focus {
  color: #e6e6e6;
  background-color: transparent;
}

.navbar-default .navbar-text {
  color: white;
}

.navbar-default .navbar-nav > li > a {
  color: white;
}

.navbar-default .navbar-nav > li > a:hover, .navbar-default .navbar-nav > li > a:focus {
  color: #e6e6e6;
  background-color: transparent;
}

.navbar-default .navbar-nav > .active > a, .navbar-default .navbar-nav > .active > a:hover, .navbar-default .navbar-nav > .active > a:focus {
  color: white;
  background-color: #333333;
}

.navbar-default .navbar-nav > .disabled > a, .navbar-default .navbar-nav > .disabled > a:hover, .navbar-default .navbar-nav > .disabled > a:focus {
  color: #ccc;
  background-color: transparent;
}

.navbar-default .navbar-toggle {
  border-color: #ddd;
}

.navbar-default .navbar-toggle:hover, .navbar-default .navbar-toggle:focus {
  background-color: #333333;
}

.navbar-default .navbar-toggle .icon-bar {
  background-color: #888;
}

.navbar-default .navbar-collapse,
.navbar-default .navbar-form {
  border-color: white;
}

.navbar-default .navbar-nav > .open > a, .navbar-default .navbar-nav > .open > a:hover, .navbar-default .navbar-nav > .open > a:focus {
  background-color: #333333;
  color: white;
}

.navbar-default .navbar-link {
  color: white;
}

.navbar-default .navbar-link:hover {
  color: #e6e6e6;
}

.navbar-default .btn-link {
  color: white;
}

.navbar-default .btn-link:hover, .navbar-default .btn-link:focus {
  color: #e6e6e6;
}

.navbar-default .btn-link[disabled]:hover, .navbar-default .btn-link[disabled]:focus,
fieldset[disabled] .navbar-default .btn-link:hover,
fieldset[disabled] .navbar-default .btn-link:focus {
  color: #ccc;
}

.navbar-inverse {
  background-color: #222;
  border-color: #090909;
}

.navbar-inverse .navbar-brand {
  color: #9d9d9d;
}

.navbar-inverse .navbar-brand:hover, .navbar-inverse .navbar-brand:focus {
  color: #fff;
  background-color: transparent;
}

.navbar-inverse .navbar-text {
  color: #9d9d9d;
}

.navbar-inverse .navbar-nav > li > a {
  color: #9d9d9d;
}

.navbar-inverse .navbar-nav > li > a:hover, .navbar-inverse .navbar-nav > li > a:focus {
  color: #fff;
  background-color: transparent;
}

.navbar-inverse .navbar-nav > .active > a, .navbar-inverse .navbar-nav > .active > a:hover, .navbar-inverse .navbar-nav > .active > a:focus {
  color: #fff;
  background-color: #090909;
}

.navbar-inverse .navbar-nav > .disabled > a, .navbar-inverse .navbar-nav > .disabled > a:hover, .navbar-inverse .navbar-nav > .disabled > a:focus {
  color: #444;
  background-color: transparent;
}

.navbar-inverse .navbar-toggle {
  border-color: #333;
}

.navbar-inverse .navbar-toggle:hover, .navbar-inverse .navbar-toggle:focus {
  background-color: #333;
}

.navbar-inverse .navbar-toggle .icon-bar {
  background-color: #fff;
}

.navbar-inverse .navbar-collapse,
.navbar-inverse .navbar-form {
  border-color: #101010;
}

.navbar-inverse .navbar-nav > .open > a, .navbar-inverse .navbar-nav > .open > a:hover, .navbar-inverse .navbar-nav > .open > a:focus {
  background-color: #090909;
  color: #fff;
}

.navbar-inverse .navbar-link {
  color: #9d9d9d;
}

.navbar-inverse .navbar-link:hover {
  color: #fff;
}

.navbar-inverse .btn-link {
  color: #9d9d9d;
}

.navbar-inverse .btn-link:hover, .navbar-inverse .btn-link:focus {
  color: #fff;
}

.navbar-inverse .btn-link[disabled]:hover, .navbar-inverse .btn-link[disabled]:focus,
fieldset[disabled] .navbar-inverse .btn-link:hover,
fieldset[disabled] .navbar-inverse .btn-link:focus {
  color: #444;
}

.nav {
  margin-bottom: 0;
  padding-left: 0;
  list-style: none;
}

.nav:before, .nav:after {
  content: " ";
  display: table;
}

.nav:after {
  clear: both;
}

.nav > li {
  position: relative;
  display: block;
}

.nav > li > a {
  position: relative;
  display: block;
  padding: 0.625em 1em;
}

.nav > li > a:hover, .nav > li > a:focus {
  text-decoration: none;
  background-color: #e6e6e6;
}

.nav > li.disabled > a {
  color: #777777;
}

.nav > li.disabled > a:hover, .nav > li.disabled > a:focus {
  color: #777777;
  text-decoration: none;
  background-color: transparent;
  cursor: not-allowed;
}

.nav .open > a, .nav .open > a:hover, .nav .open > a:focus {
  background-color: #e6e6e6;
  border-color: #29abe2;
}

.nav .nav-divider {
  height: 1px;
  margin: 11px 0;
  overflow: hidden;
  background-color: #e5e5e5;
}

.nav > li > a > img {
  max-width: none;
}

.nav-tabs {
  border-bottom: 1px solid transparent;
}

.nav-tabs > li {
  float: left;
  margin-bottom: -1px;
}

.nav-tabs > li > a {
  margin-right: 2px;
  line-height: 1.5;
  border: 1px solid transparent;
  border-radius: 10px 10px 0 0;
}

.nav-tabs > li > a:hover {
  border-color: transparent transparent transparent;
}

.nav-tabs > li.active > a, .nav-tabs > li.active > a:hover, .nav-tabs > li.active > a:focus {
  color: #29abe2;
  background-color: transparent;
  border: 1px solid transparent;
  border-bottom-color: transparent;
  cursor: default;
}

.nav-pills > li {
  float: left;
}

.nav-pills > li > a {
  border-radius: 10px;
}

.nav-pills > li + li {
  margin-left: 2px;
}

.nav-pills > li.active > a, .nav-pills > li.active > a:hover, .nav-pills > li.active > a:focus {
  color: #fff;
  background-color: #1f80aa;
}

.nav-stacked > li {
  float: none;
}

.nav-stacked > li + li {
  margin-top: 2px;
  margin-left: 0;
}

.nav-justified, .nav-tabs.nav-justified {
  width: 100%;
}

.nav-justified > li, .nav-tabs.nav-justified > li {
  float: none;
}

.nav-justified > li > a, .nav-tabs.nav-justified > li > a {
  text-align: center;
  margin-bottom: 5px;
}

.nav-justified > .dropdown .dropdown-menu {
  top: auto;
  left: auto;
}

.nav-tabs-justified, .nav-tabs.nav-justified {
  border-bottom: 0;
}

.nav-tabs-justified > li > a, .nav-tabs.nav-justified > li > a {
  margin-right: 0;
  border-radius: 10px;
}

.nav-tabs-justified > .active > a, .nav-tabs.nav-justified > .active > a,
.nav-tabs-justified > .active > a:hover, .nav-tabs.nav-justified > .active > a:hover,
.nav-tabs-justified > .active > a:focus, .nav-tabs.nav-justified > .active > a:focus {
  border: 1px solid transparent;
}

.tab-content > .tab-pane {
  display: none;
}

.tab-content > .active {
  display: block;
}

.nav-tabs .dropdown-menu {
  margin-top: -1px;
  border-top-right-radius: 0;
  border-top-left-radius: 0;
}

.caret {
  display: inline-block;
  width: 0;
  height: 0;
  margin-left: 2px;
  vertical-align: middle;
  border-top: 4px dashed;
  border-top: 4px solid \9;
  border-right: 4px solid transparent;
  border-left: 4px solid transparent;
}

.dropup,
.dropdown {
  position: relative;
}

.dropdown-toggle:focus {
  outline: 0;
}

.dropdown-menu {
  position: absolute;
  top: 100%;
  left: 0;
  z-index: 1000;
  display: none;
  float: left;
  min-width: 160px;
  padding: 5px 0;
  margin: 2px 0 0;
  list-style: none;
  font-size: 16px;
  text-align: left;
  background-color: #fff;
  border: 1px solid #ccc;
  border: 1px solid rgba(0, 0, 0, 0.15);
  border-radius: 10px;
  box-shadow: 0 6px 12px rgba(0, 0, 0, 0.175);
  background-clip: padding-box;
}

.dropdown-menu.pull-right {
  right: 0;
  left: auto;
}

.dropdown-menu .divider {
  height: 1px;
  margin: 11px 0;
  overflow: hidden;
  background-color: #e5e5e5;
}

.dropdown-menu > li > a {
  display: block;
  padding: 3px 20px;
  clear: both;
  font-weight: normal;
  line-height: 1.5;
  color: #4d4d4d;
  white-space: nowrap;
}

.dropdown-menu > li > a:hover, .dropdown-menu > li > a:focus {
  text-decoration: none;
  color: #404040;
  background-color: #f5f5f5;
}

.dropdown-menu > .active > a, .dropdown-menu > .active > a:hover, .dropdown-menu > .active > a:focus {
  color: #fff;
  text-decoration: none;
  outline: 0;
  background-color: #1f80aa;
}

.dropdown-menu > .disabled > a, .dropdown-menu > .disabled > a:hover, .dropdown-menu > .disabled > a:focus {
  color: #777777;
}

.dropdown-menu > .disabled > a:hover, .dropdown-menu > .disabled > a:focus {
  text-decoration: none;
  background-color: transparent;
  background-image: none;
  filter: progid:DXImageTransform.Microsoft.gradient(enabled = false);
  cursor: not-allowed;
}

.open > .dropdown-menu {
  display: block;
}

.open > a {
  outline: 0;
}

.dropdown-menu-right {
  left: auto;
  right: 0;
}

.dropdown-menu-left {
  left: 0;
  right: auto;
}

.dropdown-header {
  display: block;
  padding: 3px 20px;
  font-size: 14px;
  line-height: 1.5;
  color: #555555;
  white-space: nowrap;
}

.dropdown-backdrop {
  position: fixed;
  left: 0;
  right: 0;
  bottom: 0;
  top: 0;
  z-index: 990;
}

.pull-right > .dropdown-menu {
  right: 0;
  left: auto;
}

.dropup .caret,
.navbar-fixed-bottom .dropdown .caret {
  border-top: 0;
  border-bottom: 4px dashed;
  border-bottom: 4px solid \9;
  content: "";
}

.dropup .dropdown-menu,
.navbar-fixed-bottom .dropdown .dropdown-menu {
  top: auto;
  bottom: 100%;
  margin-bottom: 2px;
}

.badge {
  display: inline-block;
  min-width: 10px;
  padding: 3px 7px;
  font-size: 14px;
  font-weight: 700;
  color: #fff;
  line-height: 1;
  vertical-align: middle;
  white-space: nowrap;
  text-align: center;
  background-color: #1f80aa;
  border-radius: 14px;
}

.badge:empty {
  display: none;
}

.btn .badge {
  position: relative;
  top: -1px;
}

.btn-xs .badge, .btn-group-xs > .btn .badge,
.btn-group-xs > .btn .badge {
  top: 0;
  padding: 1px 5px;
}

.list-group-item.active > .badge,
.nav-pills > .active > a > .badge {
  color: #29abe2;
  background-color: #fff;
}

.list-group-item > .badge {
  float: right;
}

.list-group-item > .badge + .badge {
  margin-right: 5px;
}

.nav-pills > li > a > .badge {
  margin-left: 3px;
}

a.badge:hover, a.badge:focus {
  color: #fff;
  text-decoration: none;
  cursor: pointer;
}

.list-group {
  margin-bottom: 20px;
  padding-left: 0;
}

.list-group-item {
  position: relative;
  display: block;
  padding: 10px 15px;
  margin-bottom: -1px;
  background-color: white;
  border: 1px solid #ddd;
}

.list-group-item:first-child {
  border-top-right-radius: 10px;
  border-top-left-radius: 10px;
}

.list-group-item:last-child {
  margin-bottom: 0;
  border-bottom-right-radius: 10px;
  border-bottom-left-radius: 10px;
}

a.list-group-item,
button.list-group-item {
  color: #555;
}

a.list-group-item .list-group-item-heading,
button.list-group-item .list-group-item-heading {
  color: #333;
}

a.list-group-item:hover, a.list-group-item:focus,
button.list-group-item:hover,
button.list-group-item:focus {
  text-decoration: none;
  color: #555;
  background-color: #f5f5f5;
}

button.list-group-item {
  width: 100%;
  text-align: left;
}

.list-group-item.disabled, .list-group-item.disabled:hover, .list-group-item.disabled:focus {
  background-color: #e6e6e6;
  color: #777777;
  cursor: not-allowed;
}

.list-group-item.disabled .list-group-item-heading, .list-group-item.disabled:hover .list-group-item-heading, .list-group-item.disabled:focus .list-group-item-heading {
  color: inherit;
}

.list-group-item.disabled .list-group-item-text, .list-group-item.disabled:hover .list-group-item-text, .list-group-item.disabled:focus .list-group-item-text {
  color: #777777;
}

.list-group-item.active, .list-group-item.active:hover, .list-group-item.active:focus {
  z-index: 2;
  color: #fff;
  background-color: #1f80aa;
  border-color: #1f80aa;
}

.list-group-item.active .list-group-item-heading,
.list-group-item.active .list-group-item-heading > small,
.list-group-item.active .list-group-item-heading > .small, .list-group-item.active:hover .list-group-item-heading,
.list-group-item.active:hover .list-group-item-heading > small,
.list-group-item.active:hover .list-group-item-heading > .small, .list-group-item.active:focus .list-group-item-heading,
.list-group-item.active:focus .list-group-item-heading > small,
.list-group-item.active:focus .list-group-item-heading > .small {
  color: inherit;
}

.list-group-item.active .list-group-item-text, .list-group-item.active:hover .list-group-item-text, .list-group-item.active:focus .list-group-item-text {
  color: #a6d9ef;
}

.list-group-item-success {
  color: #3c763d;
  background-color: #dff0d8;
}

a.list-group-item-success,
button.list-group-item-success {
  color: #3c763d;
}

a.list-group-item-success .list-group-item-heading,
button.list-group-item-success .list-group-item-heading {
  color: inherit;
}

a.list-group-item-success:hover, a.list-group-item-success:focus,
button.list-group-item-success:hover,
button.list-group-item-success:focus {
  color: #3c763d;
  background-color: #d0e9c6;
}

a.list-group-item-success.active, a.list-group-item-success.active:hover, a.list-group-item-success.active:focus,
button.list-group-item-success.active,
button.list-group-item-success.active:hover,
button.list-group-item-success.active:focus {
  color: #fff;
  background-color: #3c763d;
  border-color: #3c763d;
}

.list-group-item-info {
  color: #31708f;
  background-color: #d9edf7;
}

a.list-group-item-info,
button.list-group-item-info {
  color: #31708f;
}

a.list-group-item-info .list-group-item-heading,
button.list-group-item-info .list-group-item-heading {
  color: inherit;
}

a.list-group-item-info:hover, a.list-group-item-info:focus,
button.list-group-item-info:hover,
button.list-group-item-info:focus {
  color: #31708f;
  background-color: #c4e3f3;
}

a.list-group-item-info.active, a.list-group-item-info.active:hover, a.list-group-item-info.active:focus,
button.list-group-item-info.active,
button.list-group-item-info.active:hover,
button.list-group-item-info.active:focus {
  color: #fff;
  background-color: #31708f;
  border-color: #31708f;
}

.list-group-item-warning {
  color: #8a6d3b;
  background-color: #fcf8e3;
}

a.list-group-item-warning,
button.list-group-item-warning {
  color: #8a6d3b;
}

a.list-group-item-warning .list-group-item-heading,
button.list-group-item-warning .list-group-item-heading {
  color: inherit;
}

a.list-group-item-warning:hover, a.list-group-item-warning:focus,
button.list-group-item-warning:hover,
button.list-group-item-warning:focus {
  color: #8a6d3b;
  background-color: #faf2cc;
}

a.list-group-item-warning.active, a.list-group-item-warning.active:hover, a.list-group-item-warning.active:focus,
button.list-group-item-warning.active,
button.list-group-item-warning.active:hover,
button.list-group-item-warning.active:focus {
  color: #fff;
  background-color: #8a6d3b;
  border-color: #8a6d3b;
}

.list-group-item-danger {
  color: #a94442;
  background-color: #f2dede;
}

a.list-group-item-danger,
button.list-group-item-danger {
  color: #a94442;
}

a.list-group-item-danger .list-group-item-heading,
button.list-group-item-danger .list-group-item-heading {
  color: inherit;
}

a.list-group-item-danger:hover, a.list-group-item-danger:focus,
button.list-group-item-danger:hover,
button.list-group-item-danger:focus {
  color: #a94442;
  background-color: #ebcccc;
}

a.list-group-item-danger.active, a.list-group-item-danger.active:hover, a.list-group-item-danger.active:focus,
button.list-group-item-danger.active,
button.list-group-item-danger.active:hover,
button.list-group-item-danger.active:focus {
  color: #fff;
  background-color: #a94442;
  border-color: #a94442;
}

.list-group-item-heading {
  margin-top: 0;
  margin-bottom: 5px;
}

.list-group-item-text {
  margin-bottom: 0;
  line-height: 1.3;
}

.input-group {
  position: relative;
  display: table;
  border-collapse: separate;
}

.input-group[class*="col-"] {
  float: none;
  padding-left: 0;
  padding-right: 0;
}

.input-group .form-control {
  position: relative;
  z-index: 2;
  float: left;
  width: 100%;
  margin-bottom: 0;
}

.input-group .form-control:focus {
  z-index: 3;
}

.input-group-addon,
.input-group-btn,
.input-group .form-control {
  display: table-cell;
}

.input-group-addon:not(:first-child):not(:last-child),
.input-group-btn:not(:first-child):not(:last-child),
.input-group .form-control:not(:first-child):not(:last-child) {
  border-radius: 0;
}

.input-group-addon,
.input-group-btn {
  width: 1%;
  white-space: nowrap;
  vertical-align: middle;
}

.input-group-addon {
  padding: 6px 12px;
  font-size: 16px;
  font-weight: normal;
  line-height: 1;
  color: #555555;
  text-align: center;
  background-color: #e6e6e6;
  border: 1px solid #adadad;
  border-radius: 5px;
}

.input-group-addon.input-sm,
.input-group-sm > .input-group-addon,
.input-group-sm > .input-group-btn > .input-group-addon.btn {
  padding: 5px 10px;
  font-size: 14px;
  border-radius: 0;
}

.input-group-addon.input-lg,
.input-group-lg > .input-group-addon,
.input-group-lg > .input-group-btn > .input-group-addon.btn {
  padding: 10px 16px;
  font-size: 20px;
  border-radius: 0;
}

.input-group-addon input[type="radio"],
.input-group-addon input[type="checkbox"] {
  margin-top: 0;
}

.input-group .form-control:first-child,
.input-group-addon:first-child,
.input-group-btn:first-child > .btn,
.input-group-btn:first-child > .btn-group > .btn,
.input-group-btn:first-child > .dropdown-toggle,
.input-group-btn:last-child > .btn:not(:last-child):not(.dropdown-toggle),
.input-group-btn:last-child > .btn-group:not(:last-child) > .btn {
  border-bottom-right-radius: 0;
  border-top-right-radius: 0;
}

.input-group-addon:first-child {
  border-right: 0;
}

.input-group .form-control:last-child,
.input-group-addon:last-child,
.input-group-btn:last-child > .btn,
.input-group-btn:last-child > .btn-group > .btn,
.input-group-btn:last-child > .dropdown-toggle,
.input-group-btn:first-child > .btn:not(:first-child),
.input-group-btn:first-child > .btn-group:not(:first-child) > .btn {
  border-bottom-left-radius: 0;
  border-top-left-radius: 0;
}

.input-group-addon:last-child {
  border-left: 0;
}

.input-group-btn {
  position: relative;
  font-size: 0;
  white-space: nowrap;
}

.input-group-btn > .btn {
  position: relative;
}

.input-group-btn > .btn + .btn {
  margin-left: -1px;
}

.input-group-btn > .btn:hover, .input-group-btn > .btn:focus, .input-group-btn > .btn:active {
  z-index: 2;
}

.input-group-btn:first-child > .btn,
.input-group-btn:first-child > .btn-group {
  margin-right: -1px;
}

.input-group-btn:last-child > .btn,
.input-group-btn:last-child > .btn-group {
  z-index: 2;
  margin-left: -1px;
}

.btn-group,
.btn-group-vertical {
  position: relative;
  display: inline-block;
  vertical-align: middle;
}

.btn-group > .btn,
.btn-group-vertical > .btn {
  position: relative;
  float: left;
}

.btn-group > .btn:hover, .btn-group > .btn:focus, .btn-group > .btn:active, .btn-group > .btn.active,
.btn-group-vertical > .btn:hover,
.btn-group-vertical > .btn:focus,
.btn-group-vertical > .btn:active,
.btn-group-vertical > .btn.active {
  z-index: 2;
}

.btn-group .btn + .btn,
.btn-group .btn + .btn-group,
.btn-group .btn-group + .btn,
.btn-group .btn-group + .btn-group {
  margin-left: -1px;
}

.btn-toolbar {
  margin-left: -5px;
}

.btn-toolbar:before, .btn-toolbar:after {
  content: " ";
  display: table;
}

.btn-toolbar:after {
  clear: both;
}

.btn-toolbar .btn,
.btn-toolbar .btn-group,
.btn-toolbar .input-group {
  float: left;
}

.btn-toolbar > .btn,
.btn-toolbar > .btn-group,
.btn-toolbar > .input-group {
  margin-left: 5px;
}

.btn-group > .btn:not(:first-child):not(:last-child):not(.dropdown-toggle) {
  border-radius: 0;
}

.btn-group > .btn:first-child {
  margin-left: 0;
}

.btn-group > .btn:first-child:not(:last-child):not(.dropdown-toggle) {
  border-bottom-right-radius: 0;
  border-top-right-radius: 0;
}

.btn-group > .btn:last-child:not(:first-child),
.btn-group > .dropdown-toggle:not(:first-child) {
  border-bottom-left-radius: 0;
  border-top-left-radius: 0;
}

.btn-group > .btn-group {
  float: left;
}

.btn-group > .btn-group:not(:first-child):not(:last-child) > .btn {
  border-radius: 0;
}

.btn-group > .btn-group:first-child:not(:last-child) > .btn:last-child,
.btn-group > .btn-group:first-child:not(:last-child) > .dropdown-toggle {
  border-bottom-right-radius: 0;
  border-top-right-radius: 0;
}

.btn-group > .btn-group:last-child:not(:first-child) > .btn:first-child {
  border-bottom-left-radius: 0;
  border-top-left-radius: 0;
}

.btn-group .dropdown-toggle:active,
.btn-group.open .dropdown-toggle {
  outline: 0;
}

.btn-group > .btn + .dropdown-toggle {
  padding-left: 8px;
  padding-right: 8px;
}

.btn-group > .btn-lg + .dropdown-toggle, .btn-group-lg.btn-group > .btn + .dropdown-toggle {
  padding-left: 12px;
  padding-right: 12px;
}

.btn-group.open .dropdown-toggle {
  box-shadow: inset 0 3px 5px rgba(0, 0, 0, 0.125);
}

.btn-group.open .dropdown-toggle.btn-link {
  box-shadow: none;
}

.btn .caret {
  margin-left: 0;
}

.btn-lg .caret, .btn-group-lg > .btn .caret {
  border-width: 5px 5px 0;
  border-bottom-width: 0;
}

.dropup .btn-lg .caret, .dropup .btn-group-lg > .btn .caret {
  border-width: 0 5px 5px;
}

.btn-group-vertical > .btn,
.btn-group-vertical > .btn-group,
.btn-group-vertical > .btn-group > .btn {
  display: block;
  float: none;
  width: 100%;
  max-width: 100%;
}

.btn-group-vertical > .btn-group:before, .btn-group-vertical > .btn-group:after {
  content: " ";
  display: table;
}

.btn-group-vertical > .btn-group:after {
  clear: both;
}

.btn-group-vertical > .btn-group > .btn {
  float: none;
}

.btn-group-vertical > .btn + .btn,
.btn-group-vertical > .btn + .btn-group,
.btn-group-vertical > .btn-group + .btn,
.btn-group-vertical > .btn-group + .btn-group {
  margin-top: -1px;
  margin-left: 0;
}

.btn-group-vertical > .btn:not(:first-child):not(:last-child) {
  border-radius: 0;
}

.btn-group-vertical > .btn:first-child:not(:last-child) {
  border-top-right-radius: 10px;
  border-top-left-radius: 10px;
  border-bottom-right-radius: 0;
  border-bottom-left-radius: 0;
}

.btn-group-vertical > .btn:last-child:not(:first-child) {
  border-top-right-radius: 0;
  border-top-left-radius: 0;
  border-bottom-right-radius: 10px;
  border-bottom-left-radius: 10px;
}

.btn-group-vertical > .btn-group:not(:first-child):not(:last-child) > .btn {
  border-radius: 0;
}

.btn-group-vertical > .btn-group:first-child:not(:last-child) > .btn:last-child,
.btn-group-vertical > .btn-group:first-child:not(:last-child) > .dropdown-toggle {
  border-bottom-right-radius: 0;
  border-bottom-left-radius: 0;
}

.btn-group-vertical > .btn-group:last-child:not(:first-child) > .btn:first-child {
  border-top-right-radius: 0;
  border-top-left-radius: 0;
}

.btn-group-justified {
  display: table;
  width: 100%;
  table-layout: fixed;
  border-collapse: separate;
}

.btn-group-justified > .btn,
.btn-group-justified > .btn-group {
  float: none;
  display: table-cell;
  width: 1%;
}

.btn-group-justified > .btn-group .btn {
  width: 100%;
}

.btn-group-justified > .btn-group .dropdown-menu {
  left: auto;
}

[data-toggle="buttons"] > .btn input[type="radio"],
[data-toggle="buttons"] > .btn input[type="checkbox"],
[data-toggle="buttons"] > .btn-group > .btn input[type="radio"],
[data-toggle="buttons"] > .btn-group > .btn input[type="checkbox"] {
  position: absolute;
  clip: rect(0, 0, 0, 0);
  pointer-events: none;
}

.label {
  display: inline;
  padding: .2em .6em .3em;
  font-size: 75%;
  font-weight: bold;
  line-height: 1;
  color: #fff;
  text-align: center;
  white-space: nowrap;
  vertical-align: baseline;
  border-radius: .25em;
}

.label:empty {
  display: none;
}

.btn .label {
  position: relative;
  top: -1px;
}

a.label:hover, a.label:focus {
  color: #fff;
  text-decoration: none;
  cursor: pointer;
}

.label-default {
  background-color: #777777;
}

.label-default[href]:hover, .label-default[href]:focus {
  background-color: #5e5e5e;
}

.label-primary {
  background-color: #1f80aa;
}

.label-primary[href]:hover, .label-primary[href]:focus {
  background-color: #17607f;
}

.label-success {
  background-color: #5cb85c;
}

.label-success[href]:hover, .label-success[href]:focus {
  background-color: #449d44;
}

.label-info {
  background-color: #33b5e5;
}

.label-info[href]:hover, .label-info[href]:focus {
  background-color: #1a9bcb;
}

.label-warning {
  background-color: #ff8800;
}

.label-warning[href]:hover, .label-warning[href]:focus {
  background-color: #cc6d00;
}

.label-danger {
  background-color: #d9534f;
}

.label-danger[href]:hover, .label-danger[href]:focus {
  background-color: #c9302c;
}

<<<<<<< HEAD
=======
.alert {
  padding: 15px;
  margin-bottom: 24px;
  border: 1px solid transparent;
  border-radius: 10px;
}

.alert h4 {
  margin-top: 0;
  color: inherit;
}

.alert .alert-link {
  font-weight: bold;
}

.alert > p, .alert > .block-item,
.alert > ul {
  margin-bottom: 0;
}

.alert > p + p, .alert > .block-item + p, .alert > p + .block-item, .alert > .block-item + .block-item {
  margin-top: 5px;
}

.alert-dismissable,
.alert-dismissible {
  padding-right: 35px;
}

.alert-dismissable .close,
.alert-dismissible .close {
  position: relative;
  top: -2px;
  right: -21px;
  color: inherit;
}

.alert-success {
  background-color: #dff0d8;
  border-color: #d6e9c6;
  color: #3c763d;
}

.alert-success hr {
  border-top-color: #c9e2b3;
}

.alert-success .alert-link {
  color: #2b542c;
}

.alert-info {
  background-color: #d9edf7;
  border-color: #bce8f1;
  color: #31708f;
}

.alert-info hr {
  border-top-color: #a6e1ec;
}

.alert-info .alert-link {
  color: #245269;
}

.alert-warning {
  background-color: #fcf8e3;
  border-color: #faebcc;
  color: #8a6d3b;
}

.alert-warning hr {
  border-top-color: #f7e1b5;
}

.alert-warning .alert-link {
  color: #66512c;
}

.alert-danger {
  background-color: #f2dede;
  border-color: #ebccd1;
  color: #a94442;
}

.alert-danger hr {
  border-top-color: #e4b9c0;
}

.alert-danger .alert-link {
  color: #843534;
}

>>>>>>> e5d6bc97
.close {
  float: right;
  font-size: 24px;
  font-weight: bold;
  line-height: 1;
  color: #000;
  text-shadow: 0 1px 0 #fff;
  opacity: 0.2;
  filter: alpha(opacity=20);
}

.close:hover, .close:focus {
  color: #000;
  text-decoration: none;
  cursor: pointer;
  opacity: 0.5;
  filter: alpha(opacity=50);
}

button.close {
  padding: 0;
  cursor: pointer;
  background: transparent;
  border: 0;
  -webkit-appearance: none;
}

table {
  background-color: transparent;
}

caption {
  padding-top: 8px;
  padding-bottom: 8px;
  color: #777777;
  text-align: left;
}

th {
  text-align: left;
}

.table {
  width: 100%;
  max-width: 100%;
  margin-bottom: 24px;
}

.table > thead > tr > th,
.table > thead > tr > td,
.table > tbody > tr > th,
.table > tbody > tr > td,
.table > tfoot > tr > th,
.table > tfoot > tr > td {
  padding: 8px;
  line-height: 1.5;
  vertical-align: top;
  border-top: 1px solid #ddd;
}

.table > thead > tr > th {
  vertical-align: bottom;
  border-bottom: 2px solid #ddd;
}

.table > caption + thead > tr:first-child > th,
.table > caption + thead > tr:first-child > td,
.table > colgroup + thead > tr:first-child > th,
.table > colgroup + thead > tr:first-child > td,
.table > thead:first-child > tr:first-child > th,
.table > thead:first-child > tr:first-child > td {
  border-top: 0;
}

.table > tbody + tbody {
  border-top: 2px solid #ddd;
}

.table .table {
  background-color: #e6e6e6;
}

.table-condensed > thead > tr > th,
.table-condensed > thead > tr > td,
.table-condensed > tbody > tr > th,
.table-condensed > tbody > tr > td,
.table-condensed > tfoot > tr > th,
.table-condensed > tfoot > tr > td {
  padding: 5px;
}

.table-bordered {
  border: 1px solid #ddd;
}

.table-bordered > thead > tr > th,
.table-bordered > thead > tr > td,
.table-bordered > tbody > tr > th,
.table-bordered > tbody > tr > td,
.table-bordered > tfoot > tr > th,
.table-bordered > tfoot > tr > td {
  border: 1px solid #ddd;
}

.table-bordered > thead > tr > th,
.table-bordered > thead > tr > td {
  border-bottom-width: 2px;
}

.table-striped > tbody > tr:nth-of-type(odd) {
  background-color: #f9f9f9;
}

.table-hover > tbody > tr:hover {
  background-color: #f5f5f5;
}

table col[class*="col-"] {
  position: static;
  float: none;
  display: table-column;
}

table td[class*="col-"],
table th[class*="col-"] {
  position: static;
  float: none;
  display: table-cell;
}

.table > thead > tr > td.active,
.table > thead > tr > th.active,
.table > thead > tr.active > td,
.table > thead > tr.active > th,
.table > tbody > tr > td.active,
.table > tbody > tr > th.active,
.table > tbody > tr.active > td,
.table > tbody > tr.active > th,
.table > tfoot > tr > td.active,
.table > tfoot > tr > th.active,
.table > tfoot > tr.active > td,
.table > tfoot > tr.active > th {
  background-color: #f5f5f5;
}

.table-hover > tbody > tr > td.active:hover,
.table-hover > tbody > tr > th.active:hover,
.table-hover > tbody > tr.active:hover > td,
.table-hover > tbody > tr:hover > .active,
.table-hover > tbody > tr.active:hover > th {
  background-color: #e8e8e8;
}

.table > thead > tr > td.success,
.table > thead > tr > th.success,
.table > thead > tr.success > td,
.table > thead > tr.success > th,
.table > tbody > tr > td.success,
.table > tbody > tr > th.success,
.table > tbody > tr.success > td,
.table > tbody > tr.success > th,
.table > tfoot > tr > td.success,
.table > tfoot > tr > th.success,
.table > tfoot > tr.success > td,
.table > tfoot > tr.success > th {
  background-color: #dff0d8;
}

.table-hover > tbody > tr > td.success:hover,
.table-hover > tbody > tr > th.success:hover,
.table-hover > tbody > tr.success:hover > td,
.table-hover > tbody > tr:hover > .success,
.table-hover > tbody > tr.success:hover > th {
  background-color: #d0e9c6;
}

.table > thead > tr > td.info,
.table > thead > tr > th.info,
.table > thead > tr.info > td,
.table > thead > tr.info > th,
.table > tbody > tr > td.info,
.table > tbody > tr > th.info,
.table > tbody > tr.info > td,
.table > tbody > tr.info > th,
.table > tfoot > tr > td.info,
.table > tfoot > tr > th.info,
.table > tfoot > tr.info > td,
.table > tfoot > tr.info > th {
  background-color: #d9edf7;
}

.table-hover > tbody > tr > td.info:hover,
.table-hover > tbody > tr > th.info:hover,
.table-hover > tbody > tr.info:hover > td,
.table-hover > tbody > tr:hover > .info,
.table-hover > tbody > tr.info:hover > th {
  background-color: #c4e3f3;
}

.table > thead > tr > td.warning,
.table > thead > tr > th.warning,
.table > thead > tr.warning > td,
.table > thead > tr.warning > th,
.table > tbody > tr > td.warning,
.table > tbody > tr > th.warning,
.table > tbody > tr.warning > td,
.table > tbody > tr.warning > th,
.table > tfoot > tr > td.warning,
.table > tfoot > tr > th.warning,
.table > tfoot > tr.warning > td,
.table > tfoot > tr.warning > th {
  background-color: #fcf8e3;
}

.table-hover > tbody > tr > td.warning:hover,
.table-hover > tbody > tr > th.warning:hover,
.table-hover > tbody > tr.warning:hover > td,
.table-hover > tbody > tr:hover > .warning,
.table-hover > tbody > tr.warning:hover > th {
  background-color: #faf2cc;
}

.table > thead > tr > td.danger,
.table > thead > tr > th.danger,
.table > thead > tr.danger > td,
.table > thead > tr.danger > th,
.table > tbody > tr > td.danger,
.table > tbody > tr > th.danger,
.table > tbody > tr.danger > td,
.table > tbody > tr.danger > th,
.table > tfoot > tr > td.danger,
.table > tfoot > tr > th.danger,
.table > tfoot > tr.danger > td,
.table > tfoot > tr.danger > th {
  background-color: #f2dede;
}

.table-hover > tbody > tr > td.danger:hover,
.table-hover > tbody > tr > th.danger:hover,
.table-hover > tbody > tr.danger:hover > td,
.table-hover > tbody > tr:hover > .danger,
.table-hover > tbody > tr.danger:hover > th {
  background-color: #ebcccc;
}

.table-responsive {
  overflow-x: auto;
  min-height: 0.01%;
}

.popover {
  position: absolute;
  top: 0;
  left: 0;
  z-index: 1060;
  display: none;
  max-width: 276px;
  padding: 1px;
  font-family: "Helvetica Neue", Helvetica, Arial, sans-serif;
  font-style: normal;
  font-weight: normal;
  letter-spacing: normal;
  line-break: auto;
  line-height: 1.5;
  text-align: left;
  text-align: start;
  text-decoration: none;
  text-shadow: none;
  text-transform: none;
  white-space: normal;
  word-break: normal;
  word-spacing: normal;
  word-wrap: normal;
  font-size: 16px;
  background-color: #fff;
  background-clip: padding-box;
  border: 1px solid #ccc;
  border: 1px solid rgba(0, 0, 0, 0.2);
  border-radius: 12px;
  box-shadow: 0 5px 10px rgba(0, 0, 0, 0.2);
}

.popover.top {
  margin-top: -10px;
}

.popover.right {
  margin-left: 10px;
}

.popover.bottom {
  margin-top: 10px;
}

.popover.left {
  margin-left: -10px;
}

.popover-title {
  margin: 0;
  padding: 8px 14px;
  font-size: 16px;
  background-color: #f7f7f7;
  border-bottom: 1px solid #ebebeb;
  border-radius: 11px 11px 0 0;
}

.popover-content {
  padding: 9px 14px;
}

.popover > .arrow, .popover > .arrow:after {
  position: absolute;
  display: block;
  width: 0;
  height: 0;
  border-color: transparent;
  border-style: solid;
}

.popover > .arrow {
  border-width: 11px;
}

.popover > .arrow:after {
  border-width: 10px;
  content: "";
}

.popover.top > .arrow {
  left: 50%;
  margin-left: -11px;
  border-bottom-width: 0;
  border-top-color: #999999;
  border-top-color: rgba(0, 0, 0, 0.25);
  bottom: -11px;
}

.popover.top > .arrow:after {
  content: " ";
  bottom: 1px;
  margin-left: -10px;
  border-bottom-width: 0;
  border-top-color: #fff;
}

.popover.right > .arrow {
  top: 50%;
  left: -11px;
  margin-top: -11px;
  border-left-width: 0;
  border-right-color: #999999;
  border-right-color: rgba(0, 0, 0, 0.25);
}

.popover.right > .arrow:after {
  content: " ";
  left: 1px;
  bottom: -10px;
  border-left-width: 0;
  border-right-color: #fff;
}

.popover.bottom > .arrow {
  left: 50%;
  margin-left: -11px;
  border-top-width: 0;
  border-bottom-color: #999999;
  border-bottom-color: rgba(0, 0, 0, 0.25);
  top: -11px;
}

.popover.bottom > .arrow:after {
  content: " ";
  top: 1px;
  margin-left: -10px;
  border-top-width: 0;
  border-bottom-color: #fff;
}

.popover.left > .arrow {
  top: 50%;
  right: -11px;
  margin-top: -11px;
  border-right-width: 0;
  border-left-color: #999999;
  border-left-color: rgba(0, 0, 0, 0.25);
}

.popover.left > .arrow:after {
  content: " ";
  right: 1px;
  border-right-width: 0;
  border-left-color: #fff;
  bottom: -10px;
}

code,
kbd,
pre,
samp {
  font-family: Menlo, Monaco, Consolas, "Courier New", monospace;
}

code {
  padding: 2px 4px;
  font-size: 90%;
  color: #c7254e;
  background-color: #f9f2f4;
  border-radius: 10px;
}

kbd {
  padding: 2px 4px;
  font-size: 90%;
  color: #fff;
  background-color: #333;
  border-radius: 8px;
  box-shadow: inset 0 -1px 0 rgba(0, 0, 0, 0.25);
}

kbd kbd {
  padding: 0;
  font-size: 100%;
  font-weight: bold;
  box-shadow: none;
}

pre {
  display: block;
  padding: 11.5px;
  margin: 0 0 12px;
  font-size: 15px;
  line-height: 1.5;
  word-break: break-all;
  word-wrap: break-word;
  color: #333333;
  background-color: #f5f5f5;
  border: 1px solid #ccc;
  border-radius: 10px;
}

pre code {
  padding: 0;
  font-size: inherit;
  color: inherit;
  white-space: pre-wrap;
  background-color: transparent;
  border-radius: 0;
}

.pre-scrollable {
  max-height: 340px;
  overflow-y: scroll;
}

.breadcrumb {
  border-radius: 0;
  font-size: 16px;
  margin-bottom: 0;
}

.breadcrumb > li + li:before {
  display: inline-block;
  vertical-align: bottom;
  padding: 0;
  font-family: 'Material-Design-Icons';
  content: '\E5CC';
  font-weight: 500;
  font-style: normal;
  -webkit-font-smoothing: antialiased;
}

.breadcrumb a {
  display: inline-block;
  font-weight: 300;
}

.breadcrumb a:hover {
  text-decoration: underline;
}

.breadcrumb > .active {
  color: #555555;
}

.card {
  box-shadow: 0 1px 3px rgba(0, 0, 0, 0.12), 0 1px 2px rgba(0, 0, 0, 0.24);
  position: relative;
  margin-bottom: 0.75rem;
  background-color: #fff;
  border-radius: 10px;
  -webkit-transition: box-shadow .25s;
  transition: box-shadow .25s;
  background-clip: padding-box;
}

.card:before, .card:after {
  content: " ";
  display: table;
}

.card:after {
  clear: both;
}

.card-head {
  position: relative;
  vertical-align: middle;
  border-radius: 10px 10px 0 0;
  padding: 15px 20px 0;
  color: #777777;
  line-height: 1;
}

.card-underline .card-head {
  border-bottom: 1px solid #e6e6e6;
  padding-bottom: 15px;
}

.card-body {
  position: relative;
  padding: 20px;
}

.card-body:first-child {
  border-top-left-radius: 10px;
  border-top-right-radius: 10px;
}

.card-body:last-child {
  border-bottom-left-radius: 10px;
  border-bottom-right-radius: 10px;
}

.card-with-actionbar .card-body {
  padding-bottom: 48px;
  overflow: hidden;
}

.card-head header {
  vertical-align: middle;
  font-weight: 500;
  text-transform: uppercase;
  font-size: 0.875rem;
}

a.card:hover {
  box-shadow: 0 10px 20px rgba(0, 0, 0, 0.19), 0 6px 6px rgba(0, 0, 0, 0.23);
}

.card__label {
  text-transform: uppercase;
  font-size: 14px;
  color: #4d4d4d;
}

.card-nested-section {
  margin: 10px -20px -20px;
  padding: 20px;
  background: #f5f5f5;
}

.card-nested-section.indented {
  margin: -20px -20px 0;
  background: transparent;
}

.card-nested-section textarea {
  height: 38px;
}

.card-nested-section textarea:focus {
  height: auto;
}

.card-nested-section:last-child {
  margin-bottom: -20px;
  border-bottom-left-radius: 10px;
  border-bottom-right-radius: 10px;
  border-bottom: 0;
}

.card p:first-child, .card .block-item:first-child {
  margin-top: 0;
}

.card p:last-child, .card .block-item:last-child {
  margin-bottom: 0;
}

.card--teaser {
  display: -webkit-box;
  display: -ms-flexbox;
  display: flex;
}

.card--teaser .card-image {
  display: none;
}

.card--teaser .card-image-avatars {
  display: -webkit-box;
  display: -ms-flexbox;
  display: flex;
  -ms-flex-wrap: wrap;
      flex-wrap: wrap;
  -webkit-box-align: start;
      -ms-flex-align: start;
          align-items: flex-start;
}

.card--teaser .card-image-avatars img {
  -webkit-box-flex: 0;
      -ms-flex: 0 1 110px;
          flex: 0 1 110px;
  width: 110px;
}

.card--teaser .teaser-type {
  position: absolute;
  left: 50%;
  top: 50%;
  bottom: auto;
  right: auto;
  -webkit-transform: translateX(-50%) translateY(-50%);
          transform: translateX(-50%) translateY(-50%);
  width: 30%;
  height: auto;
  pointer-events: none;
}

.card--teaser .teaser-date {
  position: absolute;
  left: 50%;
  top: 50%;
  bottom: auto;
  right: auto;
  -webkit-transform: translateX(-50%) translateY(-50%);
          transform: translateX(-50%) translateY(-50%);
  color: white;
  font-size: 3em;
  text-transform: uppercase;
  font-weight: 500;
  text-align: center;
  line-height: 1;
  white-space: nowrap;
}

.card--teaser .teaser-date div {
  line-height: 1;
}

.card--teaser .card-title {
  margin-top: 0;
  margin-bottom: 20px;
  max-height: 2.2em;
  overflow: hidden;
}

.card--teaser .card-body {
  -webkit-box-flex: 1;
      -ms-flex: 1 1 auto;
          flex: 1 1 auto;
}

.card--teaser-desc {
  max-height: 4.5em;
  overflow: hidden;
}

.card-actionbar {
  position: absolute;
  bottom: 0;
  left: 0;
  right: 0;
  z-index: 1;
  background-color: inherit;
  padding: 6px 20px;
}

.card-actionbar:before, .card-actionbar:after {
  content: " ";
  display: table;
}

.card-actionbar:after {
  clear: both;
}

.card-actionbar--with-border {
  border-top: 1px solid #e6e6e6;
}

.card-buttonbar {
  padding: 6px 0;
  display: -webkit-box;
  display: -ms-flexbox;
  display: flex;
  -ms-flex-pack: distribute;
      justify-content: space-around;
  border-top: 1px solid #e6e6e6;
}

.card-buttonbar .btn-link {
  padding: 6px;
}

.card-buttonbar .justify-end {
  margin-left: auto;
  text-align: right;
  -webkit-box-flex: 1;
      -ms-flex: 1;
          flex: 1;
}

.z-depth-0 {
  box-shadow: none;
}

.z-depth-1 {
  box-shadow: 0 1px 3px rgba(0, 0, 0, 0.12), 0 1px 2px rgba(0, 0, 0, 0.24);
}

.z-depth-2 {
  box-shadow: 0 3px 6px rgba(0, 0, 0, 0.16), 0 3px 6px rgba(0, 0, 0, 0.23);
}

.z-depth-3 {
  box-shadow: 0 10px 20px rgba(0, 0, 0, 0.19), 0 6px 6px rgba(0, 0, 0, 0.23);
}

.z-depth-4 {
  box-shadow: 0 14px 28px rgba(0, 0, 0, 0.25), 0 10px 10px rgba(0, 0, 0, 0.22);
}

.z-depth-5 {
  box-shadow: 0 19px 38px rgba(0, 0, 0, 0.3), 0 15px 12px rgba(0, 0, 0, 0.22);
}

label {
  font-weight: 300;
}

label .material-icons,
label .custom-icons {
  font-size: inherit;
  line-height: inherit;
}

form.card-nested-section {
  margin: 0;
  padding: 0;
  background: transparent;
}

form.card-nested-section:last-child {
  margin-bottom: 0;
  border-bottom-left-radius: 0;
  border-bottom-right-radius: 0;
}

.form-group {
  position: relative;
}

.form-group label {
  font-size: 0.875rem;
  cursor: text;
}

.form-group-inline .form-control--block {
  margin-bottom: 5px;
}

.form-no-label label + .form-required {
  float: right;
}

span.form-required {
  margin: 0 3px;
  color: #d9534f;
}

.help-block {
  font-size: 0.75rem;
  color: #777777;
}

.radio .help-block {
  padding-left: 25px;
  max-width: none;
  margin-top: 0;
}

.form-control {
  border: 1px solid #adadad;
  box-shadow: none;
  max-width: 23rem;
  -webkit-appearance: none;
     -moz-appearance: none;
          appearance: none;
  font-size: inherit;
}

.form-control:focus {
  border-bottom: 1px solid #29abe2;
  box-shadow: 0 2px 0 0 #29abe2;
}

.form-control.form-control--block {
  max-width: none;
}

.form-control.materialize-textarea {
  overflow-y: hidden;
  padding-bottom: 1.6rem;
  resize: none;
  min-height: 5rem;
  height: 38px;
}

.hiddendiv {
  display: none;
  white-space: pre-wrap;
  word-wrap: break-word;
  overflow-wrap: break-word;
  /* future version of deprecated 'word-wrap' */
  padding-top: 1.2rem;
  /* prevents text jump on Enter keypress */
}

.form-actions .btn {
  margin-bottom: 5px;
}

.material-select {
  position: relative;
  max-width: 23rem;
}

.material-select select {
  cursor: pointer;
  display: block;
}

.material-select:after {
  content: '';
  position: absolute;
  z-index: 1;
  right: 0;
  top: 0;
  display: block;
  width: 30px;
  height: 38px;
  background: url("../images/icon-select.svg") no-repeat center/auto 100%;
  pointer-events: none;
}

/* Remove default Radio Buttons */
[type="radio"]:not(:checked),
[type="radio"]:checked,
[type="checkbox"]:not(:checked),
[type="checkbox"]:checked {
  position: absolute;
  left: -9999px;
  opacity: 0;
}

.checkbox label,
.radio label {
  font-weight: 300;
  position: relative;
  padding-left: 25px;
  cursor: pointer;
  display: inline-block;
  line-height: 21px;
  font-size: 1em;
  -webkit-transition: .28s ease;
  transition: .28s ease;
  -webkit-user-select: none;
     -moz-user-select: none;
      -ms-user-select: none;
          user-select: none;
  word-break: break-all;
}

[type="radio"]:checked + label {
  color: #1d789e;
}

.radio label:before,
.radio label:after {
  content: '';
  position: absolute;
  left: 0;
  top: 0;
  margin: 2px;
  width: 16px;
  height: 16px;
  z-index: 0;
  -webkit-transition: .28s ease;
  transition: .28s ease;
}

/* Unchecked styles */
[type="radio"]:not(:checked) + label:before {
  border-radius: 50%;
  border: 2px solid #5a5a5a;
}

[type="radio"]:not(:checked) + label:after {
  border-radius: 50%;
  border: 2px solid #5a5a5a;
  z-index: -1;
  -webkit-transform: scale(0);
          transform: scale(0);
}

/* Checked styles */
[type="radio"]:checked + label:before {
  border-radius: 50%;
  border: 2px solid #1d789e;
}

[type="radio"]:checked + label:after {
  border-radius: 50%;
  border: 2px solid #1d789e;
  background-color: #1d789e;
  z-index: 0;
  -webkit-transform: scale(0.5);
          transform: scale(0.5);
}

/* Disabled style */
[type="radio"]:disabled + label:before,
[type="radio"]:disabled + label:before {
  background-color: transparent;
}

[type="radio"]:disabled:checked + label:before {
  border: 2px solid rgba(0, 0, 0, 0.26);
}

[type="radio"]:disabled + label {
  color: rgba(0, 0, 0, 0.26);
}

[type="radio"]:disabled:not(:checked) + label:before {
  border-color: rgba(0, 0, 0, 0.26);
}

[type="radio"]:disabled:checked + label:after {
  background-color: rgba(0, 0, 0, 0.26);
  border: none;
  background-color: rgba(0, 0, 0, 0.26);
}

[type="radio"]:focus + label:before {
  box-shadow: 0 0 3px 2px #56bde8;
}

[type="checkbox"] + label:after {
  border-radius: 2px;
}

[type="checkbox"] + label:before,
[type="checkbox"] + label:after {
  content: '';
  left: 0;
  position: absolute;
  /* .1s delay is for check animation */
  -webkit-transition: border .25s, background-color .25s, width .20s .1s, height .20s .1s, top .20s .1s, left .20s .1s;
  transition: border .25s, background-color .25s, width .20s .1s, height .20s .1s, top .20s .1s, left .20s .1s;
  z-index: 1;
}

[type="checkbox"]:not(:checked) + label:before {
  width: 0;
  height: 0;
  border: 3px solid transparent;
  left: 6px;
  top: 10px;
  -webkit-transform: rotateZ(37deg);
  transform: rotateZ(37deg);
  -webkit-transform-origin: 20% 40%;
  transform-origin: 100% 100%;
}

[type="checkbox"]:not(:checked) + label:after {
  height: 20px;
  width: 20px;
  background-color: transparent;
  border: 2px solid #5a5a5a;
  top: 0px;
  z-index: 0;
}

[type="checkbox"]:checked + label:before {
  top: 0;
  left: 1px;
  width: 8px;
  height: 13px;
  border-top: 2px solid transparent;
  border-left: 2px solid transparent;
  border-right: 2px solid white;
  border-bottom: 2px solid white;
  -webkit-transform: rotateZ(37deg);
          transform: rotateZ(37deg);
  margin-top: 2px;
  -webkit-transition: .2s;
  transition: .2s;
  -webkit-transform-origin: 100% 100%;
          transform-origin: 100% 100%;
}

[type="checkbox"]:checked + label:after {
  top: 0px;
  width: 20px;
  height: 20px;
  border: 2px solid #1d789e;
  background-color: #1d789e;
  z-index: 0;
}

[type="checkbox"].tabbed:focus + label:after {
  border-radius: 2px;
  border-color: #5a5a5a;
  background-color: rgba(0, 0, 0, 0.1);
}

[type="checkbox"].tabbed:checked:focus + label:after {
  border-radius: 2px;
  background-color: #1d789e;
  border-color: #1d789e;
}

[type="checkbox"]:disabled:not(:checked) + label:before {
  background-color: transparent;
  border: 2px solid transparent;
}

[type="checkbox"]:disabled:not(:checked) + label:after {
  border-color: transparent;
  background-color: #BDBDBD;
}

[type="checkbox"]:disabled:checked + label:before {
  background-color: transparent;
}

[type="checkbox"]:disabled:checked + label:after {
  background-color: #BDBDBD;
  border-color: #BDBDBD;
}

.textarea--cke .cke {
  position: relative;
}

.autocomplete-content {
  margin-top: -1em;
  box-shadow: 0 1px 3px rgba(0, 0, 0, 0.12), 0 1px 2px rgba(0, 0, 0, 0.24);
  background-color: white;
}

.autocomplete-content li {
  color: #4d4d4d;
  cursor: pointer;
  line-height: 1.5em;
  width: 100%;
  text-align: left;
}

.autocomplete-content li > span {
  font-size: 1em;
  padding: 0.6em;
  display: block;
}

.autocomplete-content li > span .highlight {
  color: #9e9e9e;
}

.autocomplete-content li img {
  height: 52px;
  width: 52px;
  padding: 5px;
  margin: 0 15px;
}

.autocomplete-content li:hover {
  background: #eee;
  cursor: pointer;
}

.form-managed-file {
  font-size: 0.875rem;
}

#edit-pass .password-strength,
#edit-pass div.password-confirm {
  margin-top: 1em;
  color: #8d8d8d;
  font-size: 80%;
  padding-bottom: 1rem;
  position: relative;
  max-width: 23rem;
}

.password-strength__meter {
  height: 3px;
  width: 100%;
  position: absolute;
  margin-top: 2em;
  background-color: #adadad;
}

.password-strength__indicator {
  height: 100%;
  width: 0;
  background-color: #5cb85c;
  -webkit-transition: width 0.5s ease-out;
  transition: width 0.5s ease-out;
}

.password-confirm-match {
  visibility: hidden;
}

.password-strength__indicator.is-weak {
  background-color: #d9534f;
}

.password-strength__indicator.is-fair {
  background-color: #ff8800;
}

.password-strength__indicator.is-good {
  background-color: #33b5e5;
}

.password-strength__indicator.is-strong {
  background-color: #5cb85c;
}

.password-suggestions {
  color: #777777;
  padding: 0 0.9375rem;
  font-size: 14px;
}

.password-suggestions ul {
  margin: 1em 0;
  padding-left: 30px;
}

.password-suggestions ul li {
  list-style: square outside;
  line-height: 1.5;
}

.password-confirm .ok {
  color: #5cb85c;
  font-weight: 500;
}

.password-confirm .error {
  color: #d9534f;
  font-weight: 500;
}

.container {
  margin-left: auto;
  margin-right: auto;
  padding-left: 0.9375rem;
  padding-right: 0.9375rem;
}

.container-fluid {
  margin-left: auto;
  margin-right: auto;
  padding-left: 0.9375rem;
  padding-right: 0.9375rem;
}

.row {
  display: -webkit-box;
  display: -ms-flexbox;
  display: flex;
  -ms-flex-wrap: wrap;
      flex-wrap: wrap;
  margin-left: -0.9375rem;
  margin-right: -0.9375rem;
}

.col-xs-1, .col-xs-2, .col-xs-3, .col-xs-4, .col-xs-5, .col-xs-6, .col-xs-7, .col-xs-8, .col-xs-9, .col-xs-10, .col-xs-11, .col-xs-12, .col-sm-1, .col-sm-2, .col-sm-3, .col-sm-4, .col-sm-5, .col-sm-6, .col-sm-7, .col-sm-8, .col-sm-9, .col-sm-10, .col-sm-11, .col-sm-12, .col-md-1, .col-md-2, .col-md-3, .col-md-4, .col-md-5, .col-md-6, .col-md-7, .col-md-8, .col-md-9, .col-md-10, .col-md-11, .col-md-12, .col-lg-1, .col-lg-2, .col-lg-3, .col-lg-4, .col-lg-5, .col-lg-6, .col-lg-7, .col-lg-8, .col-lg-9, .col-lg-10, .col-lg-11, .col-lg-12, .col-xl-1, .col-xl-2, .col-xl-3, .col-xl-4, .col-xl-5, .col-xl-6, .col-xl-7, .col-xl-8, .col-xl-9, .col-xl-10, .col-xl-11, .col-xl-12 {
  position: relative;
  min-height: 1px;
  padding-left: 0.9375rem;
  padding-right: 0.9375rem;
}

.col-xs-1 {
  -webkit-box-flex: 0;
      -ms-flex: 0 0 8.33333%;
          flex: 0 0 8.33333%;
  max-width: 8.33333%;
}

.col-xs-2 {
  -webkit-box-flex: 0;
      -ms-flex: 0 0 16.66667%;
          flex: 0 0 16.66667%;
  max-width: 16.66667%;
}

.col-xs-3 {
  -webkit-box-flex: 0;
      -ms-flex: 0 0 25%;
          flex: 0 0 25%;
  max-width: 25%;
}

.col-xs-4 {
  -webkit-box-flex: 0;
      -ms-flex: 0 0 33.33333%;
          flex: 0 0 33.33333%;
  max-width: 33.33333%;
}

.col-xs-5 {
  -webkit-box-flex: 0;
      -ms-flex: 0 0 41.66667%;
          flex: 0 0 41.66667%;
  max-width: 41.66667%;
}

.col-xs-6 {
  -webkit-box-flex: 0;
      -ms-flex: 0 0 50%;
          flex: 0 0 50%;
  max-width: 50%;
}

.col-xs-7 {
  -webkit-box-flex: 0;
      -ms-flex: 0 0 58.33333%;
          flex: 0 0 58.33333%;
  max-width: 58.33333%;
}

.col-xs-8 {
  -webkit-box-flex: 0;
      -ms-flex: 0 0 66.66667%;
          flex: 0 0 66.66667%;
  max-width: 66.66667%;
}

.col-xs-9 {
  -webkit-box-flex: 0;
      -ms-flex: 0 0 75%;
          flex: 0 0 75%;
  max-width: 75%;
}

.col-xs-10 {
  -webkit-box-flex: 0;
      -ms-flex: 0 0 83.33333%;
          flex: 0 0 83.33333%;
  max-width: 83.33333%;
}

.col-xs-11 {
  -webkit-box-flex: 0;
      -ms-flex: 0 0 91.66667%;
          flex: 0 0 91.66667%;
  max-width: 91.66667%;
}

.col-xs-12 {
  -webkit-box-flex: 0;
      -ms-flex: 0 0 100%;
          flex: 0 0 100%;
  max-width: 100%;
}

.col-xs-pull-0 {
  right: auto;
}

.col-xs-pull-1 {
  right: 8.33333%;
}

.col-xs-pull-2 {
  right: 16.66667%;
}

.col-xs-pull-3 {
  right: 25%;
}

.col-xs-pull-4 {
  right: 33.33333%;
}

.col-xs-pull-5 {
  right: 41.66667%;
}

.col-xs-pull-6 {
  right: 50%;
}

.col-xs-pull-7 {
  right: 58.33333%;
}

.col-xs-pull-8 {
  right: 66.66667%;
}

.col-xs-pull-9 {
  right: 75%;
}

.col-xs-pull-10 {
  right: 83.33333%;
}

.col-xs-pull-11 {
  right: 91.66667%;
}

.col-xs-pull-12 {
  right: 100%;
}

.col-xs-push-0 {
  left: auto;
}

.col-xs-push-1 {
  left: 8.33333%;
}

.col-xs-push-2 {
  left: 16.66667%;
}

.col-xs-push-3 {
  left: 25%;
}

.col-xs-push-4 {
  left: 33.33333%;
}

.col-xs-push-5 {
  left: 41.66667%;
}

.col-xs-push-6 {
  left: 50%;
}

.col-xs-push-7 {
  left: 58.33333%;
}

.col-xs-push-8 {
  left: 66.66667%;
}

.col-xs-push-9 {
  left: 75%;
}

.col-xs-push-10 {
  left: 83.33333%;
}

.col-xs-push-11 {
  left: 91.66667%;
}

.col-xs-push-12 {
  left: 100%;
}

.col-xs-offset-0 {
  margin-left: 0%;
}

.col-xs-offset-1 {
  margin-left: 8.33333%;
}

.col-xs-offset-2 {
  margin-left: 16.66667%;
}

.col-xs-offset-3 {
  margin-left: 25%;
}

.col-xs-offset-4 {
  margin-left: 33.33333%;
}

.col-xs-offset-5 {
  margin-left: 41.66667%;
}

.col-xs-offset-6 {
  margin-left: 50%;
}

.col-xs-offset-7 {
  margin-left: 58.33333%;
}

.col-xs-offset-8 {
  margin-left: 66.66667%;
}

.col-xs-offset-9 {
  margin-left: 75%;
}

.col-xs-offset-10 {
  margin-left: 83.33333%;
}

.col-xs-offset-11 {
  margin-left: 91.66667%;
}

.col-xs-offset-12 {
  margin-left: 100%;
}

.col-xs-first {
  -webkit-box-ordinal-group: 0;
      -ms-flex-order: -1;
          order: -1;
}

.col-xs-last {
  -webkit-box-ordinal-group: 2;
      -ms-flex-order: 1;
          order: 1;
}

.row-xs-top {
  -webkit-box-align: start;
      -ms-flex-align: start;
              -ms-grid-row-align: flex-start;
          align-items: flex-start;
}

.row-xs-center {
  -webkit-box-align: center;
      -ms-flex-align: center;
              -ms-grid-row-align: center;
          align-items: center;
}

.row-xs-bottom {
  -webkit-box-align: end;
      -ms-flex-align: end;
              -ms-grid-row-align: flex-end;
          align-items: flex-end;
}

.col-xs-top {
  -ms-flex-item-align: start;
      align-self: flex-start;
}

.col-xs-center {
  -ms-flex-item-align: center;
      align-self: center;
}

.col-xs-bottom {
  -ms-flex-item-align: end;
      align-self: flex-end;
}

.hero-container > div {
  margin-right: -1rem;
  margin-left: -1rem;
}

.cover {
  position: relative;
  color: white;
  background-color: #29abe2;
  text-align: center;
  padding: 20px;
}

.cover-img {
  background-size: cover;
  background-position: 50% 0;
  background-repeat: no-repeat;
}

.cover-img-gradient:before {
  display: block;
  position: absolute;
  content: '';
  background-image: -webkit-linear-gradient(transparent 40%, rgba(0, 0, 0, 0.1) 70%, rgba(34, 34, 34, 0.5) 100%);
  background-image: linear-gradient(transparent 40%, rgba(0, 0, 0, 0.1) 70%, rgba(34, 34, 34, 0.5) 100%);
  width: 100%;
  left: 0;
  right: 0;
  top: 0;
  bottom: 0;
  z-index: 1;
}

.cover-wrap {
  width: 100%;
  position: relative;
  z-index: 2;
  text-align: center;
}

.page-title {
  color: white;
  font-weight: 700;
  text-align: center;
  margin: 0;
}

.cover-img .page-title {
  text-shadow: 0 1px 3px rgba(0, 0, 0, 0.5);
}

.cover-wrap .page-title {
  margin: 2em 0 0.5em;
}

.hero-footer {
  padding-top: 20px;
}

.hero-footer .material-icons,
.hero-footer .custom-icons {
  font-size: inherit;
}

.hero-canvas {
  border-radius: 10px;
  background-color: rgba(51, 51, 51, 0.8);
  text-align: left;
  color: white;
}

.hero-canvas .page-title {
  font-weight: 700;
  margin-top: 0;
  text-align: left;
}

.cover .btn-group {
  margin-top: 10px;
}

.hero-action-button {
  position: absolute;
  top: 20px;
  right: 20px;
}

.hero-form[role='search'] .form-group {
  position: relative;
  max-width: 400px;
  margin: auto;
}

.hero-form[role='search'] .form-control {
  padding: 6px 38px 6px 12px;
  border-radius: 5px;
  max-width: none;
  border: 0;
}

.hero-form[role='search'] .form-control::-webkit-input-placeholder, .hero-form[role='search'] .form-control:-moz-placeholder, .hero-form[role='search'] .form-control::-moz-placeholder, .hero-form[role='search'] .form-control:-ms-input-placeholder {
  color: #a9ddf3;
}

.hero-form[role='search'] .form-control:focus, .hero-form[role='search'] .form-control:active,
.hero-form[role='search'] .form-control:focus ~ .search-icon,
.hero-form[role='search'] .form-control:active ~ .search-icon {
  border-bottom: 1px solid #1f80aa;
  box-shadow: 0 2px 0 0 #1f80aa;
}

.hero-form[role='search'] .form-submit,
.hero-form[role='search'] .search-icon {
  width: 38px;
  height: 38px;
  display: block;
  position: absolute;
  overflow: hidden;
  color: white;
  right: 0;
  top: 0;
  line-height: 38px;
  cursor: pointer;
  text-align: center;
  border-radius: 0 5px 5px 0;
}

.hero-form[role='search'] .search-icon {
  line-height: 38px;
  color: #29abe2;
  background: white;
  speak: none;
  pointer-events: none;
  -webkit-transition: 0.3s;
  transition: 0.3s;
}

.hero-form[role='search'] .search-icon i {
  line-height: 38px;
  width: 38px;
  height: 38px;
}

.pagination {
  border-radius: 8px;
}

.pagination > li {
  display: none;
}

.pagination > li > a,
.pagination > li > span {
  border: 0;
  margin-left: 0;
  min-width: 44px;
  text-align: center;
  min-height: 32px;
  line-height: 32px;
  border-radius: 8px;
}

.pagination > li:first-child > a,
.pagination > li:first-child > span {
  border-radius: 8px;
}

.pagination > li:last-child > a,
.pagination > li:last-child > span {
  border-radius: 8px;
}

.pagination .pager__item--previous,
.pagination .pager__item--next,
.pagination .pager__item.active {
  display: inline-block;
}

.pagination .material-icons {
  vertical-align: middle;
  font-size: 1em;
}

i {
  line-height: inherit;
}

i.pull-left {
  margin-right: 5px;
}

i.pull-right {
  margin-left: 5px;
}

i.tiny {
  font-size: 1rem;
}

i.small {
  font-size: 2rem;
}

i.medium {
  font-size: 4rem;
}

i.large {
  font-size: 6rem;
}

.img-large {
  width: 60px;
  height: 60px;
}

.img-medium {
  width: 44px;
  height: 44px;
}

.img-small {
  width: 24px;
  height: 24px;
}

.img-tiny {
  width: 16px;
  height: 16px;
}

.img-grid {
  display: -webkit-box;
  display: -ms-flexbox;
  display: flex;
  -ms-flex-wrap: wrap;
      flex-wrap: wrap;
  padding-bottom: 10px;
}

.img-grid img, .img-grid .block-item {
  margin: 3px;
}

.block-item {
  background-color: #adadad;
  color: white;
  display: -webkit-box;
  display: -ms-flexbox;
  display: flex;
  -webkit-box-pack: center;
      -ms-flex-pack: center;
          justify-content: center;
  -webkit-box-align: center;
      -ms-flex-align: center;
          align-items: center;
}

.truncate {
  display: block;
  white-space: nowrap;
  overflow: hidden;
  text-overflow: ellipsis;
}

.no-margin {
  margin: 0;
}

.margin-bottom-s {
  margin-bottom: 5px;
}

.margin-bottom-m {
  margin-bottom: 10px;
}

.margin-bottom-l {
  margin-bottom: 20px;
}

.margin-bottom-xl {
  margin-bottom: 30px;
}

.margin-top-s {
  margin-top: 5px;
}

.margin-top-m {
  margin-top: 10px;
}

.margin-top-l {
  margin-top: 20px;
}

.margin-top-xl {
  margin-top: 30px;
}

.margin-top-xxl {
  margin-top: 40px;
}

.no-padding {
  padding: 0 !important;
}

.padding-xs {
  padding: 6px;
}

.padding-sm {
  padding: 12px;
}

.padding-md {
  padding: 24px;
}

.padding-lg {
  padding: 48px;
}

.no-side-padding {
  padding: 24px 0;
}

.no-border {
  border: 0 !important;
}

.inline-center {
  vertical-align: middle;
  line-height: 1;
  margin-right: 5px;
}

.align-center {
  -ms-flex-item-align: center;
      align-self: center;
}

.block {
  display: block;
}

.pin-top, .pin-bottom {
  position: relative;
}

.pinned {
  position: fixed !important;
}

hr.ruler-xs {
  margin: 2px 0;
}

hr.ruler-sm {
  margin: 10px 0;
}

hr.ruler-md {
  margin: 15px 0;
}

hr.ruler-s {
  margin: 9.6px 0;
}

hr.ruler-l {
  margin: 60px 0;
}

.js .js-hide {
  display: none;
}

.js-show {
  display: none;
}

.js .js-show {
  display: block;
}

.visually-hidden {
  position: absolute !important;
  clip: rect(1px, 1px, 1px, 1px);
  overflow: hidden;
  height: 1px;
  width: 1px;
  word-wrap: normal;
}

.navbar-nav {
  margin: 0;
}

.navbar-fixed-top {
  top: auto;
  z-index: 200;
}

.navbar-right .dropdown-menu {
  right: 0;
  left: auto;
}

.navbar > .container .navbar-brand {
  margin-left: -1rem;
}

.navbar > .container .navbar-brand object {
  pointer-events: none;
}

.navbar-footer .navbar-brand {
  color: white;
  width: 100%;
  text-align: center;
  float: none;
}

.navbar-footer .navbar-right {
  width: 100%;
  text-align: center;
  float: none;
}

.navbar-footer .navbar-right li {
  float: none;
}

.navbar-footer .navbar-right a {
  color: white;
}

.navbar-footer .navbar-right a:active, .navbar-footer .navbar-right a:focus, .navbar-footer .navbar-right a:hover {
  color: white;
  background: transparent;
}

.navbar-default {
  border: 0;
  font-size: 0.875rem;
}

.navbar-default .navbar-toggle {
  border: 0;
  border-radius: 0;
  color: white;
  padding: 13px 15px 8px;
  height: 50px;
  min-width: 50px;
  margin: 0;
}

.navbar-default .navbar-form {
  box-shadow: none;
  border: 0;
  margin: 6px 0;
}

.navbar-default .navbar-brand,
.navbar-default .navbar-brand:focus,
.navbar-default .navbar-brand:hover {
  background-color: #29abe2;
  padding: 10px 15px;
  width: 60px;
}

.navbar-default .navbar-nav > li > a:focus,
.navbar-default .navbar-nav > li > a:hover {
  background-color: #1f80aa;
}

.navbar-default .navbar-nav > .active > a:after,
.navbar-default .navbar-nav > .active > a:focus:after,
.navbar-default .navbar-nav > .active > a:hover:after {
  background-color: #29abe2;
  display: block;
  content: '';
  height: 5px;
  width: 100%;
  position: absolute;
  bottom: 0;
  left: 0;
}

.navbar-default .navbar-nav > .open > a,
.navbar-default .navbar-nav > .open > a:focus,
.navbar-default .navbar-nav > .open > a:hover {
  -webkit-transition: color .2s ease, background-color .2s ease;
  transition: color .2s ease, background-color .2s ease;
  color: #f5f5f5;
  background-color: #1f80aa;
}

.navbar-right {
  margin-top: 0;
  float: right;
}

.navbar-right > li {
  float: left;
}

.navbar-right > li > a {
  padding: 13px 15px 8px;
  height: 50px;
  min-width: 50px;
}

.navbar .dropdown .badge {
  position: absolute;
  padding-left: 5px;
  padding-right: 5px;
  font-size: 0.625em;
  top: 8px;
  left: 30px;
  background-color: #ffc142;
  color: #4d4d4d;
}

.navbar-form[role='search'] {
  width: 100%;
}

.navbar-form[role='search'] .form-group {
  position: relative;
}

.navbar-form[role='search'] .form-control {
  padding: 6px 38px 6px 12px;
  border-radius: 5px;
  max-width: none;
  border: 0;
}

.navbar-form[role='search'] .form-control::-webkit-input-placeholder, .navbar-form[role='search'] .form-control:-moz-placeholder, .navbar-form[role='search'] .form-control::-moz-placeholder, .navbar-form[role='search'] .form-control:-ms-input-placeholder {
  color: #a9ddf3;
}

.navbar-form[role='search'] .form-submit,
.navbar-form[role='search'] .search-icon {
  width: 38px;
  height: 38px;
  display: block;
  position: absolute;
  right: 0;
  top: 0;
  line-height: 38px;
  cursor: pointer;
  text-align: center;
  border-radius: 0 5px 5px 0;
}

.navbar-form[role='search'] .search-icon {
  line-height: 38px;
  color: #29abe2;
  background: white;
  speak: none;
  pointer-events: none;
}

.navbar-form[role='search'] .search-icon i {
  line-height: 38px;
  width: 38px;
  height: 38px;
}

#navbar-search.is-open,
.no-js #navbar-search {
  width: 180px;
}

#navbar-search.is-open .form-control,
.no-js #navbar-search .form-control {
  padding-left: 12px;
}

#navbar-search.is-open .search-icon,
.no-js #navbar-search .search-icon {
  background: white;
  color: #29abe2;
  z-index: 11;
  border-radius: 0 5px 5px 0;
}

#navbar-search.is-open .form-submit,
.no-js #navbar-search .form-submit {
  z-index: 90;
}

.dropdown-menu {
  font-size: 0.875rem;
  padding-top: 0;
  padding-bottom: 0;
  border-radius: 0;
  max-width: 500px;
}

.dropdown-menu li > a {
  padding: 10px 20px;
  font-weight: 300;
  display: block;
  clear: both;
  line-height: 1.5;
  color: #4d4d4d;
}

.dropdown-menu .media {
  min-width: 250px;
}

.dropdown-menu .media-left img {
  vertical-align: top;
}

.dropdown-menu .media-body a {
  white-space: nowrap;
}

.dropdown-menu.dropdown-md {
  min-width: 240px;
  right: -70px;
}

.dropdown .profile {
  padding: 0 6px;
}

.dropdown .list-group-item:last-child {
  border-bottom: 0;
  border-radius: 0;
}

.dropdown .list-group-item:hover {
  background-color: #777777;
  border-color: #777777;
  cursor: pointer;
  color: white;
}

.dropdown .list-group-item:hover .help-block {
  color: white;
}

.dropdown .list-group-item label {
  cursor: pointer;
  font-weight: 500;
}

.dropdown .list-group-item label .help-block {
  font-weight: 300;
}

.dropdown .list-group-item .help-block {
  margin: 0;
}

.dropdown .list-group-item.active {
  pointer-events: none;
}

.dropdown .list-group-item.active .help-block {
  color: white;
}

.dropdown .form-group {
  margin: 0;
}

.dropdown-header {
  padding: 10px 20px;
  background: #ddd;
  color: #555555;
}

.dropdown-toggle + ul > li > .material-icons {
  margin-right: 10px;
  font-size: 16px;
}

.scrollable-menu {
  height: auto;
  max-height: 200px;
  overflow-x: hidden;
  list-style-type: none;
  padding: 0;
  margin: 0;
}

.scrollable-menu li {
  margin: 2px 0;
}

.scrollable-menu p, .scrollable-menu .block-item {
  margin-bottom: 0;
}

.badge {
  padding: 4px 8px;
  font-size: 12px;
}

.badge-accent {
  background-color: #ffc142;
  color: #4d4d4d;
}

.badge-primary {
  background-color: #29abe2;
}

.badge-secondary {
  background-color: #1f80aa;
}

.badge-gray-lighter {
  background-color: #e6e6e6;
  color: #777777;
}

.badge-gray-lighter .material-icons {
  background-color: white;
}

.badge-gray-dark {
  background-color: transparent;
}

.badge label {
  margin-bottom: 0;
  cursor: pointer;
  display: -webkit-box;
  display: -ms-flexbox;
  display: flex;
  -webkit-box-align: center;
      -ms-flex-align: center;
          align-items: center;
  border-radius: 8px;
  overflow: hidden;
}

.badge--toggle {
  padding: 0;
  -webkit-transition: width 0.3s ease;
  transition: width 0.3s ease;
}

.badge--toggle .material-icons {
  font-size: 18px;
  width: auto;
  padding-left: 4px;
}

.badge--toggle,
.badge--toggle * {
  -webkit-user-select: none;
     -moz-user-select: none;
      -ms-user-select: none;
          user-select: none;
}

.js .badge--toggle .badge--toggle__label {
  width: 0;
  opacity: 0;
  display: inline-block;
  -webkit-transition: opacity 0.3s ease;
  transition: opacity 0.3s ease;
}

.js .badge--toggle.badge-gray-dark input[type=checkbox]:checked ~ .material-icons,
.js .badge--toggle.badge-gray-dark input[type=checkbox]:checked ~ .badge--toggle__label {
  background-color: #333333;
}

.js .badge--toggle.badge-gray-dark .badge--toggle__label {
  border-radius: 0 8px 8px 0;
}

.js .badge--toggle input[type=checkbox]:checked ~ .material-icons {
  background-color: transparent;
}

.js .badge--toggle input[type=checkbox]:checked ~ .badge--toggle__label {
  width: auto;
  padding: 3px 12px 3px 6px;
  opacity: 1;
}

<<<<<<< HEAD
=======
body {
  font-size: 14px;
}

a {
  font-weight: 500;
  color: inherit;
  -webkit-tap-highlight-color: transparent;
}

a:hover {
  color: inherit;
}

html {
  font-size: 16px;
}

body {
  font-family: "montserrat", sans-serif;
  font-weight: 300;
  -webkit-font-smoothing: antialiased;
  word-wrap: break-word;
}

p, .block-item {
  margin-bottom: 0.75rem;
}

h1, h2, h3, h4, h5, h6 {
  font-weight: 500;
  line-height: 1.1;
  -webkit-transition: 0.3s;
  transition: 0.3s;
  margin: 1em 0 0.5em;
}

h1 a, h2 a, h3 a, h4 a, h5 a, h6 a {
  font-weight: inherit;
}

h1, .h1 {
  font-size: 2rem;
  font-weight: 700;
}

h2, .h2 {
  font-size: 1.5rem;
}

h3, .h3 {
  font-size: 1.25rem;
}

h4, .h4 {
  font-size: 1.2rem;
}

h5, .h5 {
  font-size: 1rem;
}

h6, .h6 {
  font-size: 0.875rem;
}

.header {
  color: #29abe2;
  font-weight: 300;
}

.subtitle {
  font-size: 0.75rem;
  line-height: 1;
}

blockquote {
  margin: 20px 0;
  padding-left: 1.5em;
  border-left: 3px solid #29abe2;
  font-weight: 500;
}

em {
  font-style: normal;
  font-weight: 500;
}

strong {
  font-weight: 700;
}

.light {
  font-weight: 300;
}

.flow-text {
  font-size: calc(12px + 9 * ((100vw - 420px) / 860));
}

@media screen and (min-width: 1280px){
  .flow-text{
    font-size: 21px;
  }
}

@media screen and (max-width: 420px){
  .flow-text{
    font-size: 12px;
  }
}

.caption {
  font-size: 1.2em;
  font-weight: 500;
  margin-bottom: 30px;
}

ol, ul {
  padding-left: 1.5em;
}

.popover ol:last-child, .popover ul:last-child {
  margin-bottom: 0;
}

ol {
  list-style-position: outside;
}

code {
  border-radius: 2px;
}

.section-title {
  padding: 1.25rem;
  margin: 0;
}

.complementary-title {
  font-size: 1.25rem;
}

.text-caption {
  display: block;
  margin-bottom: 24px;
  font-size: 12px;
}

.text-truncate {
  display: block;
  overflow: hidden;
  white-space: nowrap;
  text-overflow: ellipsis;
}

.text-xs {
  font-size: 0.4em;
}

.text-s {
  font-size: 0.75rem;
}

.text-m {
  font-size: 0.875rem;
}

.text-l {
  font-size: 1.125rem;
}

.text-xl {
  font-size: 1.25rem;
}

.text-xxl {
  font-size: 1.5rem;
}

.text-xxxl {
  font-size: 2rem;
}

.text-xxxxl {
  font-size: 3rem;
}

.text-gray {
  color: #555555;
}

a.text-gray:hover,
a.text-gray:focus {
  color: #3c3c3c;
}

.text-gray-light {
  color: #777777;
}

a.text-gray-light:hover,
a.text-gray-light:focus {
  color: #5e5e5e;
}

.text-gray-lighter {
  color: #adadad;
}

a.text-gray-lighter:hover,
a.text-gray-lighter:focus {
  color: #949494;
}

.text-gray-lightest {
  color: #e6e6e6;
}

a.text-gray-lightest:hover,
a.text-gray-lightest:focus {
  color: #cdcdcd;
}

.text-gray-dark {
  color: #666666;
}

a.text-gray-dark:hover,
a.text-gray-dark:focus {
  color: #4d4d4d;
}

.text-accent {
  color: #ffc142;
}

a.text-accent:hover,
a.text-accent:focus {
  color: #ffb00f;
}

.bg-gray {
  background-color: #555555;
}

a.bg-gray:hover,
a.bg-gray:focus {
  background-color: #3c3c3c;
}

.bg-gray-light {
  background-color: #777777;
}

a.bg-gray-light:hover,
a.bg-gray-light:focus {
  background-color: #5e5e5e;
}

.bg-gray-lighter {
  background-color: #e6e6e6;
}

a.bg-gray-lighter:hover,
a.bg-gray-lighter:focus {
  background-color: #cdcdcd;
}

.bg-gray-lightest {
  background-color: #f5f5f5;
}

a.bg-gray-lightest:hover,
a.bg-gray-lightest:focus {
  background-color: gainsboro;
}

.bg-white {
  background-color: white;
}

a.bg-white:hover,
a.bg-white:focus {
  background-color: #e6e6e6;
}

.brand-primary {
  background-color: #29abe2;
  border-color: #29abe2;
  color: white;
}

a.brand-primary:hover,
a.brand-primary:focus {
  background-color: #1a8dbe;
  border-color: #1a8dbe;
  color: white;
}

.brand-secondary {
  background-color: #1f80aa;
  border-color: #1f80aa;
  color: white;
}

a.brand-secondary:hover,
a.brand-secondary:focus {
  background-color: #17607f;
  border-color: #17607f;
  color: white;
}

.brand-accent {
  background-color: #ffc142;
  border-color: #ffc142;
  color: #4d4d4d;
}

a.brand-accent:hover,
a.brand-accent:focus {
  background-color: #ffb00f;
  border-color: #ffb00f;
  color: #4d4d4d;
}

.brand-user {
  background-color: #222222;
  border-color: #222222;
  color: white;
}

a.brand-user:hover,
a.brand-user:focus {
  background-color: #090909;
  border-color: #090909;
  color: white;
}

.default-light {
  background-color: #e6e6e6;
  border-color: #e6e6e6;
  color: #4d4d4d;
}

a.default-light:hover,
a.default-light:focus {
  background-color: #cdcdcd;
  border-color: #cdcdcd;
  color: #4d4d4d;
}

>>>>>>> e5d6bc97
.chip {
  display: inline-block;
  height: 32px;
  font-size: 14px;
  font-weight: 500;
  line-height: 32px;
  padding: 0 12px;
  margin: 0 6px 10px 0;
  border-radius: 16px;
  background-color: #e6e6e6;
}

.chip img {
  float: left;
  margin: 0 8px 0 -12px;
  height: 32px;
  width: 32px;
  border-radius: 50%;
}

.chip i.material-icons {
  cursor: pointer;
  font-size: 16px;
  line-height: 32px;
  padding-right: 8px;
}

.table-of-contents {
  padding: 20px;
  list-style: none;
}

.table-of-contents.fixed {
  position: fixed;
}

.table-of-contents li, .table-of-contents.nav > li {
  padding: 2px 0;
}

.table-of-contents li.active a, .table-of-contents.nav > li.active a {
  font-weight: 500;
  padding-left: 13px;
  border-left: 2px solid #56bde8;
}

.table-of-contents a, .table-of-contents.nav > li > a {
  display: block;
  font-weight: 300;
  color: #757575;
  padding: 0 0 0 14px;
  line-height: 1.5em;
}

.table-of-contents a:hover, .table-of-contents.nav > li > a:hover {
  color: #a8a8a8;
  padding-left: 13px;
  border-left: 1px solid #56bde8;
}

.toc-wrapper {
  position: relative;
}

.media-wrapper {
  position: relative;
  margin-top: 15px;
}

.media-wrapper:first-of-type {
  margin-top: 0;
}

.media {
  display: -webkit-box;
  display: -ms-flexbox;
  display: flex;
  -webkit-box-align: start;
      -ms-flex-align: start;
          align-items: flex-start;
}

.media-body {
  -webkit-box-flex: 1;
      -ms-flex: 1;
          flex: 1;
}

.media-object {
  display: block;
}

.media-right,
.media > .pull-right {
  padding-left: 8px;
}

.media-left,
.media > .pull-left {
  padding-right: 8px;
}

.media-middle {
  -webkit-box-align: center;
      -ms-flex-align: center;
              -ms-grid-row-align: center;
          align-items: center;
}

.media-bottom {
  -webkit-box-align: end;
      -ms-flex-align: end;
              -ms-grid-row-align: flex-end;
          align-items: flex-end;
}

.media-heading {
  margin-top: 0;
  margin-bottom: 5px;
  padding-right: 40px;
}

.media-heading p, .media-heading .block-item {
  margin: 0;
}

.media-list {
  padding-left: 0;
  list-style: none;
}

.media-body .form-group {
  margin-bottom: 0;
}

.stream {
  padding: 0;
  list-style: none;
  position: relative;
  margin-left: -15px;
}

.stream:before {
  top: 21px;
  bottom: 0;
  left: 7px;
  width: 2px;
  content: '';
  background: #b3b3b3;
  position: absolute;
}

.stream-item {
  position: relative;
}

.stream-icon {
  top: 19px;
  left: 4px;
  width: 8px;
  height: 8px;
  position: absolute;
  background: #777777;
  box-shadow: 0 1px 3px rgba(0, 0, 0, 0.12), 0 1px 2px rgba(0, 0, 0, 0.24);
  border-radius: 50%;
  border: 1px solid white;
}

.stream-icon-new {
  background: #1f80aa;
}

.stream-card {
  margin: 0 0 20px 20px;
  font-size: 0.875rem;
}

.stream-card:before, .stream-card:after {
  right: 100%;
  border: solid transparent;
  content: " ";
  height: 0;
  width: 0;
  position: absolute;
  pointer-events: none;
}

.stream-card:before {
  border-right-color: rgba(0, 0, 0, 0.12);
  border-width: 7px;
  top: 16px;
}

.stream-card:after {
  border-right-color: white;
  border-width: 6px;
  top: 17px;
}

.stream-card > .card-body {
  padding: 15px;
}

.stream-card > .card-body > .card-nested-section,
.stream-card > .card-body > .media-wrapper > .card-nested-section {
  margin: 10px -15px -15px;
  padding: 15px;
}

.stream-card .mediawrapper {
  margin-top: 15px;
}

.stream-card .mediawrapper:first-child {
  margin-top: 0;
}

.stream-card .reply-placeholder {
  display: none;
}

.card--teaser-stream {
  margin: 10px -15px 10px;
  background: #e6e6e6;
}

.card--teaser-stream .badge-gray-lighter .material-icons {
  background-color: #e6e6e6;
}

.list-group {
  border-radius: 10px;
}

a.list-group-item {
  font-weight: 300;
}

.list-group-divider .list-group-item {
  border-left-width: 0;
  border-right-width: 0;
  border-radius: 0;
}

.list-group-divider .list-group-item:first-child {
  border-top-width: 0;
}

.list-group-divider .list-group-item:last-child {
  border-bottom-width: 0;
}

.list-group-divider .list-group-item:hover {
  background-color: transparent;
}

.list-group-divider .list-group-item .media-left {
  padding-right: 10px;
}

.card-body > .list-group {
  margin-bottom: 0;
}

.card-body > .list-group > .list-group-item {
  padding-left: 0;
  padding-right: 0;
}

.list-group-item.media {
  margin-top: 0;
}

.list-group .avatar {
  min-height: 62px;
  padding-left: 72px;
  position: relative;
}

.list-group .avatar .circle {
  position: absolute;
  width: 42px;
  height: 42px;
  overflow: hidden;
  left: 15px;
  display: inline-block;
  vertical-align: middle;
  border-radius: 50%;
}

.list-group-label {
  display: inline-block;
  margin-right: 20px;
  width: 180px;
  font-weight: 500;
  vertical-align: top;
}

.list-group-field {
  display: inline-block;
}

.input-group .input-group-addon {
  -webkit-transition: border-color ease-in-out 0.15s, box-shadow ease-in-out 0.15s;
  transition: border-color ease-in-out 0.15s, box-shadow ease-in-out 0.15s;
}

.input-group .form-control:focus ~ .input-group-addon {
  border-color: #29abe2;
  outline: 0;
  border-bottom: 1px solid #29abe2;
  box-shadow: 0 2px 0 0 #29abe2;
}

.input-group-addon, .input-group-btn {
  width: auto;
}

.vertical-tabs-list {
  background-color: #f5f5f5;
}

.popover {
  padding: 0;
  border-radius: 10px;
}

/**
 * File (and Image Widget) styles.
 */
.file {
  display: table;
  font-size: 0.75rem;
  margin: 10px 0 1rem;
  width: 100%;
}

.file > span {
  background: #fff;
  color: #777777;
  border-bottom: 1px solid #e6e6e6;
  border-top: 1px solid #e6e6e6;
}

.file > span:first-child {
  border-left: 1px solid #e6e6e6;
}

.file > span:last-child {
  border-right: 1px solid #e6e6e6;
}

.file > .tabledrag-changed {
  background: #fcf8e3;
  border-radius: 0;
  color: #8a6d3b;
  display: table-cell;
  padding: 0 1em;
  top: 0;
  vertical-align: middle;
  border-left: 1px solid inherit;
}

.file > .tabledrag-changed, .file > .tabledrag-changed:last-child {
  border: 1px solid #f7e1b5;
}

.file-icon {
  display: table-cell;
  font-size: 150%;
  padding: .25em .5em;
  text-align: center;
  vertical-align: middle;
}

.file-link {
  display: table-cell;
  vertical-align: middle;
  width: 100%;
}

.file-link a, .file-link a:hover, .file-link a:focus, .file-link a:active {
  color: inherit;
}

.file-size {
  display: table-cell;
  padding: 0.5em 1em;
  text-align: right;
  white-space: pre;
  vertical-align: middle;
}

.image-widget.row {
  overflow: hidden;
}

.page-preview {
  margin-top: 58px;
}

.node-preview-form-select {
  padding: 10px 20px;
  position: fixed;
  left: 0;
  width: 100%;
  -webkit-transform: translateY(-100%);
          transform: translateY(-100%);
  z-index: 9;
}

.node-preview-form-select .select-wrapper {
  display: inline-block;
}

.media-wrapper .btn-group {
  position: absolute;
  top: 0;
  right: 0;
}

.label {
  font-size: 87.5%;
}

.waves-effect {
  position: relative;
  cursor: pointer;
  display: inline-block;
  overflow: hidden;
  -webkit-user-select: none;
     -moz-user-select: none;
      -ms-user-select: none;
          user-select: none;
  -webkit-tap-highlight-color: transparent;
  vertical-align: middle;
  z-index: 1;
  will-change: opacity, transform;
  -webkit-transition: all .3s ease-out;
  transition: all .3s ease-out;
}

.waves-effect .waves-ripple {
  position: absolute;
  border-radius: 50%;
  width: 20px;
  height: 20px;
  margin-top: -10px;
  margin-left: -10px;
  opacity: 0;
  background: rgba(0, 0, 0, 0.2);
  -webkit-transition: all 0.7s ease-out;
  transition: all 0.7s ease-out;
  -webkit-transition-property: opacity, -webkit-transform;
  transition-property: opacity, -webkit-transform;
  transition-property: transform, opacity;
  transition-property: transform, opacity, -webkit-transform;
  -webkit-transform: scale(0);
          transform: scale(0);
  pointer-events: none;
}

.waves-effect.waves-light .waves-ripple {
  background-color: rgba(255, 255, 255, 0.45);
}

.waves-effect.waves-grey .waves-ripple {
  background-color: rgba(0, 0, 0, 0.15);
}

.waves-effect input[type="button"], .waves-effect input[type="reset"], .waves-effect input[type="submit"] {
  background: none;
  border: 0;
  font-style: normal;
  font-size: inherit;
  text-transform: inherit;
}

.waves-notransition {
  -webkit-transition: none !important;
  transition: none !important;
}

.waves-input-wrapper {
  border-radius: 10px;
  vertical-align: bottom;
}

.waves-input-wrapper .waves-button-input {
  position: relative;
  padding: 0;
  top: 0;
  left: 0;
  z-index: 1;
}

.waves-block {
  display: block;
}

a.waves-effect .waves-ripple {
  z-index: -1;
}

.nav-tabs > li > a {
  border-radius: 0;
  border: 0;
  font-weight: 300;
  position: relative;
  text-transform: uppercase;
  -webkit-user-select: none;
     -moz-user-select: none;
      -ms-user-select: none;
          user-select: none;
  -webkit-touch-callout: none;
  -webkit-tap-highlight-color: transparent;
}

.nav-tabs > li > a:hover, .nav-tabs > li > a:focus {
  outline: none;
  background-color: #e6e6e6;
  border-bottom-color: #e6e6e6;
}

.nav-tabs > li.active > a, .nav-tabs > li.active > a:hover, .nav-tabs > li.active > a:focus {
  color: #29abe2;
  font-weight: 500;
  background-color: transparent;
  border: 0;
  border-bottom-color: transparent;
}

.card-underline .card-head .nav-tabs {
  border-bottom: none;
}

.nav-tabs.card-head {
  padding: 0;
  overflow: hidden;
}

.tabs-center {
  text-align: center;
}

.card-underline .card-head .tabs-center {
  margin-top: -1px;
}

.nav-tabs-justified > li > a, .nav-tabs.nav-justified > li > a {
  border-radius: 0;
}

.nav-tabs-justified > .active > a, .nav-tabs.nav-justified > .active > a,
.nav-tabs-justified > .active > a:hover, .nav-tabs.nav-justified > .active > a:hover,
.nav-tabs-justified > .active > a:focus, .nav-tabs.nav-justified > .active > a:focus {
  border-bottom: 2px solid #29abe2;
}

.card-underline .card-head.nav-tabs-justified a, .card-underline .card-head.nav-tabs.nav-justified a {
  margin-bottom: -1px;
}

.nav-tabs.brand-primary a,
.brand-primary > .nav-tabs a,
.nav-tabs.brand-secondary a,
.brand-secondary > .nav-tabs a {
  color: white;
  opacity: 0.75;
}

.nav-tabs.brand-primary a:hover, .nav-tabs.brand-primary a:focus,
.brand-primary > .nav-tabs a:hover,
.brand-primary > .nav-tabs a:focus,
.nav-tabs.brand-secondary a:hover,
.nav-tabs.brand-secondary a:focus,
.brand-secondary > .nav-tabs a:hover,
.brand-secondary > .nav-tabs a:focus {
  outline: none;
  background-color: #17607f;
  border-bottom-color: #17607f;
}

.nav-tabs.brand-primary > li.active > a,
.brand-primary > .nav-tabs > li.active > a,
.nav-tabs.brand-secondary > li.active > a,
.brand-secondary > .nav-tabs > li.active > a {
  color: white;
  opacity: 1;
}

.tabs-below > .nav-tabs,
.tabs-right > .nav-tabs,
.tabs-left > .nav-tabs {
  border: none;
}

.tabs-below > .nav-tabs {
  border-top: 1px solid #e6e6e6;
  border-radius: 0 0 10px 10px;
}

.tabs-below > .nav-tabs > li {
  margin-bottom: 0;
}

.tabs-below > .nav-tabs > li > a {
  border-bottom: none;
  border-top: 2px solid transparent;
}

.tabs-below > .nav-tabs > li > a:hover,
.tabs-below > .nav-tabs > li > a:focus {
  border-top-color: rgba(0, 0, 0, 0.1);
  border-bottom-color: transparent;
}

.tabs-below > .nav-tabs > .active > a, .tabs-below > .nav-tabs > .active > a:hover, .tabs-below > .nav-tabs > .active > a:focus {
  border-bottom: none;
  border-top: 2px solid #29abe2;
}

.tabs-left,
.tabs-right {
  display: -webkit-box;
  display: -ms-flexbox;
  display: flex;
}

.tabs-left .nav-tabs,
.tabs-right .nav-tabs {
  -webkit-box-flex: 1;
      -ms-flex: 1 1 auto;
          flex: 1 1 auto;
}

.tabs-left > .tab-content,
.tabs-right > .tab-content {
  -webkit-box-flex: 1;
      -ms-flex: 1 1 75%;
          flex: 1 1 75%;
  overflow: auto;
}

.tabs-left > .nav-tabs,
.tabs-right > .nav-tabs {
  padding-left: 0;
  padding-right: 0;
}

.tabs-left > .nav-tabs > li,
.tabs-right > .nav-tabs > li {
  float: none;
}

.tabs-left > .nav-tabs > li > a,
.tabs-right > .nav-tabs > li > a {
  min-width: 74px;
  margin-right: 0;
  line-height: 1.5;
  padding-top: 10px;
  padding-bottom: 10px;
}

.tabs-left > .nav-tabs {
  float: left;
  border-right: 1px solid #e6e6e6;
  border-radius: 10px 0 0 10px;
}

.tabs-left > .nav-tabs > li > a {
  border-bottom: none;
  border-right: 2px solid transparent;
}

.tabs-left > .nav-tabs > li > a:hover,
.tabs-left > .nav-tabs > li > a:focus {
  border-color: transparent;
  border-right-color: rgba(0, 0, 0, 0.1);
}

.tabs-left > .nav-tabs .active > a, .tabs-left > .nav-tabs .active > a:hover, .tabs-left > .nav-tabs .active > a:focus {
  border-bottom: none;
  border-right: 2px solid #29abe2;
}

.tabs-right > .nav-tabs {
  float: right;
  border-left: 1px solid #ddd;
  border-radius: 0 10px 10px 0;
}

.tabs-right > .nav-tabs > li > a {
  border-bottom: none;
  border-left: 2px solid transparent;
}

.tabs-right > .nav-tabs > li > a:hover,
.tabs-right > .nav-tabs > li > a:focus {
  border-color: transparent;
  border-left-color: rgba(0, 0, 0, 0.1);
}

.tabs-right > .nav-tabs .active > a, .tabs-right > .nav-tabs .active > a:hover, .tabs-right > .nav-tabs .active > a:focus {
  border-bottom: none;
  border-left: 2px solid #29abe2;
}

.off-canvas {
  position: fixed;
  top: 50px;
  overflow: auto;
  width: 280px;
  height: 100%;
  background-color: white;
  padding: 20px;
  box-shadow: 0 8px 17px 0 transparent, 0 6px 20px 0 transparent;
  z-index: 2;
  -webkit-backface-visibility: hidden;
          backface-visibility: hidden;
  -webkit-transition: box-shadow 0.3s, -webkit-transform 0.5s;
  transition: box-shadow 0.3s, -webkit-transform 0.5s;
  transition: transform 0.5s, box-shadow 0.3s;
  transition: transform 0.5s, box-shadow 0.3s, -webkit-transform 0.5s;
}

.off-canvas.is-open {
  -webkit-transform: translateX(0);
          transform: translateX(0);
  box-shadow: 0 3px 6px rgba(0, 0, 0, 0.16), 0 3px 6px rgba(0, 0, 0, 0.23);
}

.off-canvas-left {
  -webkit-transform: translateX(-280px);
          transform: translateX(-280px);
  left: 0;
}

.off-canvas-right {
  -webkit-transform: translateX(280px);
          transform: translateX(280px);
  right: 0;
}

.offcanvas-head {
  position: relative;
}

.offcanvas-tools {
  position: absolute;
  left: 0;
  right: 0;
  top: 0;
}

.offcanvas-body {
  padding: 10px 0;
}

/***************
     Switch
***************/
.switch,
.switch * {
  -webkit-user-select: none;
  -moz-user-select: none;
  -khtml-user-select: none;
  -ms-user-select: none;
}

.switch label {
  cursor: pointer;
}

.switch label input[type=checkbox] {
  opacity: 0;
  width: 0;
  height: 0;
}

.switch label input[type=checkbox]:checked + .lever {
  background-color: #72afc8;
}

.switch label input[type=checkbox]:checked + .lever:after {
  background-color: #1d789e;
}

.switch label .lever {
  content: "";
  display: inline-block;
  position: relative;
  width: 40px;
  height: 15px;
  background-color: #818181;
  border-radius: 15px;
  margin-right: 10px;
  -webkit-transition: background 0.3s ease;
  transition: background 0.3s ease;
  vertical-align: middle;
  margin: 0 16px;
}

.switch label .lever:after {
  content: "";
  position: absolute;
  display: inline-block;
  width: 21px;
  height: 21px;
  background-color: #F1F1F1;
  border-radius: 21px;
  box-shadow: 0 1px 3px 1px rgba(0, 0, 0, 0.4);
  left: -5px;
  top: -3px;
  -webkit-transition: left 0.3s ease, background .3s ease, box-shadow 0.1s ease;
  transition: left 0.3s ease, background .3s ease, box-shadow 0.1s ease;
}

input[type=checkbox]:checked:not(:disabled) ~ .lever:active:after {
  box-shadow: 0 1px 3px 1px rgba(0, 0, 0, 0.4), 0 0 0 15px rgba(29, 120, 158, 0.1);
}

input[type=checkbox]:not(:disabled) ~ .lever:active:after {
  box-shadow: 0 1px 3px 1px rgba(0, 0, 0, 0.4), 0 0 0 15px rgba(0, 0, 0, 0.08);
}

.switch label input[type=checkbox]:checked + .lever:after {
  left: 24px;
}

.switch input[type=checkbox][disabled] + .lever {
  cursor: default;
}

.switch label input[type=checkbox][disabled] + .lever:after,
.switch label input[type=checkbox][disabled]:checked + .lever:after {
  background-color: #BDBDBD;
}

/***************
      Range
***************/
.range-field {
  position: relative;
}

input[type=range], input[type=range] + .thumb {
  cursor: pointer;
}

w input[type=range] {
  position: relative;
  background-color: transparent;
  border: none;
  outline: none;
  width: 100%;
  margin: 15px 0px;
  padding: 0;
}

input[type=range] + .thumb {
  position: absolute;
  border: none;
  height: 0;
  width: 0;
  border-radius: 50%;
  background-color: #1d789e;
  top: 10px;
  margin-left: -6px;
  -webkit-transform-origin: 50% 50%;
          transform-origin: 50% 50%;
  -webkit-transform: rotate(-45deg);
          transform: rotate(-45deg);
}

input[type=range] + .thumb .value {
  display: block;
  width: 30px;
  text-align: center;
  color: #1d789e;
  font-size: 0;
  -webkit-transform: rotate(45deg);
          transform: rotate(45deg);
}

input[type=range] + .thumb.active {
  border-radius: 50% 50% 50% 0;
}

input[type=range] + .thumb.active .value {
  color: white;
  margin-left: -1px;
  margin-top: 8px;
  font-size: 10px;
}

input[type=range]:focus {
  outline: none;
}

input[type=range] {
  -webkit-appearance: none;
}

input[type=range]::-webkit-slider-runnable-track {
  height: 3px;
  background: #c2c0c2;
  border: none;
}

input[type=range]::-webkit-slider-thumb {
  -webkit-appearance: none;
  border: none;
  height: 14px;
  width: 14px;
  border-radius: 50%;
  background-color: #1d789e;
  -webkit-transform-origin: 50% 50%;
          transform-origin: 50% 50%;
  margin: -5px 0 0 0;
  -webkit-transition: .3s;
  transition: .3s;
}

input[type=range]:focus::-webkit-slider-runnable-track {
  background: #ccc;
}

input[type=range] {
  /* fix for FF unable to apply focus style bug  */
  border: 1px solid transparent;
  /*required for proper track sizing in FF*/
}

input[type=range]::-moz-range-track {
  height: 3px;
  background: #ddd;
  border: none;
}

input[type=range]::-moz-range-thumb {
  border: none;
  height: 14px;
  width: 14px;
  border-radius: 50%;
  background: #1d789e;
  margin-top: -5px;
}

/*hide the outline behind the border*/
input[type=range]:-moz-focusring {
  outline: 1px solid white;
  outline-offset: -1px;
}

input[type=range]:focus::-moz-range-track {
  background: #ccc;
}

input[type=range]::-ms-track {
  height: 3px;
  /*remove bg colour from the track, we'll use ms-fill-lower and ms-fill-upper instead */
  background: transparent;
  /*leave room for the larger thumb to overflow with a transparent border */
  border-color: transparent;
  border-width: 6px 0;
  /*remove default tick marks*/
  color: transparent;
}

input[type=range]::-ms-fill-lower {
  background: #777;
}

input[type=range]::-ms-fill-upper {
  background: #ddd;
}

input[type=range]::-ms-thumb {
  border: none;
  height: 14px;
  width: 14px;
  border-radius: 50%;
  background: #1d789e;
}

input[type=range]:focus::-ms-fill-lower {
  background: #888;
}

input[type=range]:focus::-ms-fill-upper {
  background: #ccc;
}

@media (min-width: 768px) and (max-width: 991px){
  .visible-sm{
    display: block !important;
  }
  table.visible-sm{
    display: table !important;
  }
  tr.visible-sm{
    display: table-row !important;
  }
  th.visible-sm,
  td.visible-sm{
    display: table-cell !important;
  }
  .visible-sm-block{
    display: block !important;
  }
  .visible-sm-inline{
    display: inline !important;
  }
  .visible-sm-inline-block{
    display: inline-block !important;
  }
  .hidden-sm{
    display: none !important;
  }
}

@media (min-width: 768px){
  .form-inline .form-group{
    display: inline-block;
    margin-bottom: 0;
    vertical-align: middle;
  }
  .form-inline .form-control{
    display: inline-block;
    width: auto;
    vertical-align: middle;
  }
  .form-inline .form-control-static{
    display: inline-block;
  }
  .form-inline .input-group{
    display: inline-table;
    vertical-align: middle;
  }
  .form-inline .input-group .input-group-addon,
  .form-inline .input-group .input-group-btn,
  .form-inline .input-group .form-control{
    width: auto;
  }
  .form-inline .input-group > .form-control{
    width: 100%;
  }
  .form-inline .control-label{
    margin-bottom: 0;
    vertical-align: middle;
  }
  .form-inline .radio,
  .form-inline .checkbox{
    display: inline-block;
    margin-top: 0;
    margin-bottom: 0;
    vertical-align: middle;
  }
  .form-inline .radio label,
  .form-inline .checkbox label{
    padding-left: 0;
  }
  .form-inline .radio input[type="radio"],
  .form-inline .checkbox input[type="checkbox"]{
    position: relative;
    margin-left: 0;
  }
  .form-inline .has-feedback .form-control-feedback{
    top: 0;
  }
  .form-horizontal .control-label{
    text-align: right;
    margin-bottom: 0;
    padding-top: 7px;
  }
  .form-horizontal .form-group-lg .control-label{
    padding-top: 11px;
    font-size: 20px;
  }
  .form-horizontal .form-group-sm .control-label{
    padding-top: 6px;
    font-size: 14px;
  }
  .navbar{
    border-radius: 10px;
  }
  .navbar-header{
    float: left;
  }
  .navbar-collapse{
    width: auto;
    border-top: 0;
    box-shadow: none;
  }
  .navbar-collapse.collapse{
    display: block !important;
    height: auto !important;
    padding-bottom: 0;
    overflow: visible !important;
  }
  .navbar-collapse.in{
    overflow-y: visible;
  }
  .navbar-fixed-top .navbar-collapse,
  .navbar-static-top .navbar-collapse,
  .navbar-fixed-bottom .navbar-collapse{
    padding-left: 0;
    padding-right: 0;
  }
  .container > .navbar-header,
  .container > .navbar-collapse,
  .container-fluid > .navbar-header,
  .container-fluid > .navbar-collapse{
    margin-right: 0;
    margin-left: 0;
  }
  .navbar-static-top{
    border-radius: 0;
  }
  .navbar-fixed-top,
  .navbar-fixed-bottom{
    border-radius: 0;
  }
  .navbar > .container .navbar-brand,
  .navbar > .container-fluid .navbar-brand{
    margin-left: -1rem;
  }
  .navbar-toggle{
    display: none;
  }
  .navbar-nav{
    float: left;
    margin: 0;
  }
  .navbar-nav > li{
    float: left;
  }
  .navbar-nav > li > a{
    padding-top: 13px;
    padding-bottom: 13px;
  }
  .navbar-form .form-group{
    display: inline-block;
    margin-bottom: 0;
    vertical-align: middle;
  }
  .navbar-form .form-control{
    display: inline-block;
    width: auto;
    vertical-align: middle;
  }
  .navbar-form .form-control-static{
    display: inline-block;
  }
  .navbar-form .input-group{
    display: inline-table;
    vertical-align: middle;
  }
  .navbar-form .input-group .input-group-addon,
  .navbar-form .input-group .input-group-btn,
  .navbar-form .input-group .form-control{
    width: auto;
  }
  .navbar-form .input-group > .form-control{
    width: 100%;
  }
  .navbar-form .control-label{
    margin-bottom: 0;
    vertical-align: middle;
  }
  .navbar-form .radio,
  .navbar-form .checkbox{
    display: inline-block;
    margin-top: 0;
    margin-bottom: 0;
    vertical-align: middle;
  }
  .navbar-form .radio label,
  .navbar-form .checkbox label{
    padding-left: 0;
  }
  .navbar-form .radio input[type="radio"],
  .navbar-form .checkbox input[type="checkbox"]{
    position: relative;
    margin-left: 0;
  }
  .navbar-form .has-feedback .form-control-feedback{
    top: 0;
  }
  .navbar-form{
    width: auto;
    border: 0;
    margin-left: 0;
    margin-right: 0;
    padding-top: 0;
    padding-bottom: 0;
    box-shadow: none;
  }
  .navbar-text{
    float: left;
    margin-left: 1rem;
    margin-right: 1rem;
  }
  .navbar-left{
    float: left !important;
  }
  .navbar-right{
    float: right !important;
    margin-right: -1rem;
  }
  .navbar-right ~ .navbar-right{
    margin-right: 0;
  }
  .nav-justified > li, .nav-tabs.nav-justified > li{
    display: table-cell;
    width: 1%;
  }
  .nav-justified > li > a, .nav-tabs.nav-justified > li > a{
    margin-bottom: 0;
  }
  .nav-tabs-justified > li > a, .nav-tabs.nav-justified > li > a{
    border-bottom: 1px solid transparent;
    border-radius: 10px 10px 0 0;
  }
  .nav-tabs-justified > .active > a, .nav-tabs.nav-justified > .active > a,
  .nav-tabs-justified > .active > a:hover, .nav-tabs.nav-justified > .active > a:hover,
  .nav-tabs-justified > .active > a:focus, .nav-tabs.nav-justified > .active > a:focus{
    border-bottom-color: #29abe2;
  }
  .navbar-right .dropdown-menu{
    right: 0;
    left: auto;
  }
  .navbar-right .dropdown-menu-left{
    left: 0;
    right: auto;
  }
  .container{
    max-width: 100%;
  }
  .col-sm-1{
    -webkit-box-flex: 0;
    -ms-flex: 0 0 8.33333%;
    flex: 0 0 8.33333%;
    max-width: 8.33333%;
  }
  .col-sm-2{
    -webkit-box-flex: 0;
    -ms-flex: 0 0 16.66667%;
    flex: 0 0 16.66667%;
    max-width: 16.66667%;
  }
  .col-sm-3{
    -webkit-box-flex: 0;
    -ms-flex: 0 0 25%;
    flex: 0 0 25%;
    max-width: 25%;
  }
  .col-sm-4{
    -webkit-box-flex: 0;
    -ms-flex: 0 0 33.33333%;
    flex: 0 0 33.33333%;
    max-width: 33.33333%;
  }
  .col-sm-5{
    -webkit-box-flex: 0;
    -ms-flex: 0 0 41.66667%;
    flex: 0 0 41.66667%;
    max-width: 41.66667%;
  }
  .col-sm-6{
    -webkit-box-flex: 0;
    -ms-flex: 0 0 50%;
    flex: 0 0 50%;
    max-width: 50%;
  }
  .col-sm-7{
    -webkit-box-flex: 0;
    -ms-flex: 0 0 58.33333%;
    flex: 0 0 58.33333%;
    max-width: 58.33333%;
  }
  .col-sm-8{
    -webkit-box-flex: 0;
    -ms-flex: 0 0 66.66667%;
    flex: 0 0 66.66667%;
    max-width: 66.66667%;
  }
  .col-sm-9{
    -webkit-box-flex: 0;
    -ms-flex: 0 0 75%;
    flex: 0 0 75%;
    max-width: 75%;
  }
  .col-sm-10{
    -webkit-box-flex: 0;
    -ms-flex: 0 0 83.33333%;
    flex: 0 0 83.33333%;
    max-width: 83.33333%;
  }
  .col-sm-11{
    -webkit-box-flex: 0;
    -ms-flex: 0 0 91.66667%;
    flex: 0 0 91.66667%;
    max-width: 91.66667%;
  }
  .col-sm-12{
    -webkit-box-flex: 0;
    -ms-flex: 0 0 100%;
    flex: 0 0 100%;
    max-width: 100%;
  }
  .col-sm-pull-0{
    right: auto;
  }
  .col-sm-pull-1{
    right: 8.33333%;
  }
  .col-sm-pull-2{
    right: 16.66667%;
  }
  .col-sm-pull-3{
    right: 25%;
  }
  .col-sm-pull-4{
    right: 33.33333%;
  }
  .col-sm-pull-5{
    right: 41.66667%;
  }
  .col-sm-pull-6{
    right: 50%;
  }
  .col-sm-pull-7{
    right: 58.33333%;
  }
  .col-sm-pull-8{
    right: 66.66667%;
  }
  .col-sm-pull-9{
    right: 75%;
  }
  .col-sm-pull-10{
    right: 83.33333%;
  }
  .col-sm-pull-11{
    right: 91.66667%;
  }
  .col-sm-pull-12{
    right: 100%;
  }
  .col-sm-push-0{
    left: auto;
  }
  .col-sm-push-1{
    left: 8.33333%;
  }
  .col-sm-push-2{
    left: 16.66667%;
  }
  .col-sm-push-3{
    left: 25%;
  }
  .col-sm-push-4{
    left: 33.33333%;
  }
  .col-sm-push-5{
    left: 41.66667%;
  }
  .col-sm-push-6{
    left: 50%;
  }
  .col-sm-push-7{
    left: 58.33333%;
  }
  .col-sm-push-8{
    left: 66.66667%;
  }
  .col-sm-push-9{
    left: 75%;
  }
  .col-sm-push-10{
    left: 83.33333%;
  }
  .col-sm-push-11{
    left: 91.66667%;
  }
  .col-sm-push-12{
    left: 100%;
  }
  .col-sm-offset-0{
    margin-left: 0%;
  }
  .col-sm-offset-1{
    margin-left: 8.33333%;
  }
  .col-sm-offset-2{
    margin-left: 16.66667%;
  }
  .col-sm-offset-3{
    margin-left: 25%;
  }
  .col-sm-offset-4{
    margin-left: 33.33333%;
  }
  .col-sm-offset-5{
    margin-left: 41.66667%;
  }
  .col-sm-offset-6{
    margin-left: 50%;
  }
  .col-sm-offset-7{
    margin-left: 58.33333%;
  }
  .col-sm-offset-8{
    margin-left: 66.66667%;
  }
  .col-sm-offset-9{
    margin-left: 75%;
  }
  .col-sm-offset-10{
    margin-left: 83.33333%;
  }
  .col-sm-offset-11{
    margin-left: 91.66667%;
  }
  .col-sm-offset-12{
    margin-left: 100%;
  }
  .col-sm-first{
    -webkit-box-ordinal-group: 0;
    -ms-flex-order: -1;
    order: -1;
  }
  .col-sm-last{
    -webkit-box-ordinal-group: 2;
    -ms-flex-order: 1;
    order: 1;
  }
  .row-sm-top{
    -webkit-box-align: start;
    -ms-flex-align: start;
    -ms-grid-row-align: flex-start;
    align-items: flex-start;
  }
  .row-sm-center{
    -webkit-box-align: center;
    -ms-flex-align: center;
    -ms-grid-row-align: center;
    align-items: center;
  }
  .row-sm-bottom{
    -webkit-box-align: end;
    -ms-flex-align: end;
    -ms-grid-row-align: flex-end;
    align-items: flex-end;
  }
  .col-sm-top{
    -ms-flex-item-align: start;
    align-self: flex-start;
  }
  .col-sm-center{
    -ms-flex-item-align: center;
    align-self: center;
  }
  .col-sm-bottom{
    -ms-flex-item-align: end;
    align-self: flex-end;
  }
  .navbar > .container .navbar-brand{
    margin-left: 0;
  }
  .container > .navbar-collapse{
    margin-left: 60px;
  }
  .navbar-right{
    margin-right: 0;
  }
}

@media screen and (min-width: 768px){
  .card-body.extra-padding{
    padding: 48px;
  }
  .extra-padding .card-nested-section{
    margin-left: -48px;
    margin-right: -48px;
    padding: 20px 48px;
  }
  .extra-padding .card-nested-section:last-child{
    margin-bottom: -48px;
  }
  .card--teaser{
    height: 220px;
  }
  .card--teaser .card-image{
    display: block;
    height: 220px;
    -webkit-box-flex: 0;
    -ms-flex: 0 0 220px;
    flex: 0 0 220px;
    position: relative;
    border-radius: 10px 0 0 10px;
    overflow: hidden;
  }
  .card--teaser .card-image.blue-overlay:before{
    position: absolute;
    display: block;
    content: '';
    top: 0;
    left: 0;
    width: 100%;
    height: 100%;
    pointer-events: none;
    background: rgba(41, 171, 226, 0.8);
  }
  .card--teaser .card-image a{
    display: block;
  }
  .unpublished .card-image.blue-overlay:before{
    background: rgba(77, 77, 77, 0.8);
  }
  .unpublished .status{
    position: absolute;
    width: 100%;
    text-align: center;
    color: white;
    bottom: 10px;
    left: 0;
    font-weight: 300;
  }
  .unpublished .status:before{
    border-top: 1px solid white;
    margin: 5px auto;
    width: 40px;
    height: 0;
    content: '';
    display: block;
  }
  .card-buttonbar{
    -webkit-box-pack: start;
    -ms-flex-pack: start;
    justify-content: flex-start;
  }
  .form-group-inline{
    display: -webkit-box;
    display: -ms-flexbox;
    display: flex;
    -webkit-box-align: start;
    -ms-flex-align: start;
    align-items: flex-start;
  }
  .form-group-inline .form-control--block{
    -webkit-box-flex: 1;
    -ms-flex: 1;
    flex: 1;
    margin-bottom: 0;
  }
  .form-group-inline .btn:last-child{
    margin-left: 8px;
  }
  #edit-pass .password-strength,
  #edit-pass div.password-confirm{
    position: absolute;
    left: 100%;
    bottom: 5px;
    width: 180px;
    padding-bottom: 0.5rem;
  }
  .password-suggestions{
    -webkit-box-flex: 100%;
    -ms-flex: 100%;
    flex: 100%;
  }
  .cover-with-canvas{
    padding: 40px;
  }
  .cover-wrap .page-title{
    margin: 1em 0 0;
  }
  .hero-canvas .page-title{
    margin: 1em 0 .5em;
  }
  .pagination > li{
    display: inline-block;
  }
  .img-large{
    width: 128px;
    height: 128px;
  }
  .navbar-header{
    float: right;
  }
  .navbar-footer .navbar-brand{
    width: auto;
    float: left;
  }
  .navbar-footer .navbar-right{
    width: auto;
    float: right;
  }
  .navbar-footer .navbar-right li{
    float: left;
  }
  .navbar-form[role='search'] .form-group{
    border-radius: 5px;
    width: 0%;
    min-width: 38px;
    height: 38px;
    -webkit-transition: width 0.3s;
    transition: width 0.3s;
    -webkit-backface-visibility: hidden;
  }
  .navbar-form[role='search'] .form-control{
    position: absolute;
    right: 0;
    border: none;
    outline: none;
    background: white;
    width: 100%;
    height: 38px;
    margin: 0;
    z-index: 10;
    padding-left: 0;
    -webkit-transition: padding 0.3s;
    transition: padding 0.3s;
  }
  .navbar-form[role='search'] .form-submit{
    background: white;
    opacity: 0;
    color: transparent;
    border: none;
    outline: none;
    z-index: -1;
  }
  .navbar-form[role='search'] .search-icon{
    z-index: 90;
    border-radius: 0;
    background: #333333;
    color: white;
    pointer-events: initial;
    -webkit-transition: border-radius 0.3s, background-color 0.3s, color 0.3s;
    transition: border-radius 0.3s, background-color 0.3s, color 0.3s;
  }
  .dropdown-menu .media-left{
    padding-right: 8px;
  }
  .dropdown-menu.dropdown-md{
    right: 0;
  }
  .media-right,
  .media > .pull-right{
    padding-left: 20px;
  }
  .media-left,
  .media > .pull-left{
    padding-right: 20px;
  }
  .stream{
    margin-left: 0;
  }
  .stream:before{
    left: 14px;
    top: 42px;
  }
  .stream-icon{
    left: 7px;
    top: 36px;
    width: 16px;
    height: 16px;
    border-width: 2px;
  }
  .stream-card{
    margin-left: 40px;
  }
  .stream-card:before{
    border-width: 9px;
    top: 35px;
  }
  .stream-card:after{
    border-width: 8px;
    top: 36px;
  }
  .card--teaser-stream{
    height: 200px;
  }
  .card--teaser-stream .card-image{
    height: 200px;
    -webkit-box-flex: 0;
    -ms-flex: 0 0 200px;
    flex: 0 0 200px;
    border-radius: 0;
  }
  .file{
    margin-top: 0;
  }
  .nav-tabs{
    border-bottom-width: 1px;
    border-bottom-style: solid;
  }
  .nav-tabs > li{
    float: left;
    margin-bottom: -1px;
  }
  .nav-tabs > li > a{
    border-bottom: 2px solid transparent;
    margin-right: 5px;
  }
  .nav-tabs > li.active > a, .nav-tabs > li.active > a:hover, .nav-tabs > li.active > a:focus{
    border-bottom: 2px solid #29abe2;
  }
  .nav-tabs.nav-tabs-right{
    float: right;
  }
  .tabs-center li{
    float: none;
    display: inline-block;
  }
  .nav-tabs-justified > li > a, .nav-tabs.nav-justified > li > a{
    border-bottom: 2px solid transparent;
    border-radius: 0;
  }
  .nav-tabs--xl{
    font-size: 1.125em;
  }
  .nav-tabs--xl a{
    padding: 1em 1.5em;
  }
  .nav-tabs.brand-primary > li.active > a,
  .brand-primary > .nav-tabs > li.active > a,
  .nav-tabs.brand-secondary > li.active > a,
  .brand-secondary > .nav-tabs > li.active > a{
    border-bottom: 2px solid white;
  }
  .off-canvas-xs-only{
    position: relative;
    width: 100%;
    height: auto;
    right: auto;
    -webkit-transform: none;
    transform: none;
    overflow: visible;
    top: 0;
    padding: 0;
    background: transparent;
  }
  .margin-top-exposed-filter{
    margin-top: 4.375rem;
  }
}

@media screen and (min-width: 960px){
  .form-control{
    font-size: 16px;
  }
  .hero-container > div{
    margin: 0;
  }
  .cover-wrap{
    height: 335px;
  }
  .hero-footer{
    position: absolute;
    left: 0;
    right: 0;
    bottom: 0;
  }
}

@media (min-width: 992px) and (max-width: 1199px){
  .visible-md{
    display: block !important;
  }
  table.visible-md{
    display: table !important;
  }
  tr.visible-md{
    display: table-row !important;
  }
  th.visible-md,
  td.visible-md{
    display: table-cell !important;
  }
  .visible-md-block{
    display: block !important;
  }
  .visible-md-inline{
    display: inline !important;
  }
  .visible-md-inline-block{
    display: inline-block !important;
  }
  .hidden-md{
    display: none !important;
  }
}

@media (min-width: 992px){
  .container{
    max-width: 992px;
  }
  .col-md-1{
    -webkit-box-flex: 0;
    -ms-flex: 0 0 8.33333%;
    flex: 0 0 8.33333%;
    max-width: 8.33333%;
  }
  .col-md-2{
    -webkit-box-flex: 0;
    -ms-flex: 0 0 16.66667%;
    flex: 0 0 16.66667%;
    max-width: 16.66667%;
  }
  .col-md-3{
    -webkit-box-flex: 0;
    -ms-flex: 0 0 25%;
    flex: 0 0 25%;
    max-width: 25%;
  }
  .col-md-4{
    -webkit-box-flex: 0;
    -ms-flex: 0 0 33.33333%;
    flex: 0 0 33.33333%;
    max-width: 33.33333%;
  }
  .col-md-5{
    -webkit-box-flex: 0;
    -ms-flex: 0 0 41.66667%;
    flex: 0 0 41.66667%;
    max-width: 41.66667%;
  }
  .col-md-6{
    -webkit-box-flex: 0;
    -ms-flex: 0 0 50%;
    flex: 0 0 50%;
    max-width: 50%;
  }
  .col-md-7{
    -webkit-box-flex: 0;
    -ms-flex: 0 0 58.33333%;
    flex: 0 0 58.33333%;
    max-width: 58.33333%;
  }
  .col-md-8{
    -webkit-box-flex: 0;
    -ms-flex: 0 0 66.66667%;
    flex: 0 0 66.66667%;
    max-width: 66.66667%;
  }
  .col-md-9{
    -webkit-box-flex: 0;
    -ms-flex: 0 0 75%;
    flex: 0 0 75%;
    max-width: 75%;
  }
  .col-md-10{
    -webkit-box-flex: 0;
    -ms-flex: 0 0 83.33333%;
    flex: 0 0 83.33333%;
    max-width: 83.33333%;
  }
  .col-md-11{
    -webkit-box-flex: 0;
    -ms-flex: 0 0 91.66667%;
    flex: 0 0 91.66667%;
    max-width: 91.66667%;
  }
  .col-md-12{
    -webkit-box-flex: 0;
    -ms-flex: 0 0 100%;
    flex: 0 0 100%;
    max-width: 100%;
  }
  .col-md-pull-0{
    right: auto;
  }
  .col-md-pull-1{
    right: 8.33333%;
  }
  .col-md-pull-2{
    right: 16.66667%;
  }
  .col-md-pull-3{
    right: 25%;
  }
  .col-md-pull-4{
    right: 33.33333%;
  }
  .col-md-pull-5{
    right: 41.66667%;
  }
  .col-md-pull-6{
    right: 50%;
  }
  .col-md-pull-7{
    right: 58.33333%;
  }
  .col-md-pull-8{
    right: 66.66667%;
  }
  .col-md-pull-9{
    right: 75%;
  }
  .col-md-pull-10{
    right: 83.33333%;
  }
  .col-md-pull-11{
    right: 91.66667%;
  }
  .col-md-pull-12{
    right: 100%;
  }
  .col-md-push-0{
    left: auto;
  }
  .col-md-push-1{
    left: 8.33333%;
  }
  .col-md-push-2{
    left: 16.66667%;
  }
  .col-md-push-3{
    left: 25%;
  }
  .col-md-push-4{
    left: 33.33333%;
  }
  .col-md-push-5{
    left: 41.66667%;
  }
  .col-md-push-6{
    left: 50%;
  }
  .col-md-push-7{
    left: 58.33333%;
  }
  .col-md-push-8{
    left: 66.66667%;
  }
  .col-md-push-9{
    left: 75%;
  }
  .col-md-push-10{
    left: 83.33333%;
  }
  .col-md-push-11{
    left: 91.66667%;
  }
  .col-md-push-12{
    left: 100%;
  }
  .col-md-offset-0{
    margin-left: 0%;
  }
  .col-md-offset-1{
    margin-left: 8.33333%;
  }
  .col-md-offset-2{
    margin-left: 16.66667%;
  }
  .col-md-offset-3{
    margin-left: 25%;
  }
  .col-md-offset-4{
    margin-left: 33.33333%;
  }
  .col-md-offset-5{
    margin-left: 41.66667%;
  }
  .col-md-offset-6{
    margin-left: 50%;
  }
  .col-md-offset-7{
    margin-left: 58.33333%;
  }
  .col-md-offset-8{
    margin-left: 66.66667%;
  }
  .col-md-offset-9{
    margin-left: 75%;
  }
  .col-md-offset-10{
    margin-left: 83.33333%;
  }
  .col-md-offset-11{
    margin-left: 91.66667%;
  }
  .col-md-offset-12{
    margin-left: 100%;
  }
  .col-md-first{
    -webkit-box-ordinal-group: 0;
    -ms-flex-order: -1;
    order: -1;
  }
  .col-md-last{
    -webkit-box-ordinal-group: 2;
    -ms-flex-order: 1;
    order: 1;
  }
  .row-md-top{
    -webkit-box-align: start;
    -ms-flex-align: start;
    -ms-grid-row-align: flex-start;
    align-items: flex-start;
  }
  .row-md-center{
    -webkit-box-align: center;
    -ms-flex-align: center;
    -ms-grid-row-align: center;
    align-items: center;
  }
  .row-md-bottom{
    -webkit-box-align: end;
    -ms-flex-align: end;
    -ms-grid-row-align: flex-end;
    align-items: flex-end;
  }
  .col-md-top{
    -ms-flex-item-align: start;
    align-self: flex-start;
  }
  .col-md-center{
    -ms-flex-item-align: center;
    align-self: center;
  }
  .col-md-bottom{
    -ms-flex-item-align: end;
    align-self: flex-end;
  }
}

@media (min-width: 1200px){
  .visible-lg{
    display: block !important;
  }
  table.visible-lg{
    display: table !important;
  }
  tr.visible-lg{
    display: table-row !important;
  }
  th.visible-lg,
  td.visible-lg{
    display: table-cell !important;
  }
  .visible-lg-block{
    display: block !important;
  }
  .visible-lg-inline{
    display: inline !important;
  }
  .visible-lg-inline-block{
    display: inline-block !important;
  }
  .hidden-lg{
    display: none !important;
  }
  .container{
    max-width: 992px;
  }
  .col-lg-1{
    -webkit-box-flex: 0;
    -ms-flex: 0 0 8.33333%;
    flex: 0 0 8.33333%;
    max-width: 8.33333%;
  }
  .col-lg-2{
    -webkit-box-flex: 0;
    -ms-flex: 0 0 16.66667%;
    flex: 0 0 16.66667%;
    max-width: 16.66667%;
  }
  .col-lg-3{
    -webkit-box-flex: 0;
    -ms-flex: 0 0 25%;
    flex: 0 0 25%;
    max-width: 25%;
  }
  .col-lg-4{
    -webkit-box-flex: 0;
    -ms-flex: 0 0 33.33333%;
    flex: 0 0 33.33333%;
    max-width: 33.33333%;
  }
  .col-lg-5{
    -webkit-box-flex: 0;
    -ms-flex: 0 0 41.66667%;
    flex: 0 0 41.66667%;
    max-width: 41.66667%;
  }
  .col-lg-6{
    -webkit-box-flex: 0;
    -ms-flex: 0 0 50%;
    flex: 0 0 50%;
    max-width: 50%;
  }
  .col-lg-7{
    -webkit-box-flex: 0;
    -ms-flex: 0 0 58.33333%;
    flex: 0 0 58.33333%;
    max-width: 58.33333%;
  }
  .col-lg-8{
    -webkit-box-flex: 0;
    -ms-flex: 0 0 66.66667%;
    flex: 0 0 66.66667%;
    max-width: 66.66667%;
  }
  .col-lg-9{
    -webkit-box-flex: 0;
    -ms-flex: 0 0 75%;
    flex: 0 0 75%;
    max-width: 75%;
  }
  .col-lg-10{
    -webkit-box-flex: 0;
    -ms-flex: 0 0 83.33333%;
    flex: 0 0 83.33333%;
    max-width: 83.33333%;
  }
  .col-lg-11{
    -webkit-box-flex: 0;
    -ms-flex: 0 0 91.66667%;
    flex: 0 0 91.66667%;
    max-width: 91.66667%;
  }
  .col-lg-12{
    -webkit-box-flex: 0;
    -ms-flex: 0 0 100%;
    flex: 0 0 100%;
    max-width: 100%;
  }
  .col-lg-pull-0{
    right: auto;
  }
  .col-lg-pull-1{
    right: 8.33333%;
  }
  .col-lg-pull-2{
    right: 16.66667%;
  }
  .col-lg-pull-3{
    right: 25%;
  }
  .col-lg-pull-4{
    right: 33.33333%;
  }
  .col-lg-pull-5{
    right: 41.66667%;
  }
  .col-lg-pull-6{
    right: 50%;
  }
  .col-lg-pull-7{
    right: 58.33333%;
  }
  .col-lg-pull-8{
    right: 66.66667%;
  }
  .col-lg-pull-9{
    right: 75%;
  }
  .col-lg-pull-10{
    right: 83.33333%;
  }
  .col-lg-pull-11{
    right: 91.66667%;
  }
  .col-lg-pull-12{
    right: 100%;
  }
  .col-lg-push-0{
    left: auto;
  }
  .col-lg-push-1{
    left: 8.33333%;
  }
  .col-lg-push-2{
    left: 16.66667%;
  }
  .col-lg-push-3{
    left: 25%;
  }
  .col-lg-push-4{
    left: 33.33333%;
  }
  .col-lg-push-5{
    left: 41.66667%;
  }
  .col-lg-push-6{
    left: 50%;
  }
  .col-lg-push-7{
    left: 58.33333%;
  }
  .col-lg-push-8{
    left: 66.66667%;
  }
  .col-lg-push-9{
    left: 75%;
  }
  .col-lg-push-10{
    left: 83.33333%;
  }
  .col-lg-push-11{
    left: 91.66667%;
  }
  .col-lg-push-12{
    left: 100%;
  }
  .col-lg-offset-0{
    margin-left: 0%;
  }
  .col-lg-offset-1{
    margin-left: 8.33333%;
  }
  .col-lg-offset-2{
    margin-left: 16.66667%;
  }
  .col-lg-offset-3{
    margin-left: 25%;
  }
  .col-lg-offset-4{
    margin-left: 33.33333%;
  }
  .col-lg-offset-5{
    margin-left: 41.66667%;
  }
  .col-lg-offset-6{
    margin-left: 50%;
  }
  .col-lg-offset-7{
    margin-left: 58.33333%;
  }
  .col-lg-offset-8{
    margin-left: 66.66667%;
  }
  .col-lg-offset-9{
    margin-left: 75%;
  }
  .col-lg-offset-10{
    margin-left: 83.33333%;
  }
  .col-lg-offset-11{
    margin-left: 91.66667%;
  }
  .col-lg-offset-12{
    margin-left: 100%;
  }
  .col-lg-first{
    -webkit-box-ordinal-group: 0;
    -ms-flex-order: -1;
    order: -1;
  }
  .col-lg-last{
    -webkit-box-ordinal-group: 2;
    -ms-flex-order: 1;
    order: 1;
  }
  .row-lg-top{
    -webkit-box-align: start;
    -ms-flex-align: start;
    -ms-grid-row-align: flex-start;
    align-items: flex-start;
  }
  .row-lg-center{
    -webkit-box-align: center;
    -ms-flex-align: center;
    -ms-grid-row-align: center;
    align-items: center;
  }
  .row-lg-bottom{
    -webkit-box-align: end;
    -ms-flex-align: end;
    -ms-grid-row-align: flex-end;
    align-items: flex-end;
  }
  .col-lg-top{
    -ms-flex-item-align: start;
    align-self: flex-start;
  }
  .col-lg-center{
    -ms-flex-item-align: center;
    align-self: center;
  }
  .col-lg-bottom{
    -ms-flex-item-align: end;
    align-self: flex-end;
  }
}

@media (min-width: 1440px){
  .container{
    max-width: 1200px;
  }
  .col-xl-1{
    -webkit-box-flex: 0;
    -ms-flex: 0 0 8.33333%;
    flex: 0 0 8.33333%;
    max-width: 8.33333%;
  }
  .col-xl-2{
    -webkit-box-flex: 0;
    -ms-flex: 0 0 16.66667%;
    flex: 0 0 16.66667%;
    max-width: 16.66667%;
  }
  .col-xl-3{
    -webkit-box-flex: 0;
    -ms-flex: 0 0 25%;
    flex: 0 0 25%;
    max-width: 25%;
  }
  .col-xl-4{
    -webkit-box-flex: 0;
    -ms-flex: 0 0 33.33333%;
    flex: 0 0 33.33333%;
    max-width: 33.33333%;
  }
  .col-xl-5{
    -webkit-box-flex: 0;
    -ms-flex: 0 0 41.66667%;
    flex: 0 0 41.66667%;
    max-width: 41.66667%;
  }
  .col-xl-6{
    -webkit-box-flex: 0;
    -ms-flex: 0 0 50%;
    flex: 0 0 50%;
    max-width: 50%;
  }
  .col-xl-7{
    -webkit-box-flex: 0;
    -ms-flex: 0 0 58.33333%;
    flex: 0 0 58.33333%;
    max-width: 58.33333%;
  }
  .col-xl-8{
    -webkit-box-flex: 0;
    -ms-flex: 0 0 66.66667%;
    flex: 0 0 66.66667%;
    max-width: 66.66667%;
  }
  .col-xl-9{
    -webkit-box-flex: 0;
    -ms-flex: 0 0 75%;
    flex: 0 0 75%;
    max-width: 75%;
  }
  .col-xl-10{
    -webkit-box-flex: 0;
    -ms-flex: 0 0 83.33333%;
    flex: 0 0 83.33333%;
    max-width: 83.33333%;
  }
  .col-xl-11{
    -webkit-box-flex: 0;
    -ms-flex: 0 0 91.66667%;
    flex: 0 0 91.66667%;
    max-width: 91.66667%;
  }
  .col-xl-12{
    -webkit-box-flex: 0;
    -ms-flex: 0 0 100%;
    flex: 0 0 100%;
    max-width: 100%;
  }
  .col-xl-pull-0{
    right: auto;
  }
  .col-xl-pull-1{
    right: 8.33333%;
  }
  .col-xl-pull-2{
    right: 16.66667%;
  }
  .col-xl-pull-3{
    right: 25%;
  }
  .col-xl-pull-4{
    right: 33.33333%;
  }
  .col-xl-pull-5{
    right: 41.66667%;
  }
  .col-xl-pull-6{
    right: 50%;
  }
  .col-xl-pull-7{
    right: 58.33333%;
  }
  .col-xl-pull-8{
    right: 66.66667%;
  }
  .col-xl-pull-9{
    right: 75%;
  }
  .col-xl-pull-10{
    right: 83.33333%;
  }
  .col-xl-pull-11{
    right: 91.66667%;
  }
  .col-xl-pull-12{
    right: 100%;
  }
  .col-xl-push-0{
    left: auto;
  }
  .col-xl-push-1{
    left: 8.33333%;
  }
  .col-xl-push-2{
    left: 16.66667%;
  }
  .col-xl-push-3{
    left: 25%;
  }
  .col-xl-push-4{
    left: 33.33333%;
  }
  .col-xl-push-5{
    left: 41.66667%;
  }
  .col-xl-push-6{
    left: 50%;
  }
  .col-xl-push-7{
    left: 58.33333%;
  }
  .col-xl-push-8{
    left: 66.66667%;
  }
  .col-xl-push-9{
    left: 75%;
  }
  .col-xl-push-10{
    left: 83.33333%;
  }
  .col-xl-push-11{
    left: 91.66667%;
  }
  .col-xl-push-12{
    left: 100%;
  }
  .col-xl-offset-0{
    margin-left: 0%;
  }
  .col-xl-offset-1{
    margin-left: 8.33333%;
  }
  .col-xl-offset-2{
    margin-left: 16.66667%;
  }
  .col-xl-offset-3{
    margin-left: 25%;
  }
  .col-xl-offset-4{
    margin-left: 33.33333%;
  }
  .col-xl-offset-5{
    margin-left: 41.66667%;
  }
  .col-xl-offset-6{
    margin-left: 50%;
  }
  .col-xl-offset-7{
    margin-left: 58.33333%;
  }
  .col-xl-offset-8{
    margin-left: 66.66667%;
  }
  .col-xl-offset-9{
    margin-left: 75%;
  }
  .col-xl-offset-10{
    margin-left: 83.33333%;
  }
  .col-xl-offset-11{
    margin-left: 91.66667%;
  }
  .col-xl-offset-12{
    margin-left: 100%;
  }
  .col-xl-first{
    -webkit-box-ordinal-group: 0;
    -ms-flex-order: -1;
    order: -1;
  }
  .col-xl-last{
    -webkit-box-ordinal-group: 2;
    -ms-flex-order: 1;
    order: 1;
  }
  .row-xl-top{
    -webkit-box-align: start;
    -ms-flex-align: start;
    -ms-grid-row-align: flex-start;
    align-items: flex-start;
  }
  .row-xl-center{
    -webkit-box-align: center;
    -ms-flex-align: center;
    -ms-grid-row-align: center;
    align-items: center;
  }
  .row-xl-bottom{
    -webkit-box-align: end;
    -ms-flex-align: end;
    -ms-grid-row-align: flex-end;
    align-items: flex-end;
  }
  .col-xl-top{
    -ms-flex-item-align: start;
    align-self: flex-start;
  }
  .col-xl-center{
    -ms-flex-item-align: center;
    align-self: center;
  }
  .col-xl-bottom{
    -ms-flex-item-align: end;
    align-self: flex-end;
  }
}

@media (max-device-width: 480px) and (orientation: landscape){
  .navbar-fixed-top .navbar-collapse,
  .navbar-fixed-bottom .navbar-collapse{
    max-height: 200px;
  }
}

@media screen and (-webkit-min-device-pixel-ratio: 0){
  input[type="date"].form-control,
  input[type="time"].form-control,
  input[type="datetime-local"].form-control,
  input[type="month"].form-control{
    line-height: 38px;
  }
  input[type="date"].input-sm, .input-group-sm > input[type="date"].form-control,
  .input-group-sm > input[type="date"].input-group-addon,
  .input-group-sm > .input-group-btn > input[type="date"].btn,
  .input-group-sm input[type="date"],
  input[type="time"].input-sm,
  .input-group-sm > input[type="time"].form-control,
  .input-group-sm > input[type="time"].input-group-addon,
  .input-group-sm > .input-group-btn > input[type="time"].btn,
  .input-group-sm
  input[type="time"],
  input[type="datetime-local"].input-sm,
  .input-group-sm > input[type="datetime-local"].form-control,
  .input-group-sm > input[type="datetime-local"].input-group-addon,
  .input-group-sm > .input-group-btn > input[type="datetime-local"].btn,
  .input-group-sm
  input[type="datetime-local"],
  input[type="month"].input-sm,
  .input-group-sm > input[type="month"].form-control,
  .input-group-sm > input[type="month"].input-group-addon,
  .input-group-sm > .input-group-btn > input[type="month"].btn,
  .input-group-sm
  input[type="month"]{
    line-height: 33px;
  }
  input[type="date"].input-lg, .input-group-lg > input[type="date"].form-control,
  .input-group-lg > input[type="date"].input-group-addon,
  .input-group-lg > .input-group-btn > input[type="date"].btn,
  .input-group-lg input[type="date"],
  input[type="time"].input-lg,
  .input-group-lg > input[type="time"].form-control,
  .input-group-lg > input[type="time"].input-group-addon,
  .input-group-lg > .input-group-btn > input[type="time"].btn,
  .input-group-lg
  input[type="time"],
  input[type="datetime-local"].input-lg,
  .input-group-lg > input[type="datetime-local"].form-control,
  .input-group-lg > input[type="datetime-local"].input-group-addon,
  .input-group-lg > .input-group-btn > input[type="datetime-local"].btn,
  .input-group-lg
  input[type="datetime-local"],
  input[type="month"].input-lg,
  .input-group-lg > input[type="month"].form-control,
  .input-group-lg > input[type="month"].input-group-addon,
  .input-group-lg > .input-group-btn > input[type="month"].btn,
  .input-group-lg
  input[type="month"]{
    line-height: 49px;
  }
}

@media print{
  *,
  *:before,
  *:after{
    background: transparent !important;
    color: #000 !important;
    box-shadow: none !important;
    text-shadow: none !important;
  }
  a,
  a:visited{
    text-decoration: underline;
  }
  a[href]:after{
    content: " (" attr(href) ")";
  }
  abbr[title]:after{
    content: " (" attr(title) ")";
  }
  a[href^="#"]:after,
  a[href^="javascript:"]:after{
    content: "";
  }
  pre,
  blockquote{
    border: 1px solid #999;
    page-break-inside: avoid;
  }
  thead{
    display: table-header-group;
  }
  tr,
  img{
    page-break-inside: avoid;
  }
  img{
    max-width: 100% !important;
  }
  p, .block-item,
  h2,
  h3{
    orphans: 3;
    widows: 3;
  }
  h2,
  h3{
    page-break-after: avoid;
  }
  .navbar{
    display: none;
  }
  .btn > .caret,
  .dropup > .btn > .caret{
    border-top-color: #000 !important;
  }
  .label{
    border: 1px solid #000;
  }
  .table{
    border-collapse: collapse !important;
  }
  .table td,
  .table th{
    background-color: #fff !important;
  }
  .table-bordered th,
  .table-bordered td{
    border: 1px solid #ddd !important;
  }
  .visible-print{
    display: block !important;
  }
  table.visible-print{
    display: table !important;
  }
  tr.visible-print{
    display: table-row !important;
  }
  th.visible-print,
  td.visible-print{
    display: table-cell !important;
  }
  .visible-print-block{
    display: block !important;
  }
  .visible-print-inline{
    display: inline !important;
  }
  .visible-print-inline-block{
    display: inline-block !important;
  }
  .hidden-print{
    display: none !important;
  }
}

@media (max-width: 767px){
  .visible-xs{
    display: block !important;
  }
  table.visible-xs{
    display: table !important;
  }
  tr.visible-xs{
    display: table-row !important;
  }
  th.visible-xs,
  td.visible-xs{
    display: table-cell !important;
  }
  .visible-xs-block{
    display: block !important;
  }
  .visible-xs-inline{
    display: inline !important;
  }
  .visible-xs-inline-block{
    display: inline-block !important;
  }
  .hidden-xs{
    display: none !important;
  }
  .navbar-nav .open .dropdown-menu{
    position: static;
    float: none;
    width: auto;
    margin-top: 0;
    background-color: transparent;
    border: 0;
    box-shadow: none;
  }
  .navbar-nav .open .dropdown-menu > li > a,
  .navbar-nav .open .dropdown-menu .dropdown-header{
    padding: 5px 15px 5px 25px;
  }
  .navbar-nav .open .dropdown-menu > li > a{
    line-height: 24px;
  }
  .navbar-nav .open .dropdown-menu > li > a:hover, .navbar-nav .open .dropdown-menu > li > a:focus{
    background-image: none;
  }
  .navbar-form .form-group{
    margin-bottom: 5px;
  }
  .navbar-form .form-group:last-child{
    margin-bottom: 0;
  }
  .navbar-default .navbar-nav .open .dropdown-menu > li > a{
    color: white;
  }
  .navbar-default .navbar-nav .open .dropdown-menu > li > a:hover, .navbar-default .navbar-nav .open .dropdown-menu > li > a:focus{
    color: #e6e6e6;
    background-color: transparent;
  }
  .navbar-default .navbar-nav .open .dropdown-menu > .active > a, .navbar-default .navbar-nav .open .dropdown-menu > .active > a:hover, .navbar-default .navbar-nav .open .dropdown-menu > .active > a:focus{
    color: white;
    background-color: #333333;
  }
  .navbar-default .navbar-nav .open .dropdown-menu > .disabled > a, .navbar-default .navbar-nav .open .dropdown-menu > .disabled > a:hover, .navbar-default .navbar-nav .open .dropdown-menu > .disabled > a:focus{
    color: #ccc;
    background-color: transparent;
  }
  .navbar-inverse .navbar-nav .open .dropdown-menu > .dropdown-header{
    border-color: #090909;
  }
  .navbar-inverse .navbar-nav .open .dropdown-menu .divider{
    background-color: #090909;
  }
  .navbar-inverse .navbar-nav .open .dropdown-menu > li > a{
    color: #9d9d9d;
  }
  .navbar-inverse .navbar-nav .open .dropdown-menu > li > a:hover, .navbar-inverse .navbar-nav .open .dropdown-menu > li > a:focus{
    color: #fff;
    background-color: transparent;
  }
  .navbar-inverse .navbar-nav .open .dropdown-menu > .active > a, .navbar-inverse .navbar-nav .open .dropdown-menu > .active > a:hover, .navbar-inverse .navbar-nav .open .dropdown-menu > .active > a:focus{
    color: #fff;
    background-color: #090909;
  }
  .navbar-inverse .navbar-nav .open .dropdown-menu > .disabled > a, .navbar-inverse .navbar-nav .open .dropdown-menu > .disabled > a:hover, .navbar-inverse .navbar-nav .open .dropdown-menu > .disabled > a:focus{
    color: #444;
    background-color: transparent;
  }
  .navbar-nav .open .dropdown-menu{
    position: absolute;
    margin-top: 0;
    background-color: #fff;
    border: 1px solid rgba(0, 0, 0, 0.15);
    box-shadow: 0 6px 12px rgba(0, 0, 0, 0.175);
  }
  .navbar-nav .open .dropdown-menu > li > a,
  .navbar-nav .open .dropdown-menu .dropdown-header{
    padding: 5px 20px;
  }
  .navbar-fixed-top .navbar-nav .open .dropdown-menu{
    position: fixed;
    top: auto;
    margin: 0;
    left: 0;
    right: 0;
    width: 100%;
    max-width: none;
    max-height: 100%;
    height: calc(95% - 50px);
    overflow-x: hidden;
    overflow-y: auto;
    -webkit-backface-visibility: hidden;
    backface-visibility: hidden;
  }
  .navbar-collapse .navbar-nav{
    margin: 6.5px -1rem;
  }
  .navbar-collapse .nav > li > a{
    padding: 13px 20px;
  }
  .navbar-default .navbar-nav .open .dropdown-menu > li > a{
    color: #4d4d4d;
  }
  .navbar-default .navbar-nav .open .dropdown-menu > li > a:hover, .navbar-default .navbar-nav .open .dropdown-menu > li > a:focus{
    color: #404040;
    background-color: #f5f5f5;
  }
  .navbar-default .navbar-nav .open .dropdown-menu > .active > a, .navbar-default .navbar-nav .open .dropdown-menu > .active > a:hover, .navbar-default .navbar-nav .open .dropdown-menu > .active > a:focus{
    color: #fff;
    background-color: #1f80aa;
  }
  .navbar-default .navbar-nav .open .dropdown-menu > .disabled > a, .navbar-default .navbar-nav .open .dropdown-menu > .disabled > a:hover, .navbar-default .navbar-nav .open .dropdown-menu > .disabled > a:focus{
    color: #4d4d4d;
    background-color: #777777;
  }
}

@media screen and (max-width: 767px){
  .table-responsive{
    width: 100%;
    margin-bottom: 18px;
    overflow-y: hidden;
    -ms-overflow-style: -ms-autohiding-scrollbar;
    border: 1px solid #ddd;
  }
  .table-responsive > .table{
    margin-bottom: 0;
  }
  .table-responsive > .table > thead > tr > th,
  .table-responsive > .table > thead > tr > td,
  .table-responsive > .table > tbody > tr > th,
  .table-responsive > .table > tbody > tr > td,
  .table-responsive > .table > tfoot > tr > th,
  .table-responsive > .table > tfoot > tr > td{
    white-space: nowrap;
  }
  .table-responsive > .table-bordered{
    border: 0;
  }
  .table-responsive > .table-bordered > thead > tr > th:first-child,
  .table-responsive > .table-bordered > thead > tr > td:first-child,
  .table-responsive > .table-bordered > tbody > tr > th:first-child,
  .table-responsive > .table-bordered > tbody > tr > td:first-child,
  .table-responsive > .table-bordered > tfoot > tr > th:first-child,
  .table-responsive > .table-bordered > tfoot > tr > td:first-child{
    border-left: 0;
  }
  .table-responsive > .table-bordered > thead > tr > th:last-child,
  .table-responsive > .table-bordered > thead > tr > td:last-child,
  .table-responsive > .table-bordered > tbody > tr > th:last-child,
  .table-responsive > .table-bordered > tbody > tr > td:last-child,
  .table-responsive > .table-bordered > tfoot > tr > th:last-child,
  .table-responsive > .table-bordered > tfoot > tr > td:last-child{
    border-right: 0;
  }
  .table-responsive > .table-bordered > tbody > tr:last-child > th,
  .table-responsive > .table-bordered > tbody > tr:last-child > td,
  .table-responsive > .table-bordered > tfoot > tr:last-child > th,
  .table-responsive > .table-bordered > tfoot > tr:last-child > td{
    border-bottom: 0;
  }
}

@media screen and (min-height: 500px){
  .scrollable-menu{
    max-height: 450px;
  }
}

/*# sourceMappingURL=materialize.css.map */<|MERGE_RESOLUTION|>--- conflicted
+++ resolved
@@ -1170,384 +1170,6 @@
   border-top-right-radius: 8px;
 }
 
-<<<<<<< HEAD
-=======
-h1, h2, h3, h4, h5, h6,
-.h1, .h2, .h3, .h4, .h5, .h6 {
-  font-family: inherit;
-  font-weight: 500;
-  line-height: 1.1;
-  color: inherit;
-}
-
-h1 small,
-h1 .small, h2 small,
-h2 .small, h3 small,
-h3 .small, h4 small,
-h4 .small, h5 small,
-h5 .small, h6 small,
-h6 .small,
-.h1 small,
-.h1 .small, .h2 small,
-.h2 .small, .h3 small,
-.h3 .small, .h4 small,
-.h4 .small, .h5 small,
-.h5 .small, .h6 small,
-.h6 .small {
-  font-weight: normal;
-  line-height: 1;
-  color: #777777;
-}
-
-h1, .h1,
-h2, .h2,
-h3, .h3 {
-  margin-top: 24px;
-  margin-bottom: 12px;
-}
-
-h1 small,
-h1 .small, .h1 small,
-.h1 .small,
-h2 small,
-h2 .small, .h2 small,
-.h2 .small,
-h3 small,
-h3 .small, .h3 small,
-.h3 .small {
-  font-size: 65%;
-}
-
-h4, .h4,
-h5, .h5,
-h6, .h6 {
-  margin-top: 12px;
-  margin-bottom: 12px;
-}
-
-h4 small,
-h4 .small, .h4 small,
-.h4 .small,
-h5 small,
-h5 .small, .h5 small,
-.h5 .small,
-h6 small,
-h6 .small, .h6 small,
-.h6 .small {
-  font-size: 75%;
-}
-
-h1, .h1 {
-  font-size: 41px;
-}
-
-h2, .h2 {
-  font-size: 34px;
-}
-
-h3, .h3 {
-  font-size: 28px;
-}
-
-h4, .h4 {
-  font-size: 20px;
-}
-
-h5, .h5 {
-  font-size: 16px;
-}
-
-h6, .h6 {
-  font-size: 14px;
-}
-
-p, .block-item {
-  margin: 0 0 12px;
-}
-
-.lead {
-  margin-bottom: 24px;
-  font-size: 18px;
-  font-weight: 300;
-  line-height: 1.4;
-}
-
-small,
-.small {
-  font-size: 87%;
-}
-
-mark,
-.mark {
-  background-color: #fcf8e3;
-  padding: .2em;
-}
-
-.text-left {
-  text-align: left;
-}
-
-.text-right {
-  text-align: right;
-}
-
-.text-center {
-  text-align: center;
-}
-
-.text-justify {
-  text-align: justify;
-}
-
-.text-nowrap {
-  white-space: nowrap;
-}
-
-.text-lowercase {
-  text-transform: lowercase;
-}
-
-.text-uppercase, .initialism {
-  text-transform: uppercase;
-}
-
-.text-capitalize {
-  text-transform: capitalize;
-}
-
-.text-muted {
-  color: #777777;
-}
-
-.text-primary {
-  color: #29abe2;
-}
-
-a.text-primary:hover,
-a.text-primary:focus {
-  color: #1a8dbe;
-}
-
-.text-success {
-  color: #3c763d;
-}
-
-a.text-success:hover,
-a.text-success:focus {
-  color: #2b542c;
-}
-
-.text-info {
-  color: #31708f;
-}
-
-a.text-info:hover,
-a.text-info:focus {
-  color: #245269;
-}
-
-.text-warning {
-  color: #8a6d3b;
-}
-
-a.text-warning:hover,
-a.text-warning:focus {
-  color: #66512c;
-}
-
-.text-danger {
-  color: #a94442;
-}
-
-a.text-danger:hover,
-a.text-danger:focus {
-  color: #843534;
-}
-
-.bg-primary {
-  color: #fff;
-}
-
-.bg-primary {
-  background-color: #29abe2;
-}
-
-a.bg-primary:hover,
-a.bg-primary:focus {
-  background-color: #1a8dbe;
-}
-
-.bg-success {
-  background-color: #dff0d8;
-}
-
-a.bg-success:hover,
-a.bg-success:focus {
-  background-color: #c1e2b3;
-}
-
-.bg-info {
-  background-color: #d9edf7;
-}
-
-a.bg-info:hover,
-a.bg-info:focus {
-  background-color: #afd9ee;
-}
-
-.bg-warning {
-  background-color: #fcf8e3;
-}
-
-a.bg-warning:hover,
-a.bg-warning:focus {
-  background-color: #f7ecb5;
-}
-
-.bg-danger {
-  background-color: #f2dede;
-}
-
-a.bg-danger:hover,
-a.bg-danger:focus {
-  background-color: #e4b9b9;
-}
-
-.page-header {
-  padding-bottom: 11px;
-  margin: 48px 0 24px;
-  border-bottom: 1px solid #e6e6e6;
-}
-
-ul,
-ol {
-  margin-top: 0;
-  margin-bottom: 12px;
-}
-
-ul ul,
-ul ol,
-ol ul,
-ol ol {
-  margin-bottom: 0;
-}
-
-.list-unstyled {
-  padding-left: 0;
-  list-style: none;
-}
-
-.list-inline {
-  padding-left: 0;
-  list-style: none;
-  margin-left: -5px;
-}
-
-.list-inline > li {
-  display: inline-block;
-  padding-left: 5px;
-  padding-right: 5px;
-}
-
-dl {
-  margin-top: 0;
-  margin-bottom: 24px;
-}
-
-dt,
-dd {
-  line-height: 1.5;
-}
-
-dt {
-  font-weight: bold;
-}
-
-dd {
-  margin-left: 0;
-}
-
-.dl-horizontal dd:before, .dl-horizontal dd:after {
-  content: " ";
-  display: table;
-}
-
-.dl-horizontal dd:after {
-  clear: both;
-}
-
-abbr[title],
-abbr[data-original-title] {
-  cursor: help;
-  border-bottom: 1px dotted #777777;
-}
-
-.initialism {
-  font-size: 90%;
-}
-
-blockquote {
-  padding: 12px 24px;
-  margin: 0 0 24px;
-  font-size: 18px;
-  border-left: 5px solid #e6e6e6;
-}
-
-blockquote p:last-child, blockquote .block-item:last-child,
-blockquote ul:last-child,
-blockquote ol:last-child {
-  margin-bottom: 0;
-}
-
-blockquote footer,
-blockquote small,
-blockquote .small {
-  display: block;
-  font-size: 80%;
-  line-height: 1.5;
-  color: #777777;
-}
-
-blockquote footer:before,
-blockquote small:before,
-blockquote .small:before {
-  content: '\2014 \00A0';
-}
-
-.blockquote-reverse,
-blockquote.pull-right {
-  padding-right: 15px;
-  padding-left: 0;
-  border-right: 5px solid #e6e6e6;
-  border-left: 0;
-  text-align: right;
-}
-
-.blockquote-reverse footer:before,
-.blockquote-reverse small:before,
-.blockquote-reverse .small:before,
-blockquote.pull-right footer:before,
-blockquote.pull-right small:before,
-blockquote.pull-right .small:before {
-  content: '';
-}
-
-.blockquote-reverse footer:after,
-.blockquote-reverse small:after,
-.blockquote-reverse .small:after,
-blockquote.pull-right footer:after,
-blockquote.pull-right small:after,
-blockquote.pull-right .small:after {
-  content: '\00A0 \2014';
-}
-
-address {
-  margin-bottom: 24px;
-  font-style: normal;
-  line-height: 1.5;
-}
-
->>>>>>> e5d6bc97
 .fade {
   opacity: 0;
   -webkit-transition: opacity 0.15s linear;
@@ -2938,103 +2560,6 @@
   background-color: #c9302c;
 }
 
-<<<<<<< HEAD
-=======
-.alert {
-  padding: 15px;
-  margin-bottom: 24px;
-  border: 1px solid transparent;
-  border-radius: 10px;
-}
-
-.alert h4 {
-  margin-top: 0;
-  color: inherit;
-}
-
-.alert .alert-link {
-  font-weight: bold;
-}
-
-.alert > p, .alert > .block-item,
-.alert > ul {
-  margin-bottom: 0;
-}
-
-.alert > p + p, .alert > .block-item + p, .alert > p + .block-item, .alert > .block-item + .block-item {
-  margin-top: 5px;
-}
-
-.alert-dismissable,
-.alert-dismissible {
-  padding-right: 35px;
-}
-
-.alert-dismissable .close,
-.alert-dismissible .close {
-  position: relative;
-  top: -2px;
-  right: -21px;
-  color: inherit;
-}
-
-.alert-success {
-  background-color: #dff0d8;
-  border-color: #d6e9c6;
-  color: #3c763d;
-}
-
-.alert-success hr {
-  border-top-color: #c9e2b3;
-}
-
-.alert-success .alert-link {
-  color: #2b542c;
-}
-
-.alert-info {
-  background-color: #d9edf7;
-  border-color: #bce8f1;
-  color: #31708f;
-}
-
-.alert-info hr {
-  border-top-color: #a6e1ec;
-}
-
-.alert-info .alert-link {
-  color: #245269;
-}
-
-.alert-warning {
-  background-color: #fcf8e3;
-  border-color: #faebcc;
-  color: #8a6d3b;
-}
-
-.alert-warning hr {
-  border-top-color: #f7e1b5;
-}
-
-.alert-warning .alert-link {
-  color: #66512c;
-}
-
-.alert-danger {
-  background-color: #f2dede;
-  border-color: #ebccd1;
-  color: #a94442;
-}
-
-.alert-danger hr {
-  border-top-color: #e4b9c0;
-}
-
-.alert-danger .alert-link {
-  color: #843534;
-}
-
->>>>>>> e5d6bc97
 .close {
   float: right;
   font-size: 24px;
@@ -5321,361 +4846,6 @@
   opacity: 1;
 }
 
-<<<<<<< HEAD
-=======
-body {
-  font-size: 14px;
-}
-
-a {
-  font-weight: 500;
-  color: inherit;
-  -webkit-tap-highlight-color: transparent;
-}
-
-a:hover {
-  color: inherit;
-}
-
-html {
-  font-size: 16px;
-}
-
-body {
-  font-family: "montserrat", sans-serif;
-  font-weight: 300;
-  -webkit-font-smoothing: antialiased;
-  word-wrap: break-word;
-}
-
-p, .block-item {
-  margin-bottom: 0.75rem;
-}
-
-h1, h2, h3, h4, h5, h6 {
-  font-weight: 500;
-  line-height: 1.1;
-  -webkit-transition: 0.3s;
-  transition: 0.3s;
-  margin: 1em 0 0.5em;
-}
-
-h1 a, h2 a, h3 a, h4 a, h5 a, h6 a {
-  font-weight: inherit;
-}
-
-h1, .h1 {
-  font-size: 2rem;
-  font-weight: 700;
-}
-
-h2, .h2 {
-  font-size: 1.5rem;
-}
-
-h3, .h3 {
-  font-size: 1.25rem;
-}
-
-h4, .h4 {
-  font-size: 1.2rem;
-}
-
-h5, .h5 {
-  font-size: 1rem;
-}
-
-h6, .h6 {
-  font-size: 0.875rem;
-}
-
-.header {
-  color: #29abe2;
-  font-weight: 300;
-}
-
-.subtitle {
-  font-size: 0.75rem;
-  line-height: 1;
-}
-
-blockquote {
-  margin: 20px 0;
-  padding-left: 1.5em;
-  border-left: 3px solid #29abe2;
-  font-weight: 500;
-}
-
-em {
-  font-style: normal;
-  font-weight: 500;
-}
-
-strong {
-  font-weight: 700;
-}
-
-.light {
-  font-weight: 300;
-}
-
-.flow-text {
-  font-size: calc(12px + 9 * ((100vw - 420px) / 860));
-}
-
-@media screen and (min-width: 1280px){
-  .flow-text{
-    font-size: 21px;
-  }
-}
-
-@media screen and (max-width: 420px){
-  .flow-text{
-    font-size: 12px;
-  }
-}
-
-.caption {
-  font-size: 1.2em;
-  font-weight: 500;
-  margin-bottom: 30px;
-}
-
-ol, ul {
-  padding-left: 1.5em;
-}
-
-.popover ol:last-child, .popover ul:last-child {
-  margin-bottom: 0;
-}
-
-ol {
-  list-style-position: outside;
-}
-
-code {
-  border-radius: 2px;
-}
-
-.section-title {
-  padding: 1.25rem;
-  margin: 0;
-}
-
-.complementary-title {
-  font-size: 1.25rem;
-}
-
-.text-caption {
-  display: block;
-  margin-bottom: 24px;
-  font-size: 12px;
-}
-
-.text-truncate {
-  display: block;
-  overflow: hidden;
-  white-space: nowrap;
-  text-overflow: ellipsis;
-}
-
-.text-xs {
-  font-size: 0.4em;
-}
-
-.text-s {
-  font-size: 0.75rem;
-}
-
-.text-m {
-  font-size: 0.875rem;
-}
-
-.text-l {
-  font-size: 1.125rem;
-}
-
-.text-xl {
-  font-size: 1.25rem;
-}
-
-.text-xxl {
-  font-size: 1.5rem;
-}
-
-.text-xxxl {
-  font-size: 2rem;
-}
-
-.text-xxxxl {
-  font-size: 3rem;
-}
-
-.text-gray {
-  color: #555555;
-}
-
-a.text-gray:hover,
-a.text-gray:focus {
-  color: #3c3c3c;
-}
-
-.text-gray-light {
-  color: #777777;
-}
-
-a.text-gray-light:hover,
-a.text-gray-light:focus {
-  color: #5e5e5e;
-}
-
-.text-gray-lighter {
-  color: #adadad;
-}
-
-a.text-gray-lighter:hover,
-a.text-gray-lighter:focus {
-  color: #949494;
-}
-
-.text-gray-lightest {
-  color: #e6e6e6;
-}
-
-a.text-gray-lightest:hover,
-a.text-gray-lightest:focus {
-  color: #cdcdcd;
-}
-
-.text-gray-dark {
-  color: #666666;
-}
-
-a.text-gray-dark:hover,
-a.text-gray-dark:focus {
-  color: #4d4d4d;
-}
-
-.text-accent {
-  color: #ffc142;
-}
-
-a.text-accent:hover,
-a.text-accent:focus {
-  color: #ffb00f;
-}
-
-.bg-gray {
-  background-color: #555555;
-}
-
-a.bg-gray:hover,
-a.bg-gray:focus {
-  background-color: #3c3c3c;
-}
-
-.bg-gray-light {
-  background-color: #777777;
-}
-
-a.bg-gray-light:hover,
-a.bg-gray-light:focus {
-  background-color: #5e5e5e;
-}
-
-.bg-gray-lighter {
-  background-color: #e6e6e6;
-}
-
-a.bg-gray-lighter:hover,
-a.bg-gray-lighter:focus {
-  background-color: #cdcdcd;
-}
-
-.bg-gray-lightest {
-  background-color: #f5f5f5;
-}
-
-a.bg-gray-lightest:hover,
-a.bg-gray-lightest:focus {
-  background-color: gainsboro;
-}
-
-.bg-white {
-  background-color: white;
-}
-
-a.bg-white:hover,
-a.bg-white:focus {
-  background-color: #e6e6e6;
-}
-
-.brand-primary {
-  background-color: #29abe2;
-  border-color: #29abe2;
-  color: white;
-}
-
-a.brand-primary:hover,
-a.brand-primary:focus {
-  background-color: #1a8dbe;
-  border-color: #1a8dbe;
-  color: white;
-}
-
-.brand-secondary {
-  background-color: #1f80aa;
-  border-color: #1f80aa;
-  color: white;
-}
-
-a.brand-secondary:hover,
-a.brand-secondary:focus {
-  background-color: #17607f;
-  border-color: #17607f;
-  color: white;
-}
-
-.brand-accent {
-  background-color: #ffc142;
-  border-color: #ffc142;
-  color: #4d4d4d;
-}
-
-a.brand-accent:hover,
-a.brand-accent:focus {
-  background-color: #ffb00f;
-  border-color: #ffb00f;
-  color: #4d4d4d;
-}
-
-.brand-user {
-  background-color: #222222;
-  border-color: #222222;
-  color: white;
-}
-
-a.brand-user:hover,
-a.brand-user:focus {
-  background-color: #090909;
-  border-color: #090909;
-  color: white;
-}
-
-.default-light {
-  background-color: #e6e6e6;
-  border-color: #e6e6e6;
-  color: #4d4d4d;
-}
-
-a.default-light:hover,
-a.default-light:focus {
-  background-color: #cdcdcd;
-  border-color: #cdcdcd;
-  color: #4d4d4d;
-}
-
->>>>>>> e5d6bc97
 .chip {
   display: inline-block;
   height: 32px;
