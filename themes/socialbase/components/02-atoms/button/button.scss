--- conflicted
+++ resolved
@@ -104,6 +104,35 @@
   }
 }
 
+// Social button styles
+// --------------------------------------------------
+.btn--with-bgicon {
+  padding-left: 32px;
+  background-size: 16px 16px;
+  background-position: 10px 8px;
+  background-repeat: no-repeat;
+}
+
+.btn--facebook {
+  background-image: url('../images/icons/icon-facebook.svg');
+}
+
+.btn--linkedin {
+  background-image: url('../images/icons/icon-linkedin.svg');
+}
+
+.btn--google {
+  background-image: url('../images/icons/icon-google.svg');
+}
+
+.btn--twitter {
+  background-image: url('../images/icons/icon-twitter.svg');
+}
+
+.fieldset-wrapper > .btn {
+  margin: 5px 5px 5px 0;
+}
+
 
 // Button Sizes
 // --------------------------------------------------
@@ -259,40 +288,6 @@
 
 }
 
-<<<<<<< HEAD
-.btn--with-bgicon {
-  padding-left: 32px;
-  background-size: 16px 16px;
-  background-position: 10px 8px;
-  background-repeat: no-repeat;
-}
-
-.btn--facebook {
-  background-image: url('../images/icons/icon-facebook.svg');
-}
-
-.btn--linkedin {
-  background-image: url('../images/icons/icon-linkedin.svg');
-}
-
-.btn--google {
-  background-image: url('../images/icons/icon-google.svg');
-}
-
-.btn--twitter {
-  background-image: url('../images/icons/icon-twitter.svg');
-}
-
-.fieldset-wrapper > .btn {
-  margin: 5px 5px 5px 0;
-}
-
-.btn-non-clickable {
-  pointer-events: none;
-}
-
-=======
->>>>>>> 5b8b062c
 //
 // Button groups
 // --------------------------------------------------
