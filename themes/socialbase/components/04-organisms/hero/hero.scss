@import "settings";

// Used on a hero block that can hold a background image.
.cover {
  position: relative; // keep hero-footer contained
  text-align: center;
  padding: 0 1rem;
  z-index: 2; // needed for the secondary navbar shadow
}

.cover-img {
  background-size: cover;
  background-position: 50% 0;
  background-repeat: no-repeat;

  .node-unpublished &:before {
    display: block;
    position: absolute;
    content: '';
    background-color: rgba($gray, 0.8);
    width: 100%;
    left: 0;
    right: 0;
    top: 0;
    bottom: 0;
    z-index: 1;
  }

}

.cover-with-canvas {
  padding: 40px;
}

.hero__bgimage-overlay {
  position: absolute;
  top: 0;
  left: 0;
  bottom: 0;
  right: 0;
  background: linear-gradient(rgba(0,0,0,0.1) 0%,rgba(34,34,34,0.7) 100%);
}

.cover-wrap {
  width: 100%;
  display: flex;
  flex-direction: column;
  justify-content: center;
  position: relative;
  z-index: 2;
  min-height: 300px;
  align-items: stretch;

  @include for-tablet-portrait-up {
    min-height: 410px;
  }

  &.small {
    @include for-tablet-portrait-up {
      height: 193px;
      min-height: auto;
    }

    .page-title {
      h1 {
        @include for-tablet-portrait-up {
          font-size: 2rem;
          max-height: 70px;
          overflow: hidden;
        }
      }
    }

    > .hero-footer {
      @include for-tablet-portrait-up {
        position: static;
        margin-top: -2.5rem;
      }
    }
  }

  // this excludes the social_landing page hero section
  > .hero-footer {
    @include for-tablet-portrait-up {
      position: absolute;
      bottom: 0;
    }
  }

}

<<<<<<< HEAD

=======
>>>>>>> 4629a7a2
/* IE11 */
@media all and (-ms-high-contrast:none) {
  *::-ms-backdrop, .cover-wrap { min-height: 410px; }

  *::-ms-backdrop, .cover-wrap.small { height: 193px; min-height: auto }

  *::-ms-backdrop, .paragraph--hero .cover-wrap { min-height: 350px; }

  *::-ms-backdrop, .paragraph--hero-small .cover-wrap { min-height: 206px; height: auto }
}

// anon homepage hero
.cover-with-canvas .cover-wrap {
  justify-content: space-between;
}

.node-unpublished .status:before {
  border-top: 1px solid white;
  margin: 5px auto;
  width: 40px;
  height: 0;
  content: '';
  display: block;
}

.cover .page-title {
  font-weight: 700;
  text-shadow: 0 1px 3px rgba(0, 0, 0, .5);
  text-align: center;
  margin: 0 auto;
  padding-top: 2rem;
  padding-bottom: 1em;
  width: 80%;

  @include for-tablet-portrait-up {
    max-width: 900px;
  }

}

.hero-footer {
  padding: 1rem 0;
  width: 100%;
  @include for-tablet-portrait-up {
    display: flex;
    align-items: center;
  }
}

.hero-footer__text {
  margin-top: 10px;

  @include for-tablet-portrait-up {
    padding-right: 1rem;
    flex: 0 0 50%;
    max-width: 50%;
    margin-left: 25%;
  }

}

.hero-footer__cta {
  display: flex;
  justify-content: flex-end;

  @include for-tablet-landscape-up {
    padding-left: 1rem;
    flex: 0 0 25%;
    max-width: 25%;

  }
}

// Profile

.hero-avatar {
  @include z-depth-1;
  margin: auto;
  width: 128px;
  height: 128px;
}

.block-social-profile {

  header {
    padding-top: 2rem;
    padding-bottom: 1em;
  }

  .page-title {
    padding-top: 1rem;
  }

  .hero-footer {
    justify-content: center;
  }

  .hero-footer__text {
    padding-right: 0;

    @include for-tablet-portrait-up {
      flex: 0 0 auto;
      max-width: unset;
      margin-left: 0;
    }
  }

  .hero-footer__cta {
    display: flex;
    justify-content: flex-end;
    padding-top: 1rem;
    padding-left: 1rem;

    @include for-tablet-landscape-up {
      padding: 0;
      position: absolute;
      right: 0;
      flex: 0 0 auto;
      max-width: unset;

    }
  }


}

.hero-footer-icon {
  fill: white;
  width: 16px;
  height: 16px;
  display: inline-block;
  vertical-align: middle;
  margin-top: -1px; // vertical alignment with text
}


.hero-canvas {
  text-align: left; //overwrite .cover setting
  padding: 2rem;

  @include for-tablet-landscape-up {
    max-width: (100%/1.5);
  }
}


.cover .btn-group {
  margin-top: 10px;
}

.hero-action-button {
  position: absolute;
  top: 1rem;
  right: 1rem;
  z-index: 3;
}


// Hero search

.hero-form {
  padding-bottom: 2rem;

  .form-group {
    position: relative;
    max-width: 400px;
    margin: auto;
  }

  .form-control {
    padding: $padding-base-vertical 38px $padding-base-vertical $padding-base-horizontal;
    max-width: none;
    border: 0;
  }

  .form-submit,
  .search-icon {
    width: 38px;
    height: 38px;
    display: block;
    position: absolute;
    overflow: hidden;
    color: white;
    right: 0;
    top: 0;
    line-height: 38px;
    cursor: pointer;
    text-align: center;
	}

  .search-icon {
    line-height: 38px;
    speak: none;
    pointer-events: none;
    transition: 0.3s;

    svg {
      width: 24px;
      height: 24px;
      vertical-align: middle;
    }

  }

}<|MERGE_RESOLUTION|>--- conflicted
+++ resolved
@@ -89,10 +89,6 @@
 
 }
 
-<<<<<<< HEAD
-
-=======
->>>>>>> 4629a7a2
 /* IE11 */
 @media all and (-ms-high-contrast:none) {
   *::-ms-backdrop, .cover-wrap { min-height: 410px; }
