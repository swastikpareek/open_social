@import "settings";

<<<<<<< HEAD
=======
// force the direct child of the container to take 100% of width screen on xs-screens
.hero-container.container {

  @include for-tablet-landscape-up {
    padding-left: 1em;
    padding-right: 1em;
  }

  .card {
    margin-top: 0.75rem;
    margin-bottom: 0;
  }

}

>>>>>>> 3376e03a
// Used on a hero block that can hold a background image.
.cover {
  position: relative; // keep hero-footer contained
  text-align: center;
  padding: 0 1rem;
}

.cover-img {
  background-size: cover;
  background-position: 50% 0;
  background-repeat: no-repeat;

  .node-unpublished &:before {
    display: block;
    position: absolute;
    content: '';
    background-color: rgba($gray, 0.8);
    width: 100%;
    left: 0;
    right: 0;
    top: 0;
    bottom: 0;
    z-index: 1;
  }

}

.cover-with-canvas {
  padding: 40px;
}

.cover-img-gradient:before{
  display: block;
  position: absolute;
  content: '';
  background-image: linear-gradient(rgba(0,0,0,0.00) 40%, rgba(0,0,0,0.1) 70%, rgba(34,34,34,0.5) 100%);
  width: 100%;
  left: 0;
  right: 0;
  top: 0;
  bottom: 0;
  z-index: 1;
}

.cover-wrap {
  width: 100%;
  position: relative;
  z-index: 2;
  min-height: 300px;
  
  @include for-tablet-portrait-up {
    min-height: 410px;
  }

}

.node-unpublished .status:before {
  border-top: 1px solid white;
  margin: 5px auto;
  width: 40px;
  height: 0;
  content: '';
  display: block;
}

.page-title {
  font-weight: 700;
  text-shadow: 0 1px 3px rgba(0, 0, 0, .5);
  text-align: center;
<<<<<<< HEAD
  margin: 1em auto 0.5em;
  width: 80%;

  @include for-tablet-portrait-up {
    max-width: 900px;
=======
  margin: 0;
  padding: 2rem 0;

  .cover-img & {
    text-shadow: 0 1px 3px rgba(0, 0, 0, .5);
>>>>>>> 3376e03a
  }

}

// Profile

.hero-avatar {
  @include z-depth-2;
  margin: auto;
  width: 60px;
  height: 60px;

  @include for-tablet-portrait-up {
    width: 128px;
    height: 128px;
    border-width: 3px;
  }
}

.hero-footer {
  padding: 1rem 0;
  position: absolute;
  bottom: 0;
  width: 100%;

  @include for-tablet-landscape-up {
    display: flex;
    align-items: center;
  }
}

.hero-footer__text {
  margin-top: 10px;

  @include for-tablet-landscape-up {
    padding-right: 1rem;
    flex: 0 0 50%;
    max-width: 50%;
    margin-left: 25%;
  }

}

.hero-footer__cta {
  @include for-tablet-landscape-up {
    padding-left: 1rem;
    flex: 0 0 25%;
    max-width: 25%;
    display: flex;
    justify-content: flex-end;
  }
}

.hero-footer-icon {
  fill: white;
  width: 16px;
  height: 16px;
  display: inline-block;
  vertical-align: middle;
  margin-top: -1px; // vertical alignment with text
}


.hero-canvas {
  text-align: left; //overwrite .cover setting
  padding: 2rem;

  @include for-tablet-landscape-up {
    max-width: (100%/1.5);
  }
}


.cover .btn-group {
  margin-top: 10px;
}

.hero-action-button {
  position: absolute;
  top: 1rem;
  right: 1rem;
  z-index: 3;
}



// Hero search

.hero-form[role='search'] {

  .form-group {
    position: relative;
    max-width: 400px;
    margin: auto;
  }

  .form-control {
    padding: $padding-base-vertical 38px $padding-base-vertical $padding-base-horizontal;
    max-width: none;
    border: 0;
  }

  .form-submit,
  .search-icon {
    width: 38px;
    height: 38px;
    display: block;
    position: absolute;
    overflow: hidden;
    color: white;
    right: 0;
    top: 0;
    line-height: 38px;
    cursor: pointer;
    text-align: center;
	}

  .search-icon {
    line-height: 38px;
    speak: none;
    pointer-events: none;
    transition: 0.3s;

    svg {
      width: 24px;
      height: 24px;
    }

  }

}<|MERGE_RESOLUTION|>--- conflicted
+++ resolved
@@ -1,23 +1,5 @@
 @import "settings";
 
-<<<<<<< HEAD
-=======
-// force the direct child of the container to take 100% of width screen on xs-screens
-.hero-container.container {
-
-  @include for-tablet-landscape-up {
-    padding-left: 1em;
-    padding-right: 1em;
-  }
-
-  .card {
-    margin-top: 0.75rem;
-    margin-bottom: 0;
-  }
-
-}
-
->>>>>>> 3376e03a
 // Used on a hero block that can hold a background image.
 .cover {
   position: relative; // keep hero-footer contained
@@ -67,7 +49,7 @@
   position: relative;
   z-index: 2;
   min-height: 300px;
-  
+
   @include for-tablet-portrait-up {
     min-height: 410px;
   }
@@ -87,19 +69,11 @@
   font-weight: 700;
   text-shadow: 0 1px 3px rgba(0, 0, 0, .5);
   text-align: center;
-<<<<<<< HEAD
   margin: 1em auto 0.5em;
   width: 80%;
 
   @include for-tablet-portrait-up {
     max-width: 900px;
-=======
-  margin: 0;
-  padding: 2rem 0;
-
-  .cover-img & {
-    text-shadow: 0 1px 3px rgba(0, 0, 0, .5);
->>>>>>> 3376e03a
   }
 
 }
