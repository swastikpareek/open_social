--- conflicted
+++ resolved
@@ -60,7 +60,6 @@
   font-size: 0.875rem;
 }
 
-<<<<<<< HEAD
 .control-label__icon--bg {
   display: inline-block;
   vertical-align: middle;
@@ -78,11 +77,11 @@
   height: 30px;
   padding: 3px;
   fill: $default-color;
-=======
+}
+
 .control-label--above {
   display: block;
   margin-bottom: 3px;
->>>>>>> b1e93d5e
 }
 
 // Form groups
