--- conflicted
+++ resolved
@@ -213,17 +213,15 @@
     component:
       assets/css/comment.css: {}
 
-<<<<<<< HEAD
 form-default:
   css:
     component:
       assets/css/form-default.css: {}
-=======
+
 form-horizontal:
   css:
     component:
       assets/css/form-horizontal.css: {}
->>>>>>> 849b8137
 
 form-post-create:
   css:
