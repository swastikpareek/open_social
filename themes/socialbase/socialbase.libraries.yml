## 1. The SMACSS category Base — CSS reset/normalize plus HTML element styling.
base:
  css:
    base:
      assets/css/base.css: {}
  js:
    assets/js/transition.min.js: {}
    assets/js/collapse.min.js: {}
  dependencies:
    - core/drupal
    - core/jquery
    - core/jquery.once

print:
  css:
    base:
      assets/css/print.css: { media: print }

## 2. The SMACSS category Component — discrete, reusable UI elements

### 2.1 Atoms
alerts:
  css:
    component:
      assets/css/alerts.css: {}
  js:
    assets/js/alert.min.js: {}

badges:
  css:
    component:
      assets/css/badges.css: {}

button:
  css:
    component:
      assets/css/button.css: {}

cards:
  css:
    component:
      assets/css/cards.css: {}

close-icon:
  css:
    component:
      assets/css/close-icon.css: {}

form-controls:
  css:
    component:
      assets/css/form-controls.css: {}
  js:
    assets/js/textarea-autogrow.min.js: {}
  dependencies:
    - core/drupal.form

labels:
  css:
    component:
      assets/css/labels.css: {}

list-group:
  css:
    component:
      assets/css/list-group.css: {}


### 2.2 Molecules
block--introtext:
  css:
    component:
      assets/css/block--introtext.css: {}

breadcrumb:
  css:
    component:
      assets/css/breadcrumb.css: {}

dropdown:
  css:
    component:
      assets/css/dropdown.css: {}
  js:
    assets/js/dropdown.min.js: {}

file:
  css:
    component:
      assets/css/file.css: {}

form-elements:
  css:
    component:
      assets/css/form-elements.css: {}

form--autocomplete:
  css:
    component:
      assets/css/ajax.css: {}
      assets/css/autocomplete.css: {}

form--search-autocomplete:
  js:
    assets/js/autocomplete.min.js: {}
  dependencies:
    - core/drupal.autocomplete

form--datepicker:
  css:
    component:
      assets/css/datepicker.css: {}
  js:
    assets/js/date-picker-init.min.js: {}
  dependencies:
    - core/modernizr

form--input-groups:
  css:
    component:
      assets/css/input-groups.css: {}

form--password:
  css:
    component:
      assets/css/password.css: {}

form--timepicker:
  remote: https://github.com/jonthornton/jquery-timepicker
  version: "1.11.3"
  license:
    name: MIT
    url: https://raw.githubusercontent.com/jonthornton/jquery-timepicker/master/README.md
    gpl-compatible: true
  css:
    component:
<<<<<<< HEAD
      assets/css/timepicker.css: {}
  js:
    assets/js/jquery.timepicker.min.js: {}

media:
=======
      components/asset-builds/css/media.css: {}
mention:
  css:
    component:
      components/asset-builds/css/mention.css: {}
meta:
>>>>>>> b74c0cc8
  css:
    component:
      assets/css/media.css: {}

nav-book:
  css:
    component:
      assets/css/nav-book.css: {}

nav-tabs:
  css:
    component:
      assets/css/nav-tabs.css: {}
  js:
    assets/js/tab.min.js: {}

navbar:
  css:
    component:
      assets/css/navbar.css: {}
  js:
    assets/js/navbar-collapse.min.js: {}
    assets/js/navbar-search.min.js: {}

pagination:
  css:
    component:
      assets/css/pagination.css: {}

popover:
  css:
    component:
      assets/css/popover.css: {}
  js:
    assets/js/tooltip.min.js: {}
    assets/js/popover.min.js: {}

tabledrag:
  js:
    assets/js/tabledrag.min.js: {}

tablesaw:
  css:
    component:
      assets/css/tablesaw.css: {}
  js:
    assets/js/tablesaw.min.js: {}
    assets/js/tablesaw-init.min.js: {}

teaser:
  css:
    component:
      assets/css/teaser.css: {}

### 2.3 Organisms
admin-toolbar:
  css:
    component:
      assets/css/admin-toolbar.css: {}

comment:
  css:
    component:
      assets/css/comment.css: {}

hero:
  css:
    component:
      assets/css/hero.css: {}

meta:
  css:
    component:
      assets/css/meta.css: {}

modal:
  css:
    component:
      assets/css/modal.css: {}
  js:
    assets/js/modal.min.js: {}

offcanvas:
  css:
    component:
      assets/css/offcanvas.css: {}

stream:
  css:
    component:
      assets/css/stream.css: {}

### 2.4 Templates
page-node:
  css:
    component:
      assets/css/page-node.css: {}
  dependencies:
    - socialbase/meta

page-search:
  css:
    component:
      assets/css/page-search.css: {}
  dependencies:
    - socialbase/hero

page-preview:
  css:
    component:
      assets/css/page-preview.css: {}

page-stream:
  css:
    component:
      assets/css/page-stream.css: {}
  dependencies:
    - socialbase/stream

responsive-dom:
  js:
    assets/js/jquery.responsive-dom.min.js: {}
    assets/js/responsive-dom-init.min.js: {}<|MERGE_RESOLUTION|>--- conflicted
+++ resolved
@@ -134,23 +134,19 @@
     gpl-compatible: true
   css:
     component:
-<<<<<<< HEAD
       assets/css/timepicker.css: {}
   js:
     assets/js/jquery.timepicker.min.js: {}
 
 media:
-=======
-      components/asset-builds/css/media.css: {}
+  css:
+    component:
+      assets/css/media.css: {}
+
 mention:
   css:
     component:
-      components/asset-builds/css/mention.css: {}
-meta:
->>>>>>> b74c0cc8
-  css:
-    component:
-      assets/css/media.css: {}
+      assets/css/mention.css: {}
 
 nav-book:
   css:
