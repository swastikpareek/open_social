--- conflicted
+++ resolved
@@ -30,11 +30,4 @@
     meta(name='theme-color', content='#ffffff')
 
     //- CSS
-<<<<<<< HEAD
-    link(href='css/buttons.css', type='text/css', rel='stylesheet', media='screen,projection')
-    link(href='css/toc.css', type='text/css', rel='stylesheet', media='screen,projection')
-    link(href='css/materialize.css', type='text/css', rel='stylesheet', media='screen,projection')
-  
-=======
-    include _components.jade
->>>>>>> 0e7a56b4
+    include _components.jade