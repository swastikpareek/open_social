<?php

namespace Drupal\socialbase\Plugin\Preprocess;

/**
 * Pre-processes variables for the "menu_local_action" theme hook.
 *
 * @ingroup plugins_preprocess
 * @deprecated
 * @see \Drupal\socialbase\Plugin\Preprocess\MenuLocalAction
 */
<<<<<<< HEAD
class SocialBaseMenuLocalAction extends MenuLocalAction {

  /**
   * {@inheritdoc}
   */
  public function preprocessElement(Element $element, Variables $variables) {

    parent::preprocessElement($element, $variables);

    // Identify the following buttons:
    // `Add member` on the manage members page of a group;
    // `New message` on the private message page.
    if (\Drupal::routeMatch()->getRouteName() === 'entity.group_content.collection' || \Drupal::routeMatch()->getRouteName() === 'entity.private_message_thread.canonical') {

      $variables['link']['#options']['attributes']['class'] = 'btn btn-primary btn-raised';
      $variables['attributes']['class'][] = 'margin-bottom-l';

    }

  }

}
=======
class SocialBaseMenuLocalAction extends MenuLocalAction {}
>>>>>>> f7e8117f
<|MERGE_RESOLUTION|>--- conflicted
+++ resolved
@@ -9,7 +9,6 @@
  * @deprecated
  * @see \Drupal\socialbase\Plugin\Preprocess\MenuLocalAction
  */
-<<<<<<< HEAD
 class SocialBaseMenuLocalAction extends MenuLocalAction {
 
   /**
@@ -31,7 +30,4 @@
 
   }
 
-}
-=======
-class SocialBaseMenuLocalAction extends MenuLocalAction {}
->>>>>>> f7e8117f
+}