--- conflicted
+++ resolved
@@ -9,7 +9,6 @@
  * @deprecated
  * @see \Drupal\socialbase\Plugin\Preprocess\Field
  */
-<<<<<<< HEAD
 class SocialBaseField extends PreprocessBase {
 
   /**
@@ -65,7 +64,4 @@
 
   }
 
-}
-=======
-class SocialBaseField extends Field {}
->>>>>>> f7e8117f
+}