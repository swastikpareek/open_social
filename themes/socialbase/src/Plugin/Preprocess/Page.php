--- conflicted
+++ resolved
@@ -113,25 +113,17 @@
     // @see https://www.drupal.org/project/social/issues/3119191
     // @todo: remove the if statement below and fix logic mentioned above.
     $route = \Drupal::routeMatch()->getRouteName();
-<<<<<<< HEAD
-    $altered_section_class_routes = [
+
+    $routes_remove_complementary_class = [
       'view.event_manage_enrollments.page_manage_enrollments',
       'view.group_manage_members.page_group_manage_members',
+      'view.group_pending_members.membership_requests',
       'view.event_manage_enrollment_requests.page_manage_enrollment_requests',
       'view.event_manage_enrollment_invites.page_manage_enrollment_invites',
       'view.user_event_invites.page_user_event_invites',
     ];
 
-    if (in_array($route, $altered_section_class_routes)) {
-=======
-
-    $routes_remove_complementary_class = [
-      'view.event_manage_enrollments.page_manage_enrollments',
-      'view.group_manage_members.page_group_manage_members',
-      'view.group_pending_members.membership_requests',
-    ];
     if (in_array($route, $routes_remove_complementary_class)) {
->>>>>>> 13804a57
       $attributes->removeClass('row', 'layout--with-complementary');
     }
 
