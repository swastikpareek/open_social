--- conflicted
+++ resolved
@@ -19,12 +19,9 @@
    */
   public function preprocess(array &$variables, $hook, array $info) {
     $operations = !!mb_strpos($variables['theme_hook_original'], 'operations');
+    $route = \Drupal::routeMatch()->getRouteName();
 
-<<<<<<< HEAD
-    if ($operations && \Drupal::routeMatch()->getRouteName() === 'view.event_manage_enrollments.page_manage_enrollments') {
-=======
-    if ($operations && \Drupal::routeMatch()->getRouteName() === 'view.group_manage_members.page_group_manage_members') {
->>>>>>> bae2b466
+    if ($operations &&  ($route === 'view.event_manage_enrollments.page_manage_enrollments' || $route === 'view.group_manage_members.page_group_manage_members')) {
       $variables['default_button'] = FALSE;
       $variables['toggle_label'] = $this->t('Actions');
     }
