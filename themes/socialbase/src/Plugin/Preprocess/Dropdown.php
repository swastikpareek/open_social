--- conflicted
+++ resolved
@@ -20,11 +20,10 @@
   public function preprocess(array &$variables, $hook, array $info) {
     $operations = !!mb_strpos($variables['theme_hook_original'], 'operations');
 
-<<<<<<< HEAD
-    if ($operations && \Drupal::routeMatch()->getRouteName() === 'view.event_manage_enrollments.page_manage_enrollments') {
-=======
-    if ($operations && \Drupal::routeMatch()->getRouteName() === 'view.group_manage_members.page_group_manage_members') {
->>>>>>> 151618e4
+
+    if (($operations && \Drupal::routeMatch()->getRouteName() === 'view.event_manage_enrollments.page_manage_enrollments') ||
+      ($operations && \Drupal::routeMatch()->getRouteName() === 'view.group_manage_members.page_group_manage_members')) {
+
       $variables['default_button'] = FALSE;
       $variables['toggle_label'] = $this->t('Actions');
     }
