<<<<<<< HEAD
.ui-autocomplete .ui-widget-content {
  -webkit-box-shadow: 0 0 6px rgba(0, 0, 0, 0.16), 0 6px 12px rgba(0, 0, 0, 0.32);
          box-shadow: 0 0 6px rgba(0, 0, 0, 0.16), 0 6px 12px rgba(0, 0, 0, 0.32);
=======
.ui-autocomplete.ui-widget-content {
  box-shadow: 0 0 6px rgba(0, 0, 0, 0.16), 0 6px 12px rgba(0, 0, 0, 0.32);
>>>>>>> 9c71f2c4
  background: white;
}

.ui-autocomplete {
  margin-top: -1px;
}

.ui-front {
  z-index: 1060;
}

.ui-widget-header {
  font-weight: 700;
}

.ui-menu .ui-state-focus,
.ui-menu .ui-state-active {
  margin: 0;
}

/* Interaction states
----------------------------------*/
.ui-state-default a,
.ui-state-default a:link,
.ui-state-default a:visited {
  color: #555555;
}

.ui-autocomplete .ui-state-hover,
.ui-autocomplete .ui-state-focus {
  background: #e6e6e6;
}

.ui-state-hover a,
.ui-state-hover a:hover,
.ui-state-hover a:link,
.ui-state-hover a:visited,
.ui-state-focus a,
.ui-state-focus a:hover,
.ui-state-focus a:link,
.ui-state-focus a:visited {
  color: #212121;
  text-decoration: none;
}

.ui-autocomplete .ui-state-active {
  border: 1px solid #aaaaaa;
  background: #ffffff;
  font-weight: normal;
  color: #212121;
}

.ui-autocomplete .ui-state-active a,
.ui-autocomplete .ui-state-active a:link,
.ui-autocomplete .ui-state-active a:visited {
  color: #212121;
  text-decoration: none;
}

/* Interaction Cues
----------------------------------*/
.ui-state-highlight,
.ui-widget-content .ui-state-highlight,
.ui-widget-header .ui-state-highlight {
  border: 1px solid #e6e6e6;
  background: #e6e6e6;
  color: #363636;
}

.ui-state-highlight a,
.ui-widget-content .ui-state-highlight a,
.ui-widget-header .ui-state-highlight a {
  color: #363636;
}

.ui-state-error,
.ui-widget-content .ui-state-error,
.ui-widget-header .ui-state-error {
  border: 1px solid #cd0a0a;
  background: #fef1ec url("images/ui-bg_glass_95_fef1ec_1x400.png") 50% 50% repeat-x;
  color: #cd0a0a;
}

.ui-state-error a,
.ui-widget-content .ui-state-error a,
.ui-widget-header .ui-state-error a {
  color: #cd0a0a;
}

.ui-state-error-text,
.ui-widget-content .ui-state-error-text,
.ui-widget-header .ui-state-error-text {
  color: #cd0a0a;
}

.ui-priority-primary,
.ui-widget-content .ui-priority-primary,
.ui-widget-header .ui-priority-primary {
  font-weight: bold;
}

.ui-priority-secondary,
.ui-widget-content .ui-priority-secondary,
.ui-widget-header .ui-priority-secondary {
  opacity: .7;
  filter: Alpha(Opacity=70);
  /* support: IE8 */
  font-weight: normal;
}

.ui-state-disabled,
.ui-widget-content .ui-state-disabled,
.ui-widget-header .ui-state-disabled {
  opacity: .35;
  filter: Alpha(Opacity=35);
  /* support: IE8 */
  background-image: none;
}

.ui-state-disabled .ui-icon {
  filter: Alpha(Opacity=35);
  /* support: IE8 - See #6059 */
}

/* Layout helpers
----------------------------------*/
.ui-helper-hidden {
  display: none;
}

.ui-helper-hidden-accessible {
  border: 0;
  clip: rect(0 0 0 0);
  height: 1px;
  margin: -1px;
  overflow: hidden;
  padding: 0;
  position: absolute;
  width: 1px;
}

.ui-helper-reset {
  margin: 0;
  padding: 0;
  border: 0;
  outline: 0;
  line-height: 1.3;
  text-decoration: none;
  font-size: 100%;
  list-style: none;
}

.ui-helper-clearfix {
  min-height: 0;
  /* support: IE7 */
}

.ui-helper-zfix {
  width: 100%;
  height: 100%;
  top: 0;
  left: 0;
  position: absolute;
  opacity: 0;
  filter: Alpha(Opacity=0);
  /* support: IE8 */
}

/* Interaction Cues
----------------------------------*/
.ui-state-disabled {
  cursor: default !important;
}

/* Misc visuals
----------------------------------*/
/* Overlays */
.ui-widget-overlay {
  position: fixed;
  top: 0;
  left: 0;
  width: 100%;
  height: 100%;
}<|MERGE_RESOLUTION|>--- conflicted
+++ resolved
@@ -1,11 +1,6 @@
-<<<<<<< HEAD
-.ui-autocomplete .ui-widget-content {
+.ui-autocomplete.ui-widget-content {
   -webkit-box-shadow: 0 0 6px rgba(0, 0, 0, 0.16), 0 6px 12px rgba(0, 0, 0, 0.32);
-          box-shadow: 0 0 6px rgba(0, 0, 0, 0.16), 0 6px 12px rgba(0, 0, 0, 0.32);
-=======
-.ui-autocomplete.ui-widget-content {
   box-shadow: 0 0 6px rgba(0, 0, 0, 0.16), 0 6px 12px rgba(0, 0, 0, 0.32);
->>>>>>> 9c71f2c4
   background: white;
 }
 
