--- conflicted
+++ resolved
@@ -53,11 +53,7 @@
 .teaser__title {
   margin-top: 0;
   margin-bottom: 20px;
-<<<<<<< HEAD
-  max-height: 2.5em;
-=======
   max-height: 2.3em;
->>>>>>> 4629a7a2
   overflow: hidden;
 }
 
