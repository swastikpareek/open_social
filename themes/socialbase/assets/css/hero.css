--- conflicted
+++ resolved
@@ -176,13 +176,6 @@
     padding-right: 1em;
   }
 
-<<<<<<< HEAD
-  .cover-img .cover-wrap {
-    min-height: 410px;
-  }
-
-=======
->>>>>>> 3376e03a
   .hero-footer {
     display: -webkit-box;
     display: -ms-flexbox;
