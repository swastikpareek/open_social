--- conflicted
+++ resolved
@@ -102,8 +102,6 @@
 
 #book-admin-edit .form-item {
   float: left;
-<<<<<<< HEAD
-=======
 }
 
 @media (min-width: 600px) {
@@ -121,5 +119,4 @@
   .navigation-book .pager__item--next {
     float: right;
   }
->>>>>>> 895f9524
 }