/*! normalize.css v3.0.3 | MIT License | github.com/necolas/normalize.css */
article,
aside,
details,
figcaption,
figure,
footer,
header,
hgroup,
main,
menu,
nav,
section,
summary {
  display: block;
}

audio,
canvas,
progress,
video {
  display: inline-block;
  vertical-align: baseline;
}

audio:not([controls]) {
  display: none;
  height: 0;
}

[hidden],
template {
  display: none;
}

pre {
  overflow: auto;
}

button,
input,
optgroup,
select,
textarea {
  color: inherit;
  font: inherit;
  margin: 0;
  -webkit-box-shadow: none;
          box-shadow: none;
  line-height: inherit;
}

button {
  overflow: visible;
}

button,
select {
  text-transform: none;
}

button,
html input[type="button"],
input[type="reset"],
input[type="submit"] {
  -webkit-appearance: button;
  cursor: pointer;
}

button[disabled],
html input[disabled] {
  cursor: default;
}

button::-moz-focus-inner,
input::-moz-focus-inner {
  border: 0;
  padding: 0;
}

input {
  line-height: normal;
}

input[type="checkbox"],
input[type="radio"] {
  -webkit-box-sizing: border-box;
          box-sizing: border-box;
  padding: 0;
}

input[type="number"]::-webkit-inner-spin-button,
input[type="number"]::-webkit-outer-spin-button {
  height: auto;
}

input[type="search"] {
  -webkit-appearance: textfield;
  -webkit-box-sizing: content-box;
          box-sizing: content-box;
}

input[type="search"]::-webkit-search-cancel-button,
input[type="search"]::-webkit-search-decoration {
  -webkit-appearance: none;
}

fieldset {
  border: 0;
  margin: 0;
  padding: 0;
}

legend {
  border: 0;
  padding: 0;
}

textarea {
  overflow: auto;
}

optgroup {
  font-weight: bold;
}

*, *:before, *:after {
  -webkit-box-sizing: border-box;
          box-sizing: border-box;
}

html {
  font-size: 16px;
  -webkit-tap-highlight-color: transparent;
  font-family: sans-serif;
  -ms-text-size-adjust: 100%;
  -webkit-text-size-adjust: 100%;
}

body {
  margin: 0;
  font-size: 14px;
  line-height: 1.5;
  word-wrap: break-word;
  -webkit-font-smoothing: antialiased;
}

.fade {
  opacity: 0;
  -webkit-transition: opacity .15s linear;
  transition: opacity .15s linear;
}

.fade.in {
  opacity: 1;
}

.collapse {
  display: none;
}

.collapse.in {
  display: block;
}

.collapsing {
  position: relative;
  height: 0;
  overflow: hidden;
  -webkit-transition-property: height, visibility;
  transition-property: height, visibility;
  -webkit-transition-duration: 0.35s;
          transition-duration: 0.35s;
  -webkit-transition-timing-function: ease;
          transition-timing-function: ease;
}

code,
kbd,
pre,
samp {
  font-size: 1em;
}

code, kbd {
  padding: 2px 4px;
  font-size: 90%;
}

kbd kbd {
  padding: 0;
  font-size: 100%;
  font-weight: bold;
  -webkit-box-shadow: none;
          box-shadow: none;
}

pre {
  display: block;
  padding: 11.5px;
  margin: 0 0 12px;
  font-size: 15px;
  line-height: 1.5;
  word-break: break-all;
  word-wrap: break-word;
}

pre code {
  padding: 0;
  font-size: inherit;
  color: inherit;
  white-space: pre-wrap;
  background-color: transparent;
  border-radius: 0;
}

.z-depth-0 {
  -webkit-box-shadow: none;
          box-shadow: none;
}

.z-depth-1 {
  -webkit-box-shadow: 0 0 1px rgba(0, 0, 0, 0.11), 0 1px 2px rgba(0, 0, 0, 0.22);
          box-shadow: 0 0 1px rgba(0, 0, 0, 0.11), 0 1px 2px rgba(0, 0, 0, 0.22);
}

.z-depth-2 {
  -webkit-box-shadow: 0 -1px 0 #e0e0e0, 0 0 2px rgba(0, 0, 0, 0.12), 0 2px 4px rgba(0, 0, 0, 0.24);
          box-shadow: 0 -1px 0 #e0e0e0, 0 0 2px rgba(0, 0, 0, 0.12), 0 2px 4px rgba(0, 0, 0, 0.24);
}

.z-depth-3 {
  -webkit-box-shadow: 0 0 4px rgba(0, 0, 0, 0.14), 0 4px 8px rgba(0, 0, 0, 0.28);
          box-shadow: 0 0 4px rgba(0, 0, 0, 0.14), 0 4px 8px rgba(0, 0, 0, 0.28);
}

.z-depth-4 {
  -webkit-box-shadow: 0 0 6px rgba(0, 0, 0, 0.16), 0 6px 12px rgba(0, 0, 0, 0.32);
          box-shadow: 0 0 6px rgba(0, 0, 0, 0.16), 0 6px 12px rgba(0, 0, 0, 0.32);
}

h1, h2, h3, h4, h5, h6,
.h1, .h2, .h3, .h4, .h5, .h6 {
  font-family: inherit;
  font-weight: 500;
  line-height: 1.1;
  margin: 1rem 0 0.5rem;
  -webkit-transition: 0.3s;
  transition: 0.3s;
}

h1 a, h2 a, h3 a, h4 a, h5 a, h6 a,
.h1 a, .h2 a, .h3 a, .h4 a, .h5 a, .h6 a {
  font-weight: inherit;
  color: inherit;
}

h1 a:focus, h1 a:hover, h2 a:focus, h2 a:hover, h3 a:focus, h3 a:hover, h4 a:focus, h4 a:hover, h5 a:focus, h5 a:hover, h6 a:focus, h6 a:hover,
.h1 a:focus,
.h1 a:hover, .h2 a:focus, .h2 a:hover, .h3 a:focus, .h3 a:hover, .h4 a:focus, .h4 a:hover, .h5 a:focus, .h5 a:hover, .h6 a:focus, .h6 a:hover {
  color: inherit;
}

h1 small,
h1 .small, h2 small,
h2 .small, h3 small,
h3 .small, h4 small,
h4 .small, h5 small,
h5 .small, h6 small,
h6 .small,
.h1 small,
.h1 .small, .h2 small,
.h2 .small, .h3 small,
.h3 .small, .h4 small,
.h4 .small, .h5 small,
.h5 .small, .h6 small,
.h6 .small {
  font-weight: normal;
  line-height: 1;
  color: #777777;
}

h1 small,
h1 .small, .h1 small,
.h1 .small,
h2 small,
h2 .small, .h2 small,
.h2 .small,
h3 small,
h3 .small, .h3 small,
.h3 .small {
  font-size: 65%;
}

h4 small,
h4 .small, .h4 small,
.h4 .small,
h5 small,
h5 .small, .h5 small,
.h5 .small,
h6 small,
h6 .small, .h6 small,
.h6 .small {
  font-size: 75%;
}

h1, .h1 {
  font-size: 2rem;
  font-weight: 700;
}

h2, .h2 {
  font-size: 1.5rem;
}

h3, .h3 {
  font-size: 1.25rem;
}

h4, .h4 {
  font-size: 1.2rem;
}

h5, .h5 {
  font-size: 1rem;
}

h6, .h6 {
  font-size: 0.875rem;
}

img {
  border-style: none;
  vertical-align: middle;
}

img,
svg {
  max-width: 100%;
  height: auto;
}

svg:not(:root) {
  overflow: hidden;
}

figure {
  margin: 0;
  padding-bottom: 0.5rem;
  display: table;
}

figure img {
  line-height: 1;
}

figure figcaption {
  font-size: 90%;
  color: #777777;
  text-align: center;
  display: table-caption;
  caption-side: bottom;
  margin-top: 5px;
  word-break: break-word;
}

figure.align-right {
  float: right;
  padding-top: 0.1rem;
  padding-left: 1rem;
}

figure.align-right figcaption {
  padding-left: 1rem;
}

figure.align-left {
  float: left;
  padding-top: 0.1rem;
  padding-right: 1rem;
}

figure.align-left figcaption {
  padding-right: 1rem;
}

figure.align-center {
  margin-right: auto;
  margin-left: auto;
}

.embed-responsive {
  display: block;
  position: relative;
  overflow: hidden;
  width: 100%;
  padding: 0;
}

.embed-responsive::before {
  display: block;
  content: '';
}

.embed-responsive .embed-responsive-item,
.embed-responsive iframe,
.embed-responsive embed,
.embed-responsive object,
.embed-responsive video {
  position: absolute;
  top: 0;
  left: 0;
  bottom: 0;
  border: 0;
  width: 100%;
  height: 100%;
}

.embed-responsive + p {
  margin-top: 0.75rem;
}

.embed-responsive-16by9::before {
  padding-top: 56.25%;
}

.embed-responsive-4by3::before {
  padding-top: 75%;
}

.embed-responsive-1by1::before {
  padding-top: 100%;
}

.embed-responsive-21by9::before {
  padding-top: calc((9/21)*100%);
}

iframe {
  max-width: 100%;
}

p > iframe {
  margin-top: 0.75rem;
  margin-bottom: 0.75rem;
}

a {
  background-color: transparent;
  text-decoration: none;
  font-weight: 500;
  color: inherit;
  -webkit-tap-highlight-color: transparent;
}

a:hover, a:focus {
  color: inherit;
  text-decoration: none;
}

a:active, a:hover {
  outline: 0;
}

a:focus {
  outline: 5px auto -webkit-focus-ring-color;
  outline-offset: -2px;
}

a:active:not(.btn) {
  opacity: .8;
}

dl,
ul,
ol {
  margin-top: 0;
  margin-bottom: 1rem;
}

dl dl,
dl ul,
dl ol,
ul dl,
ul ul,
ul ol,
ol dl,
ol ul,
ol ol {
  margin-bottom: 0;
}

.popover ol:last-child, .popover ul:last-child {
  margin-bottom: 0;
}

dl {
  margin-top: 0;
  margin-bottom: 24px;
}

dt,
dd {
  line-height: 1.5;
}

dt {
  font-weight: bold;
}

dd {
  margin-left: 0;
}

table {
  border-collapse: collapse;
}

caption {
  padding-top: 0.75rem;
  padding-bottom: 0.75rem;
  color: #777777;
  text-align: left;
  caption-side: bottom;
}

th {
  text-align: left;
}

.table {
  width: 100%;
  max-width: 100%;
  margin-bottom: 1rem;
  background-color: transparent;
  font-size: 0.875rem;
}

.table th,
.table td {
  padding: 0.75rem;
  vertical-align: top;
  word-wrap: break-word;
}

.table thead th {
  text-transform: uppercase;
  font-weight: 500;
  font-size: 12px;
  vertical-align: bottom;
  border-bottom: 2px solid #e6e6e6;
}

.table tbody + tbody {
  border-top: 2px solid #e6e6e6;
}

.table .views-align-left {
  text-align: left;
}

.table .views-align-right {
  text-align: right;
}

.table .views-align-center {
  text-align: center;
}

.table-sm th,
.table-sm td {
  padding: 0.3rem;
}

.table-bordered {
  border: 1px solid #e6e6e6;
}

.table-bordered th,
.table-bordered td {
  border: 1px solid #e6e6e6;
}

.table-bordered thead th,
.table-bordered thead td {
  border-bottom-width: 2px;
}

.table-striped tbody tr:nth-of-type(odd) {
  background-color: rgba(0, 0, 0, 0.05);
}

.table-hover tbody tr:hover {
  background-color: rgba(0, 0, 0, 0.075);
}

.thead-default th {
  color: #555555;
  background-color: #e6e6e6;
}

.tablesort {
  display: inline-block;
  vertical-align: top;
  line-height: 1;
}

.icon-tablesort {
  width: 20px;
  height: 20px;
}

.tabledrag-handle {
  color: #777777;
  cursor: move;
  position: absolute;
  line-height: 1;
  margin: 0 0 0 -10px;
  padding: 10px;
}

.tabledrag-handle ~ .form-managed-file {
  display: block;
  padding-left: 24px;
}

.table-responsive {
  display: block;
  width: 100%;
  overflow-x: auto;
  -ms-overflow-style: -ms-autohiding-scrollbar;
}

.table-responsive .table-bordered {
  border: 0;
}

b,
strong {
  font-weight: bold;
}

p {
  margin: 0 0 0.75rem;
}

blockquote {
  margin: 20px 0;
  padding-left: 1.5em;
  font-weight: 500;
}

em.placeholder {
  font-style: normal;
}

.light {
  font-weight: 300;
}

.section-title {
  padding: 1.25rem;
  margin: 0;
}

.text-truncate {
  display: block;
  overflow: hidden;
  white-space: nowrap;
  text-overflow: ellipsis;
  max-width: 100%;
}

.post-date {
  color: #777777;
  font-size: 0.75rem;
  line-height: 1.25;
}

.text-align-left {
  text-align: left;
}

.text-align-right {
  text-align: right;
}

.text-align-center {
  text-align: center;
}

.text-align-justify {
  text-align: justify;
}

small,
.small {
  font-size: 87%;
}

.text-left {
  text-align: left;
}

.text-right {
  text-align: right;
}

.text-center {
  text-align: center;
}

.text-justify {
  text-align: justify;
}

.text-nowrap {
  white-space: nowrap;
}

.text-xs {
  font-size: 0.4em;
}

.text-s {
  font-size: 0.75rem;
}

.text-m {
  font-size: 0.875rem;
}

.text-l {
  font-size: 1.125rem;
}

.text-xl {
  font-size: 1.25rem;
}

.text-xxl {
  font-size: 1.5rem;
}

.text-xxxl {
  font-size: 2rem;
}

.text-xxxxl {
  font-size: 3rem;
}

abbr[title],
abbr[data-original-title] {
  cursor: help;
  border-bottom: 1px dotted #777777;
}

blockquote {
  padding: 12px 24px;
  margin: 0 0 24px;
  font-size: 18px;
  border-left: 5px solid #e6e6e6;
}

blockquote p:last-child,
blockquote ul:last-child,
blockquote ol:last-child {
  margin-bottom: 0;
}

address {
  margin-bottom: 24px;
  font-style: normal;
  line-height: 1.5;
}

hr {
  margin-top: 24px;
  margin-bottom: 24px;
  border: 0;
  border-top: 1px solid #e6e6e6;
}

dfn {
  font-style: italic;
}

mark {
  background: #ff0;
  color: #000;
}

sub,
sup {
  font-size: 75%;
  line-height: 0;
  position: relative;
  vertical-align: baseline;
}

sup {
  top: -0.5em;
}

sub {
  bottom: -0.25em;
}

.sr-only {
  position: absolute;
  height: 1px;
  width: 1px;
  overflow: hidden;
  word-wrap: normal;
  margin: -1px;
  padding: 0;
  clip: rect(0, 0, 0, 0);
  border: 0;
}

.sr-only-focusable {
  position: absolute;
  height: 1px;
  width: 1px;
  overflow: hidden;
  word-wrap: normal;
  margin: -1px;
  padding: 0;
  clip: rect(0, 0, 0, 0);
  border: 0;
}

.sr-only-focusable:active, .sr-only-focusable:focus {
  position: static;
  clip: auto;
  height: auto;
  width: auto;
  overflow: visible;
  margin: 0;
}

.no-margin {
  margin: 0;
}

.margin-left-s {
  margin-left: 5px;
}

.margin-left-m {
  margin-left: 10px;
}

.margin-left-l {
  margin-left: 20px;
}

.margin-left-xl {
  margin-left: 30px;
}

.margin-bottom-s {
  margin-bottom: 5px;
}

.margin-bottom-m {
  margin-bottom: 10px;
}

.margin-bottom-l {
  margin-bottom: 20px;
}

.margin-bottom-xl {
  margin-bottom: 30px;
}

.margin-top-s {
  margin-top: 5px;
}

.margin-top-m {
  margin-top: 10px;
}

.margin-top-l {
  margin-top: 20px;
}

.margin-top-xl {
  margin-top: 30px;
}

.margin-top-xxl {
  margin-top: 40px;
}

.no-padding {
  padding: 0 !important;
}

.padding-xs {
  padding: 6px;
}

.padding-sm {
  padding: 12px;
}

.padding-md {
  padding: 24px;
}

.padding-lg {
  padding: 48px;
}

.no-side-padding {
  padding: 24px 0;
}

.no-border {
  border: 0 !important;
}

.inline-center {
  vertical-align: middle;
  line-height: 1;
  margin-right: 5px;
}

.align-center {
  -ms-flex-item-align: center;
      align-self: center;
}

.block {
  display: block;
}

.pin-top, .pin-bottom {
  position: relative;
}

.pinned {
  position: fixed !important;
}

.ruler-sm {
  margin: 9.6px 0;
}

.img-responsive {
  display: block;
  max-width: 100%;
  height: auto;
}

.img-bordered {
  border: 3px solid white;
}

.img-elevated {
  display: inline-block;
  -webkit-box-shadow: 0 0 4px rgba(0, 0, 0, 0.14), 0 4px 8px rgba(0, 0, 0, 0.28);
          box-shadow: 0 0 4px rgba(0, 0, 0, 0.14), 0 4px 8px rgba(0, 0, 0, 0.28);
}

p + p .img-elevated {
  margin-top: -0.5rem;
}

.img-circle {
  border-radius: 50%;
}

img.align-left {
  float: left;
  margin-right: 1em;
  margin-bottom: 1em;
}

img.align-right {
  float: right;
  margin-left: 1em;
  margin-bottom: 1em;
}

img.align-center {
  display: block;
  margin-left: auto;
  margin-right: auto;
}

.img-medium {
  width: 44px;
  height: 44px;
}

.img-small {
  width: 24px;
  height: 24px;
}

.img-grid {
  display: -webkit-box;
  display: -ms-flexbox;
  display: flex;
  -ms-flex-wrap: wrap;
      flex-wrap: wrap;
  padding-bottom: 10px;
}

.img-grid img {
  margin: 3px;
}

.clearfix:before, .clearfix:after {
  content: " ";
  display: table;
}

.clearfix:after {
  clear: both;
}

.center-block {
  display: block;
  margin-left: auto;
  margin-right: auto;
}

.pull-right {
  float: right !important;
}

.pull-left {
  float: left !important;
}

.js .js-hide,
.js-show,
.hide {
  display: none !important;
}

.js .js-show,
.show {
  display: block !important;
}

.invisible {
  visibility: hidden;
}

.text-hide {
  font: 0/0 a;
  color: transparent;
  text-shadow: none;
  background-color: transparent;
  border: 0;
}

.visually-hidden {
  position: absolute !important;
  clip: rect(1px, 1px, 1px, 1px);
  overflow: hidden;
  height: 1px;
  width: 1px;
  word-wrap: normal;
}

.hidden {
  display: none !important;
}

.list-inline {
  padding-left: 0;
  list-style: none;
}

.list-inline-item {
  display: inline-block;
}

.list-inline-item:not(:last-child) {
  margin-right: 5px;
}

@-ms-viewport {
  width: device-width;
}

svg[class^="icon-"] {
  vertical-align: middle;
}

.icon-white {
  fill: white;
}

.icon-black {
  fill: #4d4d4d;
}

.icon-gray {
  fill: #555555;
}

.icon-gray-light {
  fill: #777777;
}

.icon-medium {
  width: 24px;
  height: 24px;
  display: inline-block;
  vertical-align: text-bottom;
}

.icon-small {
  width: 16px;
  height: 16px;
  display: inline-block;
  vertical-align: middle;
}

.icon-hero {
  width: 18px;
  height: 18px;
  display: inline-block;
  vertical-align: middle;
}

.icon-responsive {
  width: 100%;
  height: 100%;
}

.glyphicon:before {
  position: relative;
  top: 3px;
  width: 20px;
  height: 20px;
  content: '';
  display: inline-block;
  background-repeat: no-repeat;
  background-size: auto 100%;
  background-position: center;
}

.glyphicon-refresh:before {
  background-image: url(../images/icons/icon-autorenew.svg);
}

.glyphicon-question-sign:before {
  background-image: url(../images/icons/icon-help.svg);
  width: 15px;
  height: 15px;
}

.glyphicon-picture:before {
  background-image: url(../images/icons/icon-photo.svg);
}

.glyphicon-file:before {
  background-image: url(../images/icons/icon-insert_drive_file.svg);
}

.glyphicon-move:before {
  background-image: url(../images/icons/icon-open_with.svg);
  top: 0;
}

.glyphicon-warning-sign:before {
  background-image: url(../images/icons/icon-warning.svg);
}

a.icon-before .glyphicon {
  margin-right: .25em;
}

a.icon-after .glyphicon {
  margin-left: .25em;
}

.btn.icon-before .glyphicon,
.btn.icon-before .btn-icon {
  margin-left: -.25em;
  margin-right: .25em;
}

.btn.icon-after .glyphicon,
.btn.icon-after .btn-icon {
  margin-left: .25em;
  margin-right: -.25em;
}

<<<<<<< HEAD
.cke_button_label.cke_button__url_label {
  display: inline;
=======
.icon-desktop {
  background-image: url(../images/icons/icon-desktop.svg);
}

.icon-tablet {
  background-image: url(../images/icons/icon-tablet.svg);
}

.icon-phone {
  background-image: url(../images/icons/icon-phone.svg);
>>>>>>> fb7faa8a
}

.close {
  float: right;
  font-size: 1.5rem;
  font-weight: bold;
  line-height: 1;
  color: #000;
  text-shadow: 0 1px 0 #fff;
  opacity: 0.5;
}

.close:hover, .close:focus {
  color: #000;
  text-decoration: none;
  opacity: .75;
}

button.close {
  padding: 0;
  cursor: pointer;
  background: transparent;
  border: 0;
  -webkit-appearance: none;
}

@media (min-width: 600px) {
  body {
    font-size: 16px;
  }
  .section-title {
    padding-left: 20px;
  }
  .section-title.section-title-stream {
    padding-left: 40px;
  }
  .section-title.section-title-node {
    padding-left: 48px;
  }
}

@media (min-width: 900px) {
  h1, .h1 {
    font-size: 3rem;
  }
  h2, .h2 {
    font-size: 2rem;
  }
  h3, .h3 {
    font-size: 1.5rem;
  }
  h4, .h4 {
    font-size: 1.25rem;
  }
}

@media (max-width: 599px) {
  figure.align-left, figure.align-right, figure.align-center {
    float: none;
    width: 100%;
    text-align: center;
    padding: 0;
    margin-bottom: 1rem;
  }
  figure.align-left figcaption, figure.align-right figcaption, figure.align-center figcaption {
    padding: 0;
  }
  .hidden-for-phone-only {
    display: none;
  }
}<|MERGE_RESOLUTION|>--- conflicted
+++ resolved
@@ -1197,10 +1197,10 @@
   margin-right: -.25em;
 }
 
-<<<<<<< HEAD
 .cke_button_label.cke_button__url_label {
   display: inline;
-=======
+}
+
 .icon-desktop {
   background-image: url(../images/icons/icon-desktop.svg);
 }
@@ -1211,7 +1211,6 @@
 
 .icon-phone {
   background-image: url(../images/icons/icon-phone.svg);
->>>>>>> fb7faa8a
 }
 
 .close {
