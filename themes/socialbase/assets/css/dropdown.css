.caret {
  display: inline-block;
  width: 0;
  height: 0;
  margin-left: 2px;
  vertical-align: middle;
  border-top: 5px dashed;
  border-top: 5px solid \9 ;
  border-right: 5px solid transparent;
  border-left: 5px solid transparent;
}

.dropup,
.dropdown {
  position: relative;
}

.dropdown-toggle:focus {
  outline: 0;
}

.dropdown-menu {
  position: absolute;
  top: 100%;
  left: 0;
  z-index: 1000;
  display: none;
  float: left;
<<<<<<< HEAD
  min-width: 275px;
=======
  min-width: 185px;
>>>>>>> 4629a7a2
  max-width: 500px;
  padding: 5px 0;
  margin: 2px 0 0;
  list-style: none;
  font-size: 0.875rem;
  text-align: left;
  background-color: #fff;
  -webkit-box-shadow: 0 0 6px rgba(0, 0, 0, 0.16), 0 6px 12px rgba(0, 0, 0, 0.32);
          box-shadow: 0 0 6px rgba(0, 0, 0, 0.16), 0 6px 12px rgba(0, 0, 0, 0.32);
  background-clip: padding-box;
}

.dropdown-menu.pull-right {
  right: 0;
  left: auto;
}

.dropdown-menu .divider {
  height: 1px;
  margin: 11px 0;
  overflow: hidden;
  background-color: #e5e5e5;
}

.dropdown-menu li .badge {
  margin: 0;
}

.dropdown-menu li > a,
.dropdown-menu li > span {
  padding: 8px 10px;
  display: block;
  clear: both;
  line-height: 1.5;
  overflow: hidden;
  text-overflow: ellipsis;
  white-space: nowrap;
  color: #555555;
}

.dropdown-menu li > a:hover,
.dropdown-menu li > span:hover {
  background-color: #f3f3f3;
}

.dropdown-menu > li > a:hover, .dropdown-menu > li > a:focus {
  text-decoration: none;
}

.dropdown-menu > .active > a, .dropdown-menu > .active > a:hover, .dropdown-menu > .active > a:focus {
  text-decoration: none;
  outline: 0;
}

.dropdown-menu > .disabled > a:hover, .dropdown-menu > .disabled > a:focus,
.dropdown-menu > .disabled > span:hover,
.dropdown-menu > .disabled > span:focus {
  text-decoration: none;
  background-color: transparent;
  background-image: none;
  cursor: not-allowed;
}

.open > .dropdown-menu {
  display: block;
}

.open > a {
  outline: 0;
}

.dropdown-menu-right {
  left: auto;
  right: 0;
}

.dropdown-menu-left {
  left: 0;
  right: auto;
}

.dropdown-header {
  display: block;
  padding: 3px 20px;
  font-size: 14px;
  line-height: 1.5;
  color: #555555;
  white-space: nowrap;
}

.dropdown-backdrop {
  position: fixed;
  left: 0;
  right: 0;
  bottom: 0;
  top: 0;
  z-index: 990;
}

.pull-right > .dropdown-menu {
  right: 0;
  left: auto;
}

.dropup .caret,
.navbar-fixed-bottom .dropdown .caret {
  border-top: 0;
  border-bottom: 4px dashed;
  border-bottom: 4px solid \9 ;
  content: "";
}

.dropup .dropdown-menu,
.navbar-fixed-bottom .dropdown .dropdown-menu {
  top: auto;
  bottom: 100%;
  margin-bottom: 2px;
}

.dropdown-menu .divider {
  margin: 6px 0;
}

.dropdown-menu .media {
  min-width: 250px;
}

.dropdown-menu .media-left {
  -ms-flex-negative: 0;
      flex-shrink: 0;
}

.dropdown-menu .media-left img {
  vertical-align: top;
}

.dropdown-menu .media-body {
  white-space: normal;
}

.dropdown-menu .media-body a {
  white-space: nowrap;
}

.dropdown-menu--visibility {
  min-width: 240px;
  left: auto;
  right: -70px;
  padding: 0;
}

.dropdown.profile .header-nav-current-user {
  padding: 4px 10px 0;
}

.dropdown-header {
  padding: 7px 20px;
  background: white;
}

.scrollable-menu {
  height: calc(100vh - 156px);
  overflow-x: hidden;
  list-style-type: none;
  padding: 0;
  margin: 0;
}

.scrollable-menu li {
  margin: 2px 0;
}

.scrollable-menu p {
  margin-bottom: 0;
}

html:not(.js) .dropdown:focus .dropdown-menu,
html:not(.js) .dropdown:hover .dropdown-menu,
html:not(.js) .comment__actions:hover .dropdown-menu,
html:not(.js) .comment__actions:hover .dropdown-menu,
html:not(.js) .dropdown-menu:hover {
  display: block;
}

html:not(.js) .dropdown {
  cursor: pointer;
}

html:not(.js) .dropdown:focus {
  outline: none;
}

html:not(.js) .dropdown .dropdown-toggle {
  pointer-events: none;
  z-index: -1;
}

/* IE11 */

<<<<<<< HEAD
=======
.dropdown .caret,
.enroll-action-form .caret,
.hero-footer__cta .caret {
  -webkit-transition: -webkit-transform 0.1s;
  transition: -webkit-transform 0.1s;
  transition: transform 0.1s;
  transition: transform 0.1s, -webkit-transform 0.1s;
}

.dropdown.open .caret,
.dropdown .open .caret,
.enroll-action-form.open .caret,
.enroll-action-form .open .caret,
.hero-footer__cta.open .caret,
.hero-footer__cta .open .caret {
  -webkit-transform: rotate(180deg);
          transform: rotate(180deg);
}

.social-gtranslate-list--desktop > a:after {
  -webkit-transition: -webkit-transform 0.1s;
  transition: -webkit-transform 0.1s;
  transition: transform 0.1s;
  transition: transform 0.1s, -webkit-transform 0.1s;
}

.social-gtranslate-list--desktop.open > a:after {
  margin-top: -.4rem;
  right: auto;
  -webkit-transform: rotate(180deg);
          transform: rotate(180deg);
}

>>>>>>> 4629a7a2
@media (min-width: 600px) {
  .dropdown-menu .divider.mobile {
    display: none;
  }
  .dropdown-menu li.mobile {
    display: none;
  }
  .dropdown-menu li > a,
  .dropdown-menu li > span {
    padding: 4px 10px 4px 15px;
  }
  .dropdown-menu .media-left {
    padding-right: 8px;
  }
  .dropdown-menu--visibility {
    right: 0;
  }
  .scrollable-menu {
    height: auto;
    max-height: 450px;
  }
}

@media (min-width: 600px) and (-ms-high-contrast: none) {
  *::-ms-backdrop, .dropdown-menu .media-body {
    padding-right: 17px;
  }
}

@media (min-width: 900px) {
  .navbar-right .dropdown-menu {
    right: 0;
    left: auto;
  }
  .navbar-right .dropdown-menu-left {
    left: 0;
    right: auto;
  }
}

@media (max-width: 599px) {
  .dropup.has-alert > a:before,
  .dropdown.has-alert > a:before {
    content: '';
    position: absolute;
    top: 11px;
    right: 7px;
    width: 12px;
    height: 12px;
    background-color: #777777;
    border-radius: 50%;
  }
}<|MERGE_RESOLUTION|>--- conflicted
+++ resolved
@@ -26,11 +26,7 @@
   z-index: 1000;
   display: none;
   float: left;
-<<<<<<< HEAD
-  min-width: 275px;
-=======
   min-width: 185px;
->>>>>>> 4629a7a2
   max-width: 500px;
   padding: 5px 0;
   margin: 2px 0 0;
@@ -230,8 +226,6 @@
 
 /* IE11 */
 
-<<<<<<< HEAD
-=======
 .dropdown .caret,
 .enroll-action-form .caret,
 .hero-footer__cta .caret {
@@ -265,7 +259,6 @@
           transform: rotate(180deg);
 }
 
->>>>>>> 4629a7a2
 @media (min-width: 600px) {
   .dropdown-menu .divider.mobile {
     display: none;
