--- conflicted
+++ resolved
@@ -9,7 +9,6 @@
   font-size: 0.875rem;
 }
 
-<<<<<<< HEAD
 .control-label__icon--bg {
   display: inline-block;
   vertical-align: middle;
@@ -27,11 +26,11 @@
   height: 30px;
   padding: 3px;
   fill: #4d4d4d;
-=======
+}
+
 .control-label--above {
   display: block;
   margin-bottom: 3px;
->>>>>>> b1e93d5e
 }
 
 .form-group {
