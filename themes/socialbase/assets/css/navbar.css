.nav {
  margin-bottom: 0;
  padding-left: 0;
  list-style: none;
}

.nav > li > a {
  position: relative;
  display: block;
  padding: 0.5em 10px;
}

.nav > li > a:hover, .nav > li > a:focus {
  text-decoration: none;
}

.nav > li.disabled > a:hover, .nav > li.disabled > a:focus {
  text-decoration: none;
  background-color: transparent;
  cursor: not-allowed;
}

.page-preview .navbar-default {
  position: relative;
  z-index: 10;
}

.page-preview .main-container {
  padding-top: 0;
}

.navbar {
  position: relative;
  min-height: 50px;
  margin-bottom: 0;
  font-size: 0.875rem;
}

.container--navbar {
  display: -webkit-box;
  display: -ms-flexbox;
  display: flex;
}

.navbar-user {
  margin-left: auto;
  -webkit-box-ordinal-group: 2;
      -ms-flex-order: 1;
          order: 1;
}

.navbar-header {
  -webkit-box-ordinal-group: 1;
      -ms-flex-order: 0;
          order: 0;
}

.navbar-nav {
  display: -webkit-box;
  display: -ms-flexbox;
  display: flex;
  -ms-flex-wrap: wrap;
      flex-wrap: wrap;
}

.navbar-nav > li > a {
  padding-top: 10px;
  padding-bottom: 10px;
  line-height: 24px;
}

.navbar-nav > li > ul > li.expanded {
  position: relative;
}

.navbar-nav > li > ul > li.expanded .caret {
  -webkit-transform: rotate(0);
          transform: rotate(0);
}

.navbar-nav > li > ul > li.expanded > .dropdown-menu {
  margin-top: 0;
  padding-top: 5px;
}

.navbar-nav > li > ul > li.expanded > .dropdown-menu.open {
  display: none;
}

.navbar-user > li > a,
.navbar-user .navbar-nav > li > a {
  padding: 13px 10px 8px;
  height: 50px;
}

.navbar-collapse {
  overflow-x: visible;
  border-top: 1px solid transparent;
  -webkit-overflow-scrolling: touch;
  -webkit-box-ordinal-group: 3;
      -ms-flex-order: 2;
          order: 2;
  max-height: 340px;
}

.navbar-collapse.in {
  overflow-y: auto;
}

.navbar-fixed-top {
  -webkit-box-shadow: 0 0 4px rgba(0, 0, 0, 0.14), 0 4px 8px rgba(0, 0, 0, 0.28);
          box-shadow: 0 0 4px rgba(0, 0, 0, 0.14), 0 4px 8px rgba(0, 0, 0, 0.28);
  position: fixed;
  top: 0;
  right: 0;
  left: 0;
  z-index: 1030;
}

.navbar-fixed-top .navbar-user .dropdown-menu {
  right: 0;
  left: auto;
}

.navbar-brand {
  display: inline-block;
  vertical-align: top;
  height: 50px;
  max-width: 200px;
  overflow: hidden;
}

.navbar-brand > img {
  display: block;
  pointer-events: none;
  width: auto;
  height: 50px;
}

.navbar-toggle {
  position: relative;
  display: inline-block;
  background-color: transparent;
  background-image: none;
  border: 0;
  color: white;
  font-weight: 500;
  padding: 8px 10px;
  height: 50px;
  min-width: 50px;
  line-height: 32px;
}

.navbar-toggle:focus {
  outline: 0;
}

.navbar-nav__icon {
  width: 24px;
  height: 24px;
  display: inline-block;
  pointer-events: none;
}

.navbar-nav__icon + .badge {
  position: absolute;
  top: 8px;
  right: 0;
}

.navbar-nav > .dropdown > .dropdown-menu {
  margin-top: 0;
}

.navbar-nav > .dropup > .dropdown-menu {
  margin-bottom: 0;
}

.navbar-default .navbar-nav > .open > a,
.navbar-default .navbar-nav > .open > a:focus,
.navbar-default .navbar-nav > .open > a:hover {
  -webkit-transition: color .2s ease, background-color .2s ease;
  transition: color .2s ease, background-color .2s ease;
}

.navbar__open-search-control {
  width: 50px;
  height: 50px;
  position: relative;
  cursor: pointer;
}

.navbar__open-search-block {
  display: block;
  border: 0;
  border-radius: 100%;
  width: 50px;
  height: 50px;
  padding: 0;
  -webkit-transform-origin: 50%;
          transform-origin: 50%;
  -webkit-transition: all 0.7s cubic-bezier(0.4, 0, 0.2, 1);
  transition: all 0.7s cubic-bezier(0.4, 0, 0.2, 1);
  z-index: 10;
}

.navbar-nav__icon--search {
  position: absolute;
  top: 14px;
  left: 13px;
  -webkit-transition: 0.2s ease-in-out;
  transition: 0.2s ease-in-out;
  pointer-events: none;
}

.navbar-search .search-content-form {
  padding: 10px 10px 5px;
  border: 0;
  position: relative;
}

.navbar-search .search-content-form .form-group {
  margin-bottom: 0;
}

.navbar-search .form-control {
  padding: 6px 38px 6px 12px;
  max-width: none;
  border: 0;
}

.navbar-search .form-submit {
  width: 38px;
  height: 38px;
  display: block;
  position: absolute;
  overflow: hidden;
  right: 0;
  top: 0;
  line-height: 38px;
  cursor: pointer;
  font-size: 0;
  padding: 0;
  background-color: transparent;
}

.navbar-search .form-submit svg {
  width: 30px;
  height: 30px;
}

.navbar-secondary {
  -webkit-box-shadow: 0 -1px 0 #e0e0e0, 0 0 2px rgba(0, 0, 0, 0.12), 0 2px 4px rgba(0, 0, 0, 0.24);
          box-shadow: 0 -1px 0 #e0e0e0, 0 0 2px rgba(0, 0, 0, 0.12), 0 2px 4px rgba(0, 0, 0, 0.24);
  z-index: 1;
  min-height: 46px;
}

.navbar-secondary .navbar-nav {
  -webkit-box-pack: center;
      -ms-flex-pack: center;
          justify-content: center;
  -ms-flex-wrap: nowrap;
      flex-wrap: nowrap;
  font-size: 16px;
}

.navbar-secondary .navbar-nav a {
  -webkit-transition: all 0.3s;
  transition: all 0.3s;
  white-space: nowrap;
  opacity: 0.75;
  border-bottom: 2px solid transparent;
}

.navbar-secondary .navbar-nav li.active a {
  border-bottom: 2px solid transparent;
  opacity: 1;
}

.navbar-secondary .navbar-nav li.active a:hover, .navbar-secondary .navbar-nav li.active a:focus {
  cursor: default;
}

@media (min-width: 768px) and (max-width: 1024px) {
  .navbar-nav > li > ul > li.expanded > .dropdown-menu > li > a {
    padding-left: 30px;
  }
  .navbar-nav > li > ul > li.expanded > .dropdown-menu > li > a:hover, .navbar-nav > li > ul > li.expanded > .dropdown-menu > li > a.is-active {
    background: #fff;
  }
}

@media (min-width: 900px) {
  .navbar-user {
    -webkit-box-ordinal-group: 11;
        -ms-flex-order: 10;
            order: 10;
  }
  .block-social-language,
  .block-language {
    -webkit-box-ordinal-group: 5;
        -ms-flex-order: 4;
            order: 4;
    margin-left: auto;
  }
  .block-social-language a.dropdown-toggle,
  .block-language a.dropdown-toggle {
    height: 50px;
  }
  .block-social-language ~ .navbar-user,
  .block-language ~ .navbar-user {
    margin-left: 0;
  }
  .navbar-search {
    display: none;
  }
  .navbar-nav > li > a {
    padding-top: 13px;
    padding-bottom: 13px;
  }
  .navbar-collapse {
    width: auto;
    border-top: 0;
    padding-left: 0;
    padding-right: 0;
  }
  .navbar-collapse.collapse {
    display: -webkit-box !important;
    display: -ms-flexbox !important;
    display: flex !important;
    height: auto !important;
    padding-bottom: 0;
    overflow: visible !important;
  }
  .navbar-collapse.in {
    overflow-y: visible;
  }
  .navbar-fixed-top .navbar-nav {
    padding-left: 10px;
  }
  .navbar-toggle {
    display: none;
  }
  .not-logged-in.dropdown.profile .dropdown-toggle {
    display: none;
  }
  .search-take-over {
    height: 50px;
    position: fixed;
    top: 20%;
    left: 0;
    width: 100%;
    z-index: 1050;
    pointer-events: none;
    opacity: 0;
    -webkit-transition: all 0.3s ease-in-out;
    transition: all 0.3s ease-in-out;
  }
  .search-take-over .form-group {
    margin: auto;
    width: 80%;
    max-width: 600px;
    display: -webkit-box;
    display: -ms-flexbox;
    display: flex;
    -ms-flex-wrap: wrap;
        flex-wrap: wrap;
  }
  .search-take-over .form-text {
    font-size: 1.625em;
    height: 54px;
    border: 0;
    background: transparent;
    -webkit-appearance: none;
    outline: 0;
    border-radius: 0;
    border-bottom: 2px solid;
    font-weight: 500;
    max-width: none;
    -webkit-box-flex: 1;
        -ms-flex: 1 1 80%;
            flex: 1 1 80%;
    min-width: 0;
  }
  .search-take-over .form-submit {
    display: -webkit-box;
    display: -ms-flexbox;
    display: flex;
    -webkit-box-align: center;
        -ms-flex-align: center;
            align-items: center;
    -webkit-box-pack: center;
        -ms-flex-pack: center;
            justify-content: center;
    width: 60px;
    height: 60px;
    min-width: 60px;
    background-color: transparent;
    margin-left: 20px;
    padding: 0;
    font-size: 0;
    text-indent: -9999px;
    cursor: pointer;
    -webkit-box-flex: 0;
        -ms-flex: 0 0 60px;
            flex: 0 0 60px;
  }
  .search-take-over .form-submit svg {
    width: 50px;
    height: 50px;
  }
  .search-take-over .social-search-suggestions {
    -ms-flex-preferred-size: 100%;
        flex-basis: 100%;
  }
  .btn--close-search-take-over {
    background-color: transparent;
    border: 0;
    width: 48px;
    height: 48px;
    padding: 0;
    position: fixed;
    top: 80px;
    right: 80px;
    opacity: 0;
    -webkit-transform: translate(10px, 0) rotate(90deg);
            transform: translate(10px, 0) rotate(90deg);
    -webkit-transition: all 0.5s ease-in-out 0.5s;
    transition: all 0.5s ease-in-out 0.5s;
    outline: 0;
  }
  .btn--close-search-take-over svg {
    height: 48px;
    width: 100%;
  }
  .mode-search {
    overflow: hidden;
  }
  .mode-search .search-take-over {
    opacity: 1;
    pointer-events: all;
  }
  .mode-search .navbar__open-search-block {
    -webkit-transform: scale(70);
            transform: scale(70);
    -moz-transform: scale(70) rotate(0.02deg);
    -webkit-box-shadow: 0 0 4px rgba(0, 0, 0, 0.14), 0 4px 8px rgba(0, 0, 0, 0.28);
            box-shadow: 0 0 4px rgba(0, 0, 0, 0.14), 0 4px 8px rgba(0, 0, 0, 0.28);
  }
  .mode-search .navbar-nav__icon {
    opacity: 0;
  }
  .mode-search .main-container {
    z-index: auto;
    pointer-events: none;
  }
  .mode-search .btn--close-search-take-over {
    -webkit-transform: none;
            transform: none;
    opacity: 1;
    pointer-events: all;
  }
}

<<<<<<< HEAD
@media (min-width: 976px) {
  .toolbar-fixed[data-toolbar-menu='open'] .navbar-fixed-top {
    left: 240px;
  }
  .user-logged-in .navbar-fixed-top {
    left: 88px;
=======
@media (min-width: 1025px) {
  .navbar-nav > li > ul > li.expanded > a:hover:not(.is-active) + .dropdown-menu {
    display: block;
  }
  .navbar-nav > li > ul > li.expanded .caret {
    position: absolute;
    top: 44%;
    right: 10px;
    -webkit-transform: rotate(-90deg) translateY(-50%);
            transform: rotate(-90deg) translateY(-50%);
  }
  .navbar-nav > li > ul > li.expanded > .dropdown-menu {
    display: none;
    top: 0;
    left: 100%;
    padding-top: 0;
  }
  .navbar-nav > li > ul > li.expanded > .dropdown-menu:hover {
    display: block;
>>>>>>> a8fbab2d
  }
}

@media (max-width: 599px) {
  .nav > li.desktop {
    display: none;
  }
  .navbar-scrollable {
    overflow: hidden;
    position: relative;
    width: 100%;
    height: 46px;
  }
  .navbar-scrollable .navbar-nav {
    position: absolute;
    left: 0;
    top: 0;
    width: 100%;
    -webkit-overflow-scrolling: touch;
    -webkit-user-select: none;
       -moz-user-select: none;
        -ms-user-select: none;
            user-select: none;
    overflow-x: scroll;
    overflow-y: hidden;
    display: -webkit-box;
    display: -ms-flexbox;
    display: flex;
    -webkit-box-pack: start;
        -ms-flex-pack: start;
            justify-content: flex-start;
  }
  .navbar-scrollable .navbar-nav::-webkit-scrollbar {
    display: none;
  }
  .navbar-scrollable:after {
    content: '';
    display: block;
    position: absolute;
    width: 24px;
    height: 100%;
    top: 0;
    right: 0;
    z-index: 2;
  }
}

@media (max-width: 899px) {
  .container--navbar {
    -ms-flex-wrap: wrap;
        flex-wrap: wrap;
<<<<<<< HEAD
=======
  }
  .navbar-nav > li > ul > li.expanded > .dropdown-menu > li > a {
    padding-left: 45px;
  }
  .navbar-nav > li > ul > li.expanded > .dropdown-menu > li > a:hover, .navbar-nav > li > ul > li.expanded > .dropdown-menu > li > a.is-active {
    background: #e6e6e6;
    color: #4d4d4d;
>>>>>>> a8fbab2d
  }
  .navbar-fixed-top .navbar-nav .open .dropdown-menu {
    background-color: #fff;
    border: 0;
    -webkit-box-shadow: 0 0 6px rgba(0, 0, 0, 0.16), 0 6px 12px rgba(0, 0, 0, 0.32);
            box-shadow: 0 0 6px rgba(0, 0, 0, 0.16), 0 6px 12px rgba(0, 0, 0, 0.32);
    position: fixed;
    top: auto;
    margin: 0;
    left: 0;
    right: 0;
    width: 100%;
    max-width: none;
    max-height: 100%;
    height: calc(100% - 50px);
    overflow-x: hidden;
    overflow-y: auto;
    -webkit-backface-visibility: hidden;
            backface-visibility: hidden;
  }
  .navbar-collapse {
    -webkit-box-flex: 1;
        -ms-flex: 1 0 100%;
            flex: 1 0 100%;
  }
  .navbar-collapse .navbar-nav {
    margin: 6.5px 0;
    -webkit-box-orient: vertical;
    -webkit-box-direction: normal;
        -ms-flex-direction: column;
            flex-direction: column;
    -webkit-box-ordinal-group: 2;
        -ms-flex-order: 1;
            order: 1;
  }
  .navbar-collapse .navbar-nav > li > a {
    padding: 5px 15px;
  }
  .navbar-collapse .navbar-nav > li > a.dropdown-toggle {
    pointer-events: none;
  }
  .navbar-collapse .dropdown-menu {
    display: block;
    position: relative;
    width: 100%;
    background-color: transparent;
    float: none;
    max-width: none;
    padding-top: 0;
    -webkit-box-shadow: none;
            box-shadow: none;
  }
  .navbar-collapse .dropdown-menu li a {
    padding: 5px 15px 5px 30px;
  }
  .navbar__open-search-control {
    display: none;
  }
  .region--content-top .search-take-over,
  .btn--close-search-take-over {
    display: none;
  }
  html:not(.js) .navbar-header:focus + .navbar-collapse, html:not(.js) .navbar-header:hover + .navbar-collapse {
    display: block;
  }
  html:not(.js) .navbar-collapse:focus, html:not(.js) .navbar-collapse:hover {
    display: block;
  }
}

@media (max-width: 1024px) {
  .navbar-nav > li > ul > li.expanded > .dropdown-menu {
    position: static !important;
    display: block !important;
    -webkit-box-shadow: none;
            box-shadow: none;
    background: #f5f5f5;
  }
}

@media only screen and (min-device-width: 768px) and (max-device-width: 1024px) and (orientation: portrait) {
  .navbar-nav > li > ul > li.expanded > .dropdown-menu {
    position: static !important;
    display: block !important;
    -webkit-box-shadow: none;
            box-shadow: none;
    background: #f5f5f5;
  }
  .navbar-nav > li > ul > li.expanded > .dropdown-menu > li > a {
    padding-left: 30px;
  }
  .navbar-nav > li > ul > li.expanded > .dropdown-menu > li > a:hover, .navbar-nav > li > ul > li.expanded > .dropdown-menu > li > a.is-active {
    background: #fff;
  }
}

@media only screen and (min-device-width: 768px) and (max-device-width: 1024px) and (orientation: landscape) {
  .navbar-nav > li > ul > li.expanded > .dropdown-menu {
    position: static !important;
    display: block !important;
    -webkit-box-shadow: none;
            box-shadow: none;
    background: #f5f5f5;
  }
  .navbar-nav > li > ul > li.expanded > .dropdown-menu > li > a {
    padding-left: 30px;
  }
  .navbar-nav > li > ul > li.expanded > .dropdown-menu > li > a:hover, .navbar-nav > li > ul > li.expanded > .dropdown-menu > li > a.is-active {
    background: #fff;
  }
}

@media screen and (max-height: 480px) {
  .navbar-collapse {
    max-height: 420px;
  }
}<|MERGE_RESOLUTION|>--- conflicted
+++ resolved
@@ -463,14 +463,15 @@
   }
 }
 
-<<<<<<< HEAD
 @media (min-width: 976px) {
   .toolbar-fixed[data-toolbar-menu='open'] .navbar-fixed-top {
     left: 240px;
   }
   .user-logged-in .navbar-fixed-top {
     left: 88px;
-=======
+  }
+}
+
 @media (min-width: 1025px) {
   .navbar-nav > li > ul > li.expanded > a:hover:not(.is-active) + .dropdown-menu {
     display: block;
@@ -490,7 +491,6 @@
   }
   .navbar-nav > li > ul > li.expanded > .dropdown-menu:hover {
     display: block;
->>>>>>> a8fbab2d
   }
 }
 
@@ -542,8 +542,6 @@
   .container--navbar {
     -ms-flex-wrap: wrap;
         flex-wrap: wrap;
-<<<<<<< HEAD
-=======
   }
   .navbar-nav > li > ul > li.expanded > .dropdown-menu > li > a {
     padding-left: 45px;
@@ -551,7 +549,6 @@
   .navbar-nav > li > ul > li.expanded > .dropdown-menu > li > a:hover, .navbar-nav > li > ul > li.expanded > .dropdown-menu > li > a.is-active {
     background: #e6e6e6;
     color: #4d4d4d;
->>>>>>> a8fbab2d
   }
   .navbar-fixed-top .navbar-nav .open .dropdown-menu {
     background-color: #fff;
