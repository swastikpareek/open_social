--- conflicted
+++ resolved
@@ -6,16 +6,6 @@
 }
 
 .select2-container--social .select2-selection {
-<<<<<<< HEAD
-  -webkit-box-shadow: inset 0 1px 1px rgba(0, 0, 0, 0.075);
-          box-shadow: inset 0 1px 1px rgba(0, 0, 0, 0.075);
-  background-color: #fff;
-  border: 1px solid #ccc;
-  border-radius: 4px;
-  color: #555555;
-  font-size: 14px;
-=======
->>>>>>> f5ccdd7c
   outline: 0;
 }
 
