@charset "UTF-8";
/*
 * Don't style form controls in the layout builder as that breaks a lot of
 * things.
 */
form:not(.layout-builder-add-block) {
  /* Remove default Radio Buttons */
  /* Unchecked styles */
  /* Disabled style */
}

form:not(.layout-builder-add-block) .form-control {
  display: block;
  width: 100%;
  max-width: 23rem;
  height: 38px;
  padding: 6px 12px;
  font-size: inherit;
  line-height: 1.5;
  background-image: none;
  -webkit-transition: border-color ease-in-out .15s, -webkit-box-shadow ease-in-out .15s;
  transition: border-color ease-in-out .15s, -webkit-box-shadow ease-in-out .15s;
  transition: border-color ease-in-out .15s, box-shadow ease-in-out .15s;
  transition: border-color ease-in-out .15s, box-shadow ease-in-out .15s, -webkit-box-shadow ease-in-out .15s;
}

form:not(.layout-builder-add-block) .form-control::-moz-placeholder {
  opacity: 1;
}

form:not(.layout-builder-add-block) .form-control::-ms-expand {
  border: 0;
  background-color: transparent;
}

form:not(.layout-builder-add-block) .form-control:disabled,
fieldset[disabled] form:not(.layout-builder-add-block) .form-control,
.form-disabled form:not(.layout-builder-add-block) .form-control {
  cursor: not-allowed;
  color: rgba(0, 0, 0, 0.26);
}

form:not(.layout-builder-add-block) .form-control--autogrow {
  resize: none;
  min-height: 38px;
  overflow: hidden;
  max-width: none;
}

form:not(.layout-builder-add-block) textarea.form-control {
  height: auto;
}

<<<<<<< HEAD
form:not(.layout-builder-add-block) input[type="search"] {
  box-sizing: border-box;
=======
input[type="search"] {
  -webkit-box-sizing: border-box;
          box-sizing: border-box;
>>>>>>> 6673f088
}

form:not(.layout-builder-add-block) input[type="radio"],
form:not(.layout-builder-add-block) input[type="checkbox"] {
  margin: 4px 0 0;
  margin-top: 1px \9;
  line-height: normal;
}

form:not(.layout-builder-add-block) input[type="file"] {
  display: inline-block;
}

form:not(.layout-builder-add-block) select[multiple],
form:not(.layout-builder-add-block) select[size] {
  height: auto;
}

form:not(.layout-builder-add-block) input[type="file"]:focus,
form:not(.layout-builder-add-block) input[type="radio"]:focus,
form:not(.layout-builder-add-block) input[type="checkbox"]:focus {
  outline: 5px auto -webkit-focus-ring-color;
  outline-offset: -2px;
}

form:not(.layout-builder-add-block) input[type="search"] {
  -webkit-appearance: none;
}

form:not(.layout-builder-add-block) .data-policy-edit-form .form-textarea {
  max-width: 100%;
}

form:not(.layout-builder-add-block) .radio,
form:not(.layout-builder-add-block) .checkbox {
  position: relative;
  display: block;
  margin-bottom: 5px;
}

form:not(.layout-builder-add-block) .radio + .radio,
form:not(.layout-builder-add-block) .checkbox + .checkbox {
  margin-top: -5px;
}

form:not(.layout-builder-add-block) [type="radio"]:not(:checked),
form:not(.layout-builder-add-block) [type="radio"]:checked,
form:not(.layout-builder-add-block) [type="checkbox"]:not(:checked),
form:not(.layout-builder-add-block) [type="checkbox"]:checked {
  position: absolute;
  left: -9999px;
  opacity: 0;
}

.form-no-label.checkbox form:not(.layout-builder-add-block) [type="radio"], .form-no-label.checkbox form:not(.layout-builder-add-block) [type="checkbox"] {
  opacity: 1;
  left: 0;
  margin: 0;
  position: static;
}

form:not(.layout-builder-add-block) .checkbox label,
form:not(.layout-builder-add-block) .radio label {
  font-weight: 300;
  position: relative;
  padding-left: 25px;
  cursor: pointer;
  display: inline-block;
  line-height: 21px;
  font-size: 0.875rem;
  -webkit-transition: .28s ease;
  transition: .28s ease;
  -webkit-user-select: none;
     -moz-user-select: none;
      -ms-user-select: none;
          user-select: none;
}

form:not(.layout-builder-add-block) .radio label:before,
form:not(.layout-builder-add-block) .radio label:after {
  content: '';
  position: absolute;
  left: 0;
  top: 0;
  margin: 2px;
  width: 16px;
  height: 16px;
  z-index: 0;
  -webkit-transition: .28s ease;
  transition: .28s ease;
}

form:not(.layout-builder-add-block) [type="radio"]:not(:checked) + label:before {
  border-radius: 50%;
  border: 2px solid #555555;
}

form:not(.layout-builder-add-block) [type="radio"]:not(:checked) + label:after {
  border-radius: 50%;
  border: 2px solid #555555;
  z-index: -1;
  -webkit-transform: scale(0);
          transform: scale(0);
}

form:not(.layout-builder-add-block) [type="radio"]:checked + label:before {
  border-radius: 50%;
}

form:not(.layout-builder-add-block) [type="radio"]:checked + label:after {
  border-radius: 50%;
  z-index: 0;
  -webkit-transform: scale(0.5);
          transform: scale(0.5);
}

form:not(.layout-builder-add-block) [type="radio"]:disabled + label:before,
form:not(.layout-builder-add-block) [type="radio"]:disabled + label:before {
  background-color: transparent;
}

form:not(.layout-builder-add-block) [type="radio"]:disabled:checked + label:before {
  border: 2px solid rgba(0, 0, 0, 0.26);
}

form:not(.layout-builder-add-block) [type="radio"]:disabled + label {
  color: rgba(0, 0, 0, 0.26);
  cursor: not-allowed;
}

form:not(.layout-builder-add-block) [type="radio"]:disabled:not(:checked) + label:before {
  border-color: rgba(0, 0, 0, 0.26);
}

form:not(.layout-builder-add-block) [type="radio"]:disabled:checked + label:after {
  background-color: rgba(0, 0, 0, 0.26);
  border: none;
  background-color: rgba(0, 0, 0, 0.26);
}

form:not(.layout-builder-add-block) [type="checkbox"] + label:after {
  border-radius: 2px;
}

form:not(.layout-builder-add-block) [type="checkbox"] + label:before,
form:not(.layout-builder-add-block) [type="checkbox"] + label:after {
  content: '';
  left: 0;
  position: absolute;
  /* .1s delay is for check animation */
  -webkit-transition: border .25s, background-color .25s, width .20s .1s, height .20s .1s, top .20s .1s, left .20s .1s;
  transition: border .25s, background-color .25s, width .20s .1s, height .20s .1s, top .20s .1s, left .20s .1s;
  z-index: 1;
}

form:not(.layout-builder-add-block) [type="checkbox"]:not(:checked) + label:before {
  width: 0;
  height: 0;
  border: 3px solid transparent;
  left: 6px;
  top: 10px;
  -webkit-transform: rotateZ(37deg);
          transform: rotateZ(37deg);
  -webkit-transform-origin: 20% 40%;
  transform-origin: 100% 100%;
}

form:not(.layout-builder-add-block) [type="checkbox"]:not(:checked) + label:after {
  height: 20px;
  width: 20px;
  background-color: transparent;
  border: 2px solid #555555;
  top: 0px;
  z-index: 0;
}

form:not(.layout-builder-add-block) [type="checkbox"]:checked + label:before {
  top: 0;
  left: 1px;
  width: 8px;
  height: 13px;
  border-top: 2px solid transparent;
  border-left: 2px solid transparent;
  border-right: 2px solid white;
  border-bottom: 2px solid white;
  -webkit-transform: rotateZ(37deg);
          transform: rotateZ(37deg);
  margin-top: 2px;
  -webkit-transition: .2s;
  transition: .2s;
  -webkit-transform-origin: 100% 100%;
          transform-origin: 100% 100%;
}

form:not(.layout-builder-add-block) [type="checkbox"]:checked + label:after {
  top: 0px;
  width: 20px;
  height: 20px;
  z-index: 0;
}

form:not(.layout-builder-add-block) [type="checkbox"].tabbed:focus + label:after {
  border-radius: 2px;
  border-color: #555555;
  background-color: rgba(0, 0, 0, 0.1);
}

form:not(.layout-builder-add-block) [type="checkbox"].tabbed:checked:focus + label:after {
  border-radius: 2px;
}

form:not(.layout-builder-add-block) [type="checkbox"]:disabled + label {
  color: rgba(0, 0, 0, 0.26);
  cursor: not-allowed;
}

form:not(.layout-builder-add-block) [type="checkbox"]:disabled:not(:checked) + label:before {
  background-color: transparent;
  border: 2px solid transparent;
}

form:not(.layout-builder-add-block) [type="checkbox"]:disabled:not(:checked) + label:after {
  border-color: transparent;
  background-color: #BDBDBD;
}

form:not(.layout-builder-add-block) [type="checkbox"]:disabled:checked + label:before {
  background-color: transparent;
}

form:not(.layout-builder-add-block) [type="checkbox"]:disabled:checked + label:after {
  background-color: #BDBDBD;
  border-color: #BDBDBD;
}

form:not(.layout-builder-add-block) .form-inline {
  margin-bottom: 1rem;
}

form:not(.layout-builder-add-block) .switch * {
  -webkit-user-select: none;
     -moz-user-select: none;
      -ms-user-select: none;
          user-select: none;
  cursor: pointer;
}

<<<<<<< HEAD
form:not(.layout-builder-add-block) .switch {
=======
.switch {
  display: -webkit-box;
  display: -ms-flexbox;
>>>>>>> 6673f088
  display: flex;
  width: 100%;
}

<<<<<<< HEAD
form:not(.layout-builder-add-block) .switch__label {
  flex: 1 1 auto;
}

form:not(.layout-builder-add-block) .switch__options {
  flex: 1 0 150px;
=======
.switch__label {
  -webkit-box-flex: 1;
      -ms-flex: 1 1 auto;
          flex: 1 1 auto;
}

.switch__options {
  -webkit-box-flex: 1;
      -ms-flex: 1 0 150px;
          flex: 1 0 150px;
>>>>>>> 6673f088
  text-align: right;
}

form:not(.layout-builder-add-block) .switch input[type=checkbox] {
  opacity: 0;
  width: 0;
  height: 0;
}

form:not(.layout-builder-add-block) .switch label {
  font-weight: 300;
}

form:not(.layout-builder-add-block) .switch .lever {
  content: "";
  display: inline-block;
  position: relative;
  width: 40px;
  height: 15px;
  background-color: #777777;
  border-radius: 15px;
  margin-right: 10px;
  -webkit-transition: background 0.3s ease;
  transition: background 0.3s ease;
  vertical-align: middle;
  margin: 0 16px;
}

<<<<<<< HEAD
form:not(.layout-builder-add-block) .switch .lever:after {
  box-shadow: 0 0 1px rgba(0, 0, 0, 0.11), 0 1px 2px rgba(0, 0, 0, 0.22);
=======
.switch .lever:after {
  -webkit-box-shadow: 0 0 1px rgba(0, 0, 0, 0.11), 0 1px 2px rgba(0, 0, 0, 0.22);
          box-shadow: 0 0 1px rgba(0, 0, 0, 0.11), 0 1px 2px rgba(0, 0, 0, 0.22);
>>>>>>> 6673f088
  content: "";
  position: absolute;
  display: inline-block;
  width: 21px;
  height: 21px;
  background-color: #f3f3f3;
  border-radius: 21px;
  left: -5px;
  top: -3px;
  -webkit-transition: left 0.3s ease, background .3s ease, -webkit-box-shadow 0.1s ease;
  transition: left 0.3s ease, background .3s ease, -webkit-box-shadow 0.1s ease;
  transition: left 0.3s ease, background .3s ease, box-shadow 0.1s ease;
  transition: left 0.3s ease, background .3s ease, box-shadow 0.1s ease, -webkit-box-shadow 0.1s ease;
}

<<<<<<< HEAD
form:not(.layout-builder-add-block) input[type=checkbox]:not(:disabled) ~ .lever:active:after {
  box-shadow: 0 1px 3px 1px rgba(0, 0, 0, 0.4), 0 0 0 15px rgba(0, 0, 0, 0.08);
=======
input[type=checkbox]:not(:disabled) ~ .lever:active:after {
  -webkit-box-shadow: 0 1px 3px 1px rgba(0, 0, 0, 0.4), 0 0 0 15px rgba(0, 0, 0, 0.08);
          box-shadow: 0 1px 3px 1px rgba(0, 0, 0, 0.4), 0 0 0 15px rgba(0, 0, 0, 0.08);
>>>>>>> 6673f088
}

form:not(.layout-builder-add-block) .switch input[type=checkbox]:checked + .lever:after {
  left: 24px;
}

form:not(.layout-builder-add-block) .switch input[type=checkbox][disabled] + .lever {
  cursor: default;
}

form:not(.layout-builder-add-block) .switch input[type=checkbox][disabled] + .lever:after,
form:not(.layout-builder-add-block) .switch input[type=checkbox][disabled]:checked + .lever:after {
  background-color: #BDBDBD;
}

form:not(.layout-builder-add-block) .select-wrapper {
  position: relative;
  width: 100%;
  max-width: 23rem;
}

.form-inline form:not(.layout-builder-add-block) .select-wrapper {
  width: auto;
}

.input-group form:not(.layout-builder-add-block) .select-wrapper {
  display: table-cell;
}

form:not(.layout-builder-add-block) .select-wrapper select {
  -webkit-appearance: none;
     -moz-appearance: none;
          appearance: none;
  line-height: 1;
  padding-right: 30px;
}

form:not(.layout-builder-add-block) .select-wrapper select:disabled {
  color: rgba(0, 0, 0, 0.26);
}

form:not(.layout-builder-add-block) .select-wrapper:after {
  content: '▾';
  font-style: normal;
  font-weight: 400;
  line-height: 1;
  margin-top: -.5em;
  padding-right: 12px;
  pointer-events: none;
  position: absolute;
  right: 0;
  top: 50%;
  z-index: 2;
}

form:not(.layout-builder-add-block) .form-disabled .select-wrapper::after {
  color: #777777;
}

@media (min-width: 600px) {
  form:not(.layout-builder-add-block) .form-inline .radio input[type="radio"],
  form:not(.layout-builder-add-block) .form-inline .checkbox input[type="checkbox"] {
    position: absolute;
  }
  form:not(.layout-builder-add-block) .form-inline .radio label,
  form:not(.layout-builder-add-block) .form-inline .checkbox label {
    padding-left: 22px;
    margin-right: 25px;
  }
}

@media (min-width: 900px) {
  form:not(.layout-builder-add-block) .form-control {
    font-size: 16px;
  }
}

@media screen and (-webkit-min-device-pixel-ratio: 0) {
  form:not(.layout-builder-add-block) .form-control {
    font-size: 16px;
  }
  form:not(.layout-builder-add-block) input[type="date"].form-control,
  form:not(.layout-builder-add-block) input[type="time"].form-control,
  form:not(.layout-builder-add-block) input[type="datetime-local"].form-control,
  form:not(.layout-builder-add-block) input[type="month"].form-control {
    line-height: 24px;
    background: url(data:image/svg+xml;base64,PHN2ZyBpZD0iTGF5ZXJfMSIgZGF0YS1uYW1lPSJMYXllciAxIiB4bWxucz0iaHR0cDovL3d3dy53My5vcmcvMjAwMC9zdmciIHZpZXdCb3g9IjAgMCA0Ljk1IDEwIj48ZGVmcz48c3R5bGU+LmNscy0xe2ZpbGw6I2ZmZjt9LmNscy0ye2ZpbGw6IzQ0NDt9PC9zdHlsZT48L2RlZnM+PHRpdGxlPmFycm93czwvdGl0bGU+PHJlY3QgY2xhc3M9ImNscy0xIiB3aWR0aD0iNC45NSIgaGVpZ2h0PSIxMCIvPjxwb2x5Z29uIGNsYXNzPSJjbHMtMiIgcG9pbnRzPSIxLjQxIDQuNjcgMi40OCAzLjE4IDMuNTQgNC42NyAxLjQxIDQuNjciLz48cG9seWdvbiBjbGFzcz0iY2xzLTIiIHBvaW50cz0iMy41NCA1LjMzIDIuNDggNi44MiAxLjQxIDUuMzMgMy41NCA1LjMzIi8+PC9zdmc+) no-repeat 95% 50%;
    -webkit-appearance: none;
       -moz-appearance: none;
            appearance: none;
  }
  form:not(.layout-builder-add-block) input[type="date"].form-control:focus,
  form:not(.layout-builder-add-block) input[type="time"].form-control:focus,
  form:not(.layout-builder-add-block) input[type="datetime-local"].form-control:focus,
  form:not(.layout-builder-add-block) input[type="month"].form-control:focus {
    background: inherit;
  }
}

@media all and (-ms-high-contrast: none) {
  *::-ms-backdrop, .select-wrapper:after {
    display: none;
  }
  *::-ms-backdrop, .select-wrapper select {
    padding-right: 12px;
  }
}<|MERGE_RESOLUTION|>--- conflicted
+++ resolved
@@ -18,10 +18,7 @@
   font-size: inherit;
   line-height: 1.5;
   background-image: none;
-  -webkit-transition: border-color ease-in-out .15s, -webkit-box-shadow ease-in-out .15s;
-  transition: border-color ease-in-out .15s, -webkit-box-shadow ease-in-out .15s;
   transition: border-color ease-in-out .15s, box-shadow ease-in-out .15s;
-  transition: border-color ease-in-out .15s, box-shadow ease-in-out .15s, -webkit-box-shadow ease-in-out .15s;
 }
 
 form:not(.layout-builder-add-block) .form-control::-moz-placeholder {
@@ -51,14 +48,8 @@
   height: auto;
 }
 
-<<<<<<< HEAD
 form:not(.layout-builder-add-block) input[type="search"] {
   box-sizing: border-box;
-=======
-input[type="search"] {
-  -webkit-box-sizing: border-box;
-          box-sizing: border-box;
->>>>>>> 6673f088
 }
 
 form:not(.layout-builder-add-block) input[type="radio"],
@@ -129,7 +120,6 @@
   display: inline-block;
   line-height: 21px;
   font-size: 0.875rem;
-  -webkit-transition: .28s ease;
   transition: .28s ease;
   -webkit-user-select: none;
      -moz-user-select: none;
@@ -147,7 +137,6 @@
   width: 16px;
   height: 16px;
   z-index: 0;
-  -webkit-transition: .28s ease;
   transition: .28s ease;
 }
 
@@ -160,8 +149,7 @@
   border-radius: 50%;
   border: 2px solid #555555;
   z-index: -1;
-  -webkit-transform: scale(0);
-          transform: scale(0);
+  transform: scale(0);
 }
 
 form:not(.layout-builder-add-block) [type="radio"]:checked + label:before {
@@ -171,8 +159,7 @@
 form:not(.layout-builder-add-block) [type="radio"]:checked + label:after {
   border-radius: 50%;
   z-index: 0;
-  -webkit-transform: scale(0.5);
-          transform: scale(0.5);
+  transform: scale(0.5);
 }
 
 form:not(.layout-builder-add-block) [type="radio"]:disabled + label:before,
@@ -209,7 +196,6 @@
   left: 0;
   position: absolute;
   /* .1s delay is for check animation */
-  -webkit-transition: border .25s, background-color .25s, width .20s .1s, height .20s .1s, top .20s .1s, left .20s .1s;
   transition: border .25s, background-color .25s, width .20s .1s, height .20s .1s, top .20s .1s, left .20s .1s;
   z-index: 1;
 }
@@ -220,9 +206,7 @@
   border: 3px solid transparent;
   left: 6px;
   top: 10px;
-  -webkit-transform: rotateZ(37deg);
-          transform: rotateZ(37deg);
-  -webkit-transform-origin: 20% 40%;
+  transform: rotateZ(37deg);
   transform-origin: 100% 100%;
 }
 
@@ -244,13 +228,10 @@
   border-left: 2px solid transparent;
   border-right: 2px solid white;
   border-bottom: 2px solid white;
-  -webkit-transform: rotateZ(37deg);
-          transform: rotateZ(37deg);
+  transform: rotateZ(37deg);
   margin-top: 2px;
-  -webkit-transition: .2s;
   transition: .2s;
-  -webkit-transform-origin: 100% 100%;
-          transform-origin: 100% 100%;
+  transform-origin: 100% 100%;
 }
 
 form:not(.layout-builder-add-block) [type="checkbox"]:checked + label:after {
@@ -306,36 +287,17 @@
   cursor: pointer;
 }
 
-<<<<<<< HEAD
 form:not(.layout-builder-add-block) .switch {
-=======
-.switch {
-  display: -webkit-box;
-  display: -ms-flexbox;
->>>>>>> 6673f088
   display: flex;
   width: 100%;
 }
 
-<<<<<<< HEAD
 form:not(.layout-builder-add-block) .switch__label {
   flex: 1 1 auto;
 }
 
 form:not(.layout-builder-add-block) .switch__options {
   flex: 1 0 150px;
-=======
-.switch__label {
-  -webkit-box-flex: 1;
-      -ms-flex: 1 1 auto;
-          flex: 1 1 auto;
-}
-
-.switch__options {
-  -webkit-box-flex: 1;
-      -ms-flex: 1 0 150px;
-          flex: 1 0 150px;
->>>>>>> 6673f088
   text-align: right;
 }
 
@@ -358,20 +320,13 @@
   background-color: #777777;
   border-radius: 15px;
   margin-right: 10px;
-  -webkit-transition: background 0.3s ease;
   transition: background 0.3s ease;
   vertical-align: middle;
   margin: 0 16px;
 }
 
-<<<<<<< HEAD
 form:not(.layout-builder-add-block) .switch .lever:after {
   box-shadow: 0 0 1px rgba(0, 0, 0, 0.11), 0 1px 2px rgba(0, 0, 0, 0.22);
-=======
-.switch .lever:after {
-  -webkit-box-shadow: 0 0 1px rgba(0, 0, 0, 0.11), 0 1px 2px rgba(0, 0, 0, 0.22);
-          box-shadow: 0 0 1px rgba(0, 0, 0, 0.11), 0 1px 2px rgba(0, 0, 0, 0.22);
->>>>>>> 6673f088
   content: "";
   position: absolute;
   display: inline-block;
@@ -381,20 +336,11 @@
   border-radius: 21px;
   left: -5px;
   top: -3px;
-  -webkit-transition: left 0.3s ease, background .3s ease, -webkit-box-shadow 0.1s ease;
-  transition: left 0.3s ease, background .3s ease, -webkit-box-shadow 0.1s ease;
   transition: left 0.3s ease, background .3s ease, box-shadow 0.1s ease;
-  transition: left 0.3s ease, background .3s ease, box-shadow 0.1s ease, -webkit-box-shadow 0.1s ease;
-}
-
-<<<<<<< HEAD
+}
+
 form:not(.layout-builder-add-block) input[type=checkbox]:not(:disabled) ~ .lever:active:after {
   box-shadow: 0 1px 3px 1px rgba(0, 0, 0, 0.4), 0 0 0 15px rgba(0, 0, 0, 0.08);
-=======
-input[type=checkbox]:not(:disabled) ~ .lever:active:after {
-  -webkit-box-shadow: 0 1px 3px 1px rgba(0, 0, 0, 0.4), 0 0 0 15px rgba(0, 0, 0, 0.08);
-          box-shadow: 0 1px 3px 1px rgba(0, 0, 0, 0.4), 0 0 0 15px rgba(0, 0, 0, 0.08);
->>>>>>> 6673f088
 }
 
 form:not(.layout-builder-add-block) .switch input[type=checkbox]:checked + .lever:after {
@@ -495,10 +441,10 @@
 }
 
 @media all and (-ms-high-contrast: none) {
-  *::-ms-backdrop, .select-wrapper:after {
+  form:not(.layout-builder-add-block) *::-ms-backdrop, form:not(.layout-builder-add-block) .select-wrapper:after {
     display: none;
   }
-  *::-ms-backdrop, .select-wrapper select {
+  form:not(.layout-builder-add-block) *::-ms-backdrop, form:not(.layout-builder-add-block) .select-wrapper select {
     padding-right: 12px;
   }
 }