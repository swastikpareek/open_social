// ===================================================
// Required packages
// ===================================================

var gulp          = require('gulp'),
    postcss       = require('gulp-postcss'),
    sass          = require('gulp-sass'),
    sourcemaps    = require('gulp-sourcemaps'),
    autoprefixer  = require('autoprefixer'),
    mqpacker      = require('css-mqpacker'),
    precss        = require('precss'),
    lost          = require('lost'),
    rucksack      = require('gulp-rucksack'),
    jade          = require('gulp-jade'),
    path          = require('path'),
    fs            = require('fs'),
    concat        = require('gulp-concat'),
    notify        = require('gulp-notify'),
    gutil         = require('gulp-util'),
    uglify        = require('gulp-uglify'),
    nano          = require('gulp-cssnano'),
    connect       = require('gulp-connect'),
    plumber       = require('gulp-plumber'),
    deploy        = require('gulp-gh-pages');

// ===================================================
// Config
// ===================================================

var folder = {
  css: 'css',
  scss: 'css/src',
  bootstrap_scss: 'node_modules/bootstrap-sass/assets/stylesheets/bootstrap',
  bootstrap_js: 'node_modules/bootstrap-sass/assets/javascripts',
  js: 'js',
  js_comp: 'js/components',
  js_sg: 'js/styleguide',
  js_materialize: 'js/materialize',
  js_vendor: '../../../../core/assets/vendor',
  js_drupal: '../../../../core',
  jade: 'jade',
  dist: 'dist'
}

var glob = {
  css: folder.css + '/*.css',
  scss: folder.css + '/src/**/*.scss',
  bootstrap_scss: folder.bootstrap_scss + '/**/*.scss',
  js: folder.js + '/**/*.js',
  jade: folder.jade + '/*.jade',
  font: 'font/**/*',
  images: 'images/**/*',
  content: 'content/**/*',
  libs: 'libs/**/*'
};

var onError = function(err) {
  notify.onError({
    title:    "Gulp error in " + err.plugin,
    message:  "<%= error.message %>",
    sound: "Beep"
  })(err);
  this.emit('end');
};

// ===================================================
// Styles
// ===================================================

gulp.task('css', function () {

  var processors = [
    autoprefixer({browsers: ['> 1%', 'last 2 versions']}),
    mqpacker({sort: true}),
    lost()
  ];

  var stream = gulp.src(folder.scss + '/*.scss')
    .pipe(plumber({
      errorHandler: onError
    }))
    .pipe( sourcemaps.init() )
    .pipe( sass({outputStyle: 'expanded'}) )
    //.pipe( nano( {
    //  mergeRules: true
    //}) )
    .pipe( postcss(processors) )
    .pipe( rucksack() )
    .pipe( sourcemaps.write('.') )
    .pipe( gulp.dest(folder.css) )
    .pipe( gulp.dest(folder.dist + '/css') )
    .pipe( connect.reload() );
  return stream;

});

// ===================================================
// Template file (Jade)
// ===================================================

gulp.task('jade', function() {

  return gulp.src(glob.jade)
    .pipe(plumber({
      handleError: onError
    }))
    .pipe(jade({
      pretty: true
    })) // pip to jade plugin
    .pipe(gulp.dest(folder.dist)); // tell gulp our output folder
});



// ===================================================
// Scripts
// ===================================================

// get component scripts used for styleguide only
gulp.task('styleguide-components', function() {
  return gulp.src([
    folder.js_sg + "/collapsible.js",
    folder.js_sg + "/sideNav.js",
    folder.js_sg + "/jquery.timeago.min.js",
    folder.js_sg + "/jquery.easing.1.3.js",
    folder.js_sg + "js/vendor/jquery.touch-swipe.js"
  ])
  .pipe( concat('styleguide.js') )
  .pipe( gulp.dest(folder.js) );
});

// get component scripts and make available for dist in one file
gulp.task('script-components', function() {
  return gulp.src([
<<<<<<< HEAD
    folder.js_comp + "/initial.js",
    folder.js_comp + "/jquery.easing.1.3.js",
    folder.js_comp + "/animation.js",
    folder.js_comp + "/velocity.min.js",
    folder.js_comp + "/hammer.min.js",
    folder.js_comp + "/jquery.hammer.js",
    folder.js_comp + "/global.js",
    folder.js_comp + "/collapsible.js",
    folder.js_comp + "/scrollspy.js",
    folder.js_comp + "/pushpin.js",
    folder.js_comp + "/sideNav.js",
    folder.js_comp + "/waves.js",
    folder.js_comp + "/offcanvas.js",
    folder.js_comp + "/forms.js",
    folder.js_comp + "/tablesaw.js",
    folder.js_comp + "/tablesaw-init.js"
=======
      folder.js_comp + "/waves.js",
      folder.js_comp + "/offcanvas.js",
      folder.js_comp + "/forms.js"
>>>>>>> 2a2b09c0
    ])
    .pipe( concat('components.js') )
    .pipe( gulp.dest(folder.js) );
});

// get project scripts and make available for dist in one file
gulp.task('script-materialize', function() {
  return gulp.src([
      folder.js_materialize + "/navbar-search.js",
    ])
    .pipe( concat('materialize.js') )
    .pipe( gulp.dest(folder.js) );
});

//copy vendor scripts from drupal to make them available for the styleguide
gulp.task('script-vendor', function() {
  return gulp.src([
    folder.js_vendor + '/domready/ready.min.js',
    folder.js_vendor + '/jquery/jquery.min.js',
    folder.js_vendor + '/jquery-once/jquery.once.min.js'
  ])
  .pipe( concat('vendor.js') )
  .pipe( gulp.dest(folder.dist + '/js') );
});

gulp.task('jqueryminmap', function() {
  return gulp.src(folder.js_vendor + '/jquery/jquery.min.map')
  .pipe( gulp.dest(folder.dist + '/js') );
});

//copy vendor scripts from drupal to make them available for the styleguide
gulp.task('script-drupal', function() {
  return gulp.src([
    folder.js_drupal + '/misc/drupalSettingsLoader.js',
    folder.js_drupal + '/misc/drupal.js',
    folder.js_drupal + '/misc/debounce.js',
    folder.js_drupal + '/misc/forms.js',
    folder.js_drupal + '/modules/user/user.js',
    folder.js_drupal + '/modules/file/file.js'
  ])
  .pipe( concat('drupal-core.js') )
  .pipe( gulp.dest(folder.dist + '/js') );
});

//copy scripts to dist
gulp.task('copy-scripts', ['script-materialize', 'script-components', 'styleguide-components'], function() {
  return gulp.src(folder.js + "/*.js")
  .pipe( gulp.dest(folder.dist + '/js') );
});

// ===================================================
// Fonts
// ===================================================

gulp.task('font', function() {
  stream = gulp.src(glob.font)
    .pipe( gulp.dest(folder.dist + '/font') )
    .pipe( connect.reload() );
  return stream;
});

// ===================================================
// Images
// ===================================================

gulp.task('images', function() {
  stream = gulp.src(glob.images)
    .pipe( gulp.dest(folder.dist + '/images') )
    .pipe( connect.reload() );
  return stream;
});

gulp.task('content', function() {
  stream = gulp.src(glob.content)
    .pipe( gulp.dest(folder.dist + '/content') )
    .pipe( connect.reload() );
  return stream;
});

// ===================================================
// Extras
// ===================================================

gulp.task('libs', function() {
  stream = gulp.src(glob.libs)
    .pipe( gulp.dest(folder.dist + '/libs') )
  return stream;
});


// ===================================================
// Import Bootstrap assets
// ===================================================

gulp.task('bootstrap-sass', function() {
  stream = gulp.src(glob.bootstrap_scss)
    .pipe( gulp.dest(folder.scss + '/bootstrap') )
  return stream;
});

gulp.task('bootstrap-js', function() {
  stream = gulp.src(folder.bootstrap_js + '/bootstrap.min.js')
    .pipe( gulp.dest(folder.js) );
  return stream;
});


// ===================================================
// Set up a server
// ===================================================

gulp.task('connect', function() {
  connect.server({
    root: [folder.dist],
    livereload: true,
    port: 5000
  });
});


// ===================================================
// Watch dev tasks
// ===================================================

gulp.task('watch', function() {
  gulp.watch([
    glob.scss
  ], ['css']);

  gulp.watch([
    folder.jade + '/**/*'
  ], ['jade']);

  gulp.watch([
    folder.js_comp + '/**/*.js'
  ], ['scripts']);

  gulp.watch([
    folder.js_materialize + '/**/*.js'
  ], ['script-materialize']);

  gulp.watch([
    folder.js + "/init.js"
  ], ['script-init']);

  gulp.watch([
    glob.font
  ], ['font']);

  gulp.watch([
    glob.images
  ], ['images']);

  gulp.watch([
    glob.content
  ], ['content']);

});

// ===================================================
// Deploy to github pages branch
// ===================================================

gulp.task('deploy', ['build'], function() {
  return gulp.src([folder.dist + '/**/*'])
    .pipe( deploy() );
});


// ===================================================
// Run this one time when you install the project so you have all files in the dist folder
// ===================================================
gulp.task('init', ['images', 'content', 'libs', 'font', 'jqueryminmap', 'bootstrap-js']);


gulp.task('scripts', ['copy-scripts', 'script-vendor', 'script-drupal']);

gulp.task('build', ['css', 'jade' , 'scripts', 'font', 'images']);

gulp.task('default', ['css', 'jade' , 'scripts', 'connect', 'watch']);<|MERGE_RESOLUTION|>--- conflicted
+++ resolved
@@ -132,28 +132,11 @@
 // get component scripts and make available for dist in one file
 gulp.task('script-components', function() {
   return gulp.src([
-<<<<<<< HEAD
-    folder.js_comp + "/initial.js",
-    folder.js_comp + "/jquery.easing.1.3.js",
-    folder.js_comp + "/animation.js",
-    folder.js_comp + "/velocity.min.js",
-    folder.js_comp + "/hammer.min.js",
-    folder.js_comp + "/jquery.hammer.js",
-    folder.js_comp + "/global.js",
-    folder.js_comp + "/collapsible.js",
-    folder.js_comp + "/scrollspy.js",
-    folder.js_comp + "/pushpin.js",
-    folder.js_comp + "/sideNav.js",
-    folder.js_comp + "/waves.js",
-    folder.js_comp + "/offcanvas.js",
-    folder.js_comp + "/forms.js",
-    folder.js_comp + "/tablesaw.js",
-    folder.js_comp + "/tablesaw-init.js"
-=======
       folder.js_comp + "/waves.js",
       folder.js_comp + "/offcanvas.js",
-      folder.js_comp + "/forms.js"
->>>>>>> 2a2b09c0
+      folder.js_comp + "/forms.js",
+      folder.js_comp + "/tablesaw.js",
+      folder.js_comp + "/tablesaw-init.js"
     ])
     .pipe( concat('components.js') )
     .pipe( gulp.dest(folder.js) );
