--- conflicted
+++ resolved
@@ -4,13 +4,20 @@
 
 .socialblue--sky .hero-footer,
 .socialblue--sky .hero-footer__header {
-  flex-wrap: wrap;
+  -ms-flex-wrap: wrap;
+      flex-wrap: wrap;
 }
 
 .socialblue--sky .hero__banner .hero-footer__share {
+  display: -webkit-box;
+  display: -ms-flexbox;
   display: flex;
-  justify-content: flex-end;
-  align-items: center;
+  -webkit-box-pack: end;
+      -ms-flex-pack: end;
+          justify-content: flex-end;
+  -webkit-box-align: center;
+      -ms-flex-align: center;
+          align-items: center;
 }
 
 .socialblue--sky .hero__banner .hero-footer__share > span {
@@ -20,13 +27,18 @@
 }
 
 .socialblue--sky .hero__banner .shariff.card__block {
+  display: -webkit-box;
+  display: -ms-flexbox;
   display: flex;
-  flex: none;
+  -webkit-box-flex: 0;
+      -ms-flex: none;
+          flex: none;
   padding: 0;
 }
 
 .socialblue--sky .hero__banner .shariff.card__block .orientation-horizontal {
-  flex-wrap: inherit;
+  -ms-flex-wrap: inherit;
+      flex-wrap: inherit;
   margin: 0 -.5rem;
 }
 
@@ -42,9 +54,15 @@
 }
 
 .socialblue--sky .hero__banner .shariff.card__block .orientation-horizontal a {
+  display: -webkit-box;
+  display: -ms-flexbox;
   display: flex;
-  align-items: center;
-  justify-content: center;
+  -webkit-box-align: center;
+      -ms-flex-align: center;
+          align-items: center;
+  -webkit-box-pack: center;
+      -ms-flex-pack: center;
+          justify-content: center;
 }
 
 .socialblue--sky .hero__banner .shariff.card__block .orientation-horizontal .fab {
@@ -71,13 +89,20 @@
 
 .socialblue--sky .hero__banner .hero-footer__list ul li,
 .socialblue--sky .hero__banner .hero__info-list li {
+  display: -webkit-box;
+  display: -ms-flexbox;
   display: flex;
-  align-items: center;
+  -webkit-box-align: center;
+      -ms-flex-align: center;
+          align-items: center;
 }
 
 .socialblue--sky .hero__banner .hero-footer__list ul {
+  display: -webkit-box;
+  display: -ms-flexbox;
   display: flex;
-  flex-wrap: wrap;
+  -ms-flex-wrap: wrap;
+      flex-wrap: wrap;
   margin: 0 -23px;
 }
 
@@ -98,7 +123,9 @@
 }
 
 .socialblue--sky .hero__banner .hero-footer__list .meta-engage {
-  align-items: center;
+  -webkit-box-align: center;
+      -ms-flex-align: center;
+          align-items: center;
   margin-bottom: 0;
 }
 
@@ -116,9 +143,6 @@
 .socialblue--sky .hero__banner .hero-footer__list .meta-follow {
   margin-left: 0;
   margin-bottom: 0;
-<<<<<<< HEAD
-  flex-basis: auto;
-=======
   -ms-flex-preferred-size: auto;
       flex-basis: auto;
   -webkit-box-ordinal-group: initial;
@@ -141,7 +165,6 @@
 
 .socialblue--sky .hero__banner .hero-footer__list .metainfo__vote .card__link .vote__label {
   text-transform: initial;
->>>>>>> eef0d027
 }
 
 .socialblue--sky .hero__banner .hero-footer__list .vote__count {
@@ -183,7 +206,9 @@
 
 .socialblue--sky .hero__banner--static .metainfo {
   margin-bottom: 1.5rem;
-  align-items: center;
+  -webkit-box-align: center;
+      -ms-flex-align: center;
+          align-items: center;
 }
 
 .socialblue--sky .hero__banner--static .metainfo__content {
@@ -234,12 +259,17 @@
 .socialblue--sky .hero__banner--static .hero-footer {
   padding-top: 1rem;
   padding-bottom: 1.25rem;
-  flex-direction: column;
+  -webkit-box-orient: vertical;
+  -webkit-box-direction: normal;
+      -ms-flex-direction: column;
+          flex-direction: column;
 }
 
 .socialblue--sky .hero__banner--static .hero-footer > * {
   margin-bottom: 1rem;
-  flex: 0 0 100%;
+  -webkit-box-flex: 0;
+      -ms-flex: 0 0 100%;
+          flex: 0 0 100%;
   max-width: 100%;
 }
 
@@ -261,15 +291,10 @@
   margin-bottom: 15px;
 }
 
-<<<<<<< HEAD
-.socialblue--sky .hero__banner-static .hero-footer__cta {
-  flex: 0 0 100%;
-=======
 .socialblue--sky .hero__banner--static .hero-footer__cta {
   -webkit-box-flex: 0;
       -ms-flex: 0 0 100%;
           flex: 0 0 100%;
->>>>>>> eef0d027
   max-width: 100%;
   padding-top: 1rem;
 }
@@ -304,15 +329,14 @@
   padding-top: 0;
 }
 
-<<<<<<< HEAD
-.socialblue--sky.path-node:not(.page-node-type-topic) .hero__banner-static .hero-footer__header {
-=======
 .socialblue--sky.path-node:not(.page-node-type-topic) .hero__banner--static .hero-footer__header {
   display: -webkit-box;
   display: -ms-flexbox;
->>>>>>> eef0d027
   display: flex;
-  flex-direction: column;
+  -webkit-box-orient: vertical;
+  -webkit-box-direction: normal;
+      -ms-flex-direction: column;
+          flex-direction: column;
   padding-bottom: 2.5rem;
   margin-bottom: 1.25rem;
   border-bottom: 1px solid #d5d6d2;
@@ -365,8 +389,6 @@
   text-align: left;
 }
 
-<<<<<<< HEAD
-=======
 .socialblue--sky.path-group .cover-wrap .page-title .badge {
   font-size: 12px;
   font-weight: 700;
@@ -378,7 +400,6 @@
   margin-top: 8px;
 }
 
->>>>>>> eef0d027
 .socialblue--sky.path-group .cover-wrap h1 {
   font-size: 1.5rem;
   font-weight: 700;
@@ -390,14 +411,6 @@
 .socialblue--sky.path-group .cover-wrap .teaser__tag {
   display: inline-block;
   width: auto;
-<<<<<<< HEAD
-  padding: 4px 11px;
-  margin-bottom: .875rem;
-  font-size: 14px;
-  color: #fff;
-  border-radius: 2px;
-  text-shadow: none;
-=======
   padding: 1px 1em;
   margin-bottom: 0;
   font-size: .75rem;
@@ -405,7 +418,6 @@
   border-radius: 2px;
   text-shadow: none;
   text-transform: inherit;
->>>>>>> eef0d027
 }
 
 .socialblue--sky.path-group .cover-wrap .teaser__tag:hover {
@@ -435,15 +447,10 @@
   .socialblue--sky .hero__banner--static .teaser__tag {
     font-size: 1.25rem;
   }
-<<<<<<< HEAD
-  .socialblue--sky .hero__banner-static .hero-footer {
-    align-items: inherit;
-=======
   .socialblue--sky .hero__banner--static .hero-footer {
     -webkit-box-align: inherit;
         -ms-flex-align: inherit;
             align-items: inherit;
->>>>>>> eef0d027
     padding-bottom: 2.5rem;
   }
   main:not(.is-navbar-secondary) .socialblue--sky .hero__banner--static .hero-footer {
@@ -456,14 +463,6 @@
   .socialblue--sky.path-node:not(.page-node-type-topic) .hero__banner--static {
     padding-top: 75px;
   }
-<<<<<<< HEAD
-  .socialblue--sky.path-node:not(.page-node-type-topic) .hero__banner-static .hero-footer__header {
-    flex-direction: row;
-    align-items: flex-end;
-  }
-  .socialblue--sky.path-node:not(.page-node-type-topic) .hero__banner-static .hero-footer__text {
-    flex: 0 0 100%;
-=======
   .socialblue--sky.path-node:not(.page-node-type-topic) .hero__banner--static .hero-footer__header {
     -webkit-box-orient: horizontal;
     -webkit-box-direction: normal;
@@ -477,7 +476,6 @@
     -webkit-box-flex: 0;
         -ms-flex: 0 0 100%;
             flex: 0 0 100%;
->>>>>>> eef0d027
     max-width: 100%;
     margin-right: 0;
   }
@@ -501,12 +499,6 @@
   .socialblue--sky .hero__banner--static .teaser__title {
     font-size: 2.25rem;
   }
-<<<<<<< HEAD
-  .socialblue--sky .hero__banner-static .hero-footer {
-    flex-direction: row;
-    align-items: center;
-    justify-content: space-between;
-=======
   .socialblue--sky .hero__banner--static .hero-footer {
     -webkit-box-orient: horizontal;
     -webkit-box-direction: normal;
@@ -518,29 +510,17 @@
     -webkit-box-pack: justify;
         -ms-flex-pack: justify;
             justify-content: space-between;
->>>>>>> eef0d027
   }
   .socialblue--sky .hero__banner--static .hero-footer > * {
     margin-bottom: 0;
-    flex: 0 0 auto;
+    -webkit-box-flex: 0;
+        -ms-flex: 0 0 auto;
+            flex: 0 0 auto;
     max-width: inherit;
   }
   .socialblue--sky .hero__banner--static .hero-footer__list a {
     font-size: 1rem;
   }
-<<<<<<< HEAD
-  .socialblue--sky .hero__banner-static .hero-footer__cta {
-    flex: 0 0 35%;
-    max-width: 35%;
-    padding-top: 0;
-  }
-  .socialblue--sky.path-node:not(.page-node-type-topic) .hero__banner-static .hero-footer__header {
-    flex: 0 0 100%;
-    max-width: 100%;
-  }
-  .socialblue--sky.path-node:not(.page-node-type-topic) .hero__banner-static .hero-footer__text {
-    flex: 0 0 65%;
-=======
   .socialblue--sky .hero__banner--static .hero-footer__cta {
     -webkit-box-flex: 0;
         -ms-flex: 0 0 35%;
@@ -558,7 +538,6 @@
     -webkit-box-flex: 0;
         -ms-flex: 0 0 65%;
             flex: 0 0 65%;
->>>>>>> eef0d027
     max-width: 65%;
   }
   .socialblue--sky main:not(.is-navbar-secondary) .hero__full .hero-footer__bottom {
@@ -584,8 +563,6 @@
   .socialblue--sky.path-node:not(.page-node-type-topic) .hero__banner--static .hero-image {
     margin-bottom: 1.75rem;
   }
-<<<<<<< HEAD
-=======
   .socialblue--sky.path-group .cover-wrap .page-title {
     display: -webkit-box;
     display: -ms-flexbox;
@@ -602,19 +579,10 @@
   .socialblue--sky.path-group .cover-wrap .page-title > *:not(:first-child) {
     margin-top: 8px;
   }
->>>>>>> eef0d027
 }
 
 @media (max-width: 899px) {
   .socialblue--sky.path-user .cover-wrap {
     min-height: 160px;
   }
-<<<<<<< HEAD
-  .socialblue--sky.path-group .cover-wrap .teaser__tag {
-    padding-left: 7px;
-    padding-right: 7px;
-    font-size: 11px;
-  }
-=======
->>>>>>> eef0d027
 }