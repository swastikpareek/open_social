--- conflicted
+++ resolved
@@ -127,19 +127,10 @@
 }
 
 @media (min-width: 900px) {
-<<<<<<< HEAD
-
   .search-take-over .form-text:focus {
     border-color: #fff;
-    box-shadow: 0 2px 0 0 #fff;
-=======
-  .search-take-over .form-text:focus:focus {
-    border-color: #fff;
-    outline: 0;
-    border-bottom: 1px solid #fff;
     -webkit-box-shadow: 0 2px 0 0 #fff;
             box-shadow: 0 2px 0 0 #fff;
->>>>>>> e0797eb8
   }
 }
 
