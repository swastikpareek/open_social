--- conflicted
+++ resolved
@@ -10,109 +10,14 @@
   border-color: #29abe2;
 }
 
-<<<<<<< HEAD
 .has-error .form-control {
   border-color: #a94442;
 }
 
 .has-error .form-control:focus {
-  box-shadow: 0 2px 0 0 #a94442;
+  -webkit-box-shadow: 0 2px 0 0 #a94442;
+          box-shadow: 0 2px 0 0 #a94442;
   border-color: #a94442;
-=======
-.has-success .help-block,
-.has-success .control-label,
-.has-success .radio,
-.has-success .checkbox,
-.has-success .radio-inline,
-.has-success .checkbox-inline,
-.has-success.radio label,
-.has-success.checkbox label,
-.has-success.radio-inline label,
-.has-success.checkbox-inline label {
-  color: #3c763d;
-}
-
-.has-success .form-control {
-  border-color: #3c763d;
-  -webkit-box-shadow: inset 0 1px 1px rgba(0, 0, 0, 0.075);
-          box-shadow: inset 0 1px 1px rgba(0, 0, 0, 0.075);
-}
-
-.has-success .form-control:focus {
-  border-color: #2b542c;
-  -webkit-box-shadow: inset 0 1px 1px rgba(0, 0, 0, 0.075), 0 0 6px #67b168;
-          box-shadow: inset 0 1px 1px rgba(0, 0, 0, 0.075), 0 0 6px #67b168;
-}
-
-.has-success .input-group-addon {
-  color: #3c763d;
-  border-color: #3c763d;
-  background-color: #dff0d8;
-}
-
-.has-success .form-control-feedback {
-  color: #3c763d;
-}
-
-.has-warning .help-block,
-.has-warning .control-label,
-.has-warning .radio,
-.has-warning .checkbox,
-.has-warning .radio-inline,
-.has-warning .checkbox-inline,
-.has-warning.radio label,
-.has-warning.checkbox label,
-.has-warning.radio-inline label,
-.has-warning.checkbox-inline label {
-  color: #8a6d3b;
-}
-
-.has-warning .form-control {
-  border-color: #8a6d3b;
-  -webkit-box-shadow: inset 0 1px 1px rgba(0, 0, 0, 0.075);
-          box-shadow: inset 0 1px 1px rgba(0, 0, 0, 0.075);
-}
-
-.has-warning .form-control:focus {
-  border-color: #66512c;
-  -webkit-box-shadow: inset 0 1px 1px rgba(0, 0, 0, 0.075), 0 0 6px #c0a16b;
-          box-shadow: inset 0 1px 1px rgba(0, 0, 0, 0.075), 0 0 6px #c0a16b;
-}
-
-.has-warning .input-group-addon {
-  color: #8a6d3b;
-  border-color: #8a6d3b;
-  background-color: #fcf8e3;
-}
-
-.has-warning .form-control-feedback {
-  color: #8a6d3b;
-}
-
-.has-error .help-block,
-.has-error .control-label,
-.has-error .radio,
-.has-error .checkbox,
-.has-error .radio-inline,
-.has-error .checkbox-inline,
-.has-error.radio label,
-.has-error.checkbox label,
-.has-error.radio-inline label,
-.has-error.checkbox-inline label {
-  color: #a94442;
-}
-
-.has-error .form-control {
-  border-color: #a94442;
-  -webkit-box-shadow: inset 0 1px 1px rgba(0, 0, 0, 0.075);
-          box-shadow: inset 0 1px 1px rgba(0, 0, 0, 0.075);
-}
-
-.has-error .form-control:focus {
-  border-color: #843534;
-  -webkit-box-shadow: inset 0 1px 1px rgba(0, 0, 0, 0.075), 0 0 6px #ce8483;
-          box-shadow: inset 0 1px 1px rgba(0, 0, 0, 0.075), 0 0 6px #ce8483;
->>>>>>> e0797eb8
 }
 
 .form-item--error-message.alert-danger {
