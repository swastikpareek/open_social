--- conflicted
+++ resolved
@@ -4,7 +4,7 @@
 }
 
 .badge__icon {
-  fill: #4a4a4a;
+  fill: #4d4d4d;
 }
 
 .badge--pill {
@@ -13,11 +13,7 @@
 
 .badge-default {
   background-color: #e6e6e6;
-<<<<<<< HEAD
-  color: #4a4a4a;
-=======
   color: #4d4d4d;
->>>>>>> 4629a7a2
   -webkit-transition: 0.3s;
   transition: 0.3s;
 }
@@ -50,11 +46,7 @@
 
 .badge-accent {
   background-color: #ffc142;
-<<<<<<< HEAD
-  color: #4a4a4a;
-=======
   color: #4d4d4d;
->>>>>>> 4629a7a2
   -webkit-transition: 0.3s;
   transition: 0.3s;
 }
@@ -108,57 +100,9 @@
 }
 
 a .badge-default {
-  color: #4a4a4a;
+  color: #4d4d4d;
 }
 
 a .badge-default:hover {
-  color: #4a4a4a;
-}
-
-.socialblue--sky .teaser__body .badge {
-  border-radius: 2px;
-  white-space: inherit;
-  text-align: left;
-}
-
-.socialblue--sky .teaser__image .badge {
-  font-size: .75rem;
-}
-
-.socialblue--sky .teaser__badge {
-  color: #4a4a4a;
-  background: transparent;
-}
-
-.socialblue--sky .teaser__badge:hover, .socialblue--sky .teaser__badge:active, .socialblue--sky .teaser__badge:focus {
-  background: transparent;
-}
-
-.socialblue--sky .badge-accent {
-  padding-left: 15px;
-  padding-right: 15px;
-}
-
-.socialblue--sky .badge__icon path {
-  stroke: #4a4a4a;
-  fill: #4a4a4a;
-}
-
-.socialblue--sky .badge__icon.badge__user-orange {
-  height: 11px;
-}
-
-.socialblue--sky .badge--tag {
-  margin-right: 1.875rem;
-  margin-bottom: 1rem;
-}
-
-.socialblue--sky .badge--tag__title {
-  font-size: .875rem;
-}
-
-@media (min-width: 1200px) {
-  .socialblue--sky .teaser__body .badge {
-    margin-right: 2px;
-  }
+  color: #4d4d4d;
 }