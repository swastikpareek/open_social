--- conflicted
+++ resolved
@@ -3,7 +3,8 @@
 }
 
 [type="radio"]:focus + label:before {
-  box-shadow: 0 0 3px 2px #29abe2;
+  -webkit-box-shadow: 0 0 3px 2px #29abe2;
+          box-shadow: 0 0 3px 2px #29abe2;
 }
 
 [type="checkbox"]:checked + label:after,
@@ -43,7 +44,8 @@
 .hero-form[role='search'] .form-control:focus, .hero-form[role='search'] .form-control:active,
 .hero-form[role='search'] .form-control:focus ~ .search-icon,
 .hero-form[role='search'] .form-control:active ~ .search-icon {
-  box-shadow: 0 2px 0 0 #1f80aa;
+  -webkit-box-shadow: 0 2px 0 0 #1f80aa;
+          box-shadow: 0 2px 0 0 #1f80aa;
 }
 
 .hero-form[role='search'] .search-icon {
@@ -52,7 +54,8 @@
 
 .form-control:focus {
   border-color: #29abe2;
-  box-shadow: 0 2px 0 0 #29abe2;
+  -webkit-box-shadow: 0 2px 0 0 #29abe2;
+          box-shadow: 0 2px 0 0 #29abe2;
 }
 
 .select2-container--social.select2-container--focus .select2-selection, .select2-container--social.select2-container--open .select2-selection, .select2-container--social .select2-dropdown {
@@ -84,6 +87,7 @@
 .btn-primary.dropdown-toggle:hover {
   background-color: #29abe2;
   border-color: #29abe2;
+  background-image: -webkit-gradient(linear, left top, left bottom, from(rgba(0, 0, 0, 0.2)), to(rgba(0, 0, 0, 0.2)));
   background-image: linear-gradient(to bottom, rgba(0, 0, 0, 0.2) 0%, rgba(0, 0, 0, 0.2) 100%);
 }
 
@@ -105,6 +109,7 @@
 .btn-primary.focus {
   background-color: #29abe2;
   border-color: #29abe2;
+  background-image: -webkit-gradient(linear, left top, left bottom, from(rgba(0, 0, 0, 0.2)), to(rgba(0, 0, 0, 0.2)));
   background-image: linear-gradient(to bottom, rgba(0, 0, 0, 0.2) 0%, rgba(0, 0, 0, 0.2) 100%);
 }
 
@@ -117,6 +122,7 @@
 .open > .btn-secondary.dropdown-toggle, .btn-secondary.dropdown-toggle:hover {
   background-color: #1f80aa;
   border-color: #1f80aa;
+  background-image: -webkit-gradient(linear, left top, left bottom, from(rgba(0, 0, 0, 0.2)), to(rgba(0, 0, 0, 0.2)));
   background-image: linear-gradient(to bottom, rgba(0, 0, 0, 0.2) 0%, rgba(0, 0, 0, 0.2) 100%);
 }
 
@@ -126,6 +132,7 @@
 fieldset[disabled] .btn-secondary.focus {
   background-color: #1f80aa;
   border-color: #1f80aa;
+  background-image: -webkit-gradient(linear, left top, left bottom, from(rgba(0, 0, 0, 0.2)), to(rgba(0, 0, 0, 0.2)));
   background-image: linear-gradient(to bottom, rgba(0, 0, 0, 0.2) 0%, rgba(0, 0, 0, 0.2) 100%);
 }
 
@@ -143,6 +150,7 @@
 .open > .btn-accent.dropdown-toggle, .btn-accent.dropdown-toggle:hover {
   background-color: #ffc142;
   border-color: #ffc142;
+  background-image: -webkit-gradient(linear, left top, left bottom, from(rgba(0, 0, 0, 0.2)), to(rgba(0, 0, 0, 0.2)));
   background-image: linear-gradient(to bottom, rgba(0, 0, 0, 0.2) 0%, rgba(0, 0, 0, 0.2) 100%);
 }
 
@@ -152,6 +160,7 @@
 fieldset[disabled] .btn-accent.focus {
   background-color: #ffc142;
   border-color: #ffc142;
+  background-image: -webkit-gradient(linear, left top, left bottom, from(rgba(0, 0, 0, 0.2)), to(rgba(0, 0, 0, 0.2)));
   background-image: linear-gradient(to bottom, rgba(0, 0, 0, 0.2) 0%, rgba(0, 0, 0, 0.2) 100%);
 }
 
@@ -203,7 +212,8 @@
 
 .input-group .form-control:focus ~ .input-group-addon {
   border-color: #29abe2;
-  box-shadow: 0 2px 0 0 #29abe2;
+  -webkit-box-shadow: 0 2px 0 0 #29abe2;
+          box-shadow: 0 2px 0 0 #29abe2;
 }
 
 .navbar-secondary {
@@ -220,10 +230,12 @@
 }
 
 .navbar-scrollable:before {
+  background: -webkit-gradient(linear, left top, right top, from(#1f7ea7), to(transparent));
   background: linear-gradient(90deg, #1f7ea7, transparent);
 }
 
 .navbar-scrollable:after {
+  background: -webkit-gradient(linear, right top, left top, from(#1f7ea7), to(transparent));
   background: linear-gradient(-90deg, #1f7ea7, transparent);
 }
 
@@ -419,30 +431,8 @@
   fill: #ffc142;
 }
 
-<<<<<<< HEAD
-.socialblue--sky .cover--landing:after {
-  background: #29abe2;
-}
-
-.socialblue--sky .site-footer {
-  background: #fff;
-  color: #29abe2;
-}
-
-.socialblue--sky .site-footer:before {
-  background: #29abe2;
-}
-
-.socialblue--sky [class*='statistic-block'] .hero-footer__cta .btn-default {
-  color: #29abe2;
-}
-
-.socialblue--sky .card--views__sidebar .card__actionbar .btn:before {
-  background: #29abe2;
-=======
 .badge.badge-active {
   background-color: #ffc142;
->>>>>>> 6a4fb2bd
 }
 
 .phase.phase-past:not(:last-child):before {
@@ -453,74 +443,41 @@
   fill: #ffc142;
 }
 
-<<<<<<< HEAD
-.socialblue--sky .card__link--arrow {
-  color: #29abe2;
-}
-
-.socialblue--sky .card__link--arrow:before {
+.phase.phase-active:before {
+  background-color: #ffc142;
+}
+
+.phase .teaser__tag {
+  color: #29abe2;
+}
+
+.phase .teaser__tag a:hover, .phase .teaser__tag a:active, .phase .teaser__tag a:focus {
+  color: #ffc142;
+}
+
+.phase.path-group .cover-wrap .teaser__tag {
+  background-color: #29abe2;
+  color: #fff;
+}
+
+.phase .badge-primary {
   background: #29abe2;
 }
 
-.socialblue--sky .card__link--arrow:hover, .socialblue--sky .card__link--arrow:active, .socialblue--sky .card__link--arrow:focus {
+.phase .hero__banner-static .hero__tag {
+  color: #29abe2;
+}
+
+.phase .hero__banner-static .hero__tag a,
+.phase .hero__banner-static .hero__tag span {
+  color: #29abe2;
+}
+
+.phase .hero__banner-static .hero__tag a:hover, .phase .hero__banner-static .hero__tag a:active, .phase .hero__banner-static .hero__tag a:focus {
   color: #ffc142;
 }
 
-.socialblue--sky .card__link--arrow:hover:before, .socialblue--sky .card__link--arrow:active:before, .socialblue--sky .card__link--arrow:focus:before {
-  background: #ffc142;
-}
-
-.socialblue--sky .paragraph--featured .field--name-field-featured-link a:before {
-  background: #29abe2;
-}
-
-.socialblue--sky .paragraph--featured .field--name-field-featured-link a:hover, .socialblue--sky .paragraph--featured .field--name-field-featured-link a:active, .socialblue--sky .paragraph--featured .field--name-field-featured-link a:focus {
-  color: #ffc142;
-}
-
-.socialblue--sky .paragraph--featured .field--name-field-featured-link a:hover:before, .socialblue--sky .paragraph--featured .field--name-field-featured-link a:active:before, .socialblue--sky .paragraph--featured .field--name-field-featured-link a:focus:before {
-  background: #ffc142;
-}
-
-.socialblue--sky .teaser .card__link .btn {
-  color: #29abe2;
-=======
-.phase.phase-active:before {
-  background-color: #ffc142;
->>>>>>> 6a4fb2bd
-}
-
-.socialblue--sky .teaser__tag {
-  color: #29abe2;
-}
-
-.socialblue--sky .teaser__tag a:hover, .socialblue--sky .teaser__tag a:active, .socialblue--sky .teaser__tag a:focus {
-  color: #ffc142;
-}
-
-.socialblue--sky.path-group .cover-wrap .teaser__tag {
-  background-color: #29abe2;
-  color: #fff;
-}
-
-.socialblue--sky .badge-primary {
-  background: #29abe2;
-}
-
-.socialblue--sky .hero__banner-static .hero__tag {
-  color: #29abe2;
-}
-
-.socialblue--sky .hero__banner-static .hero__tag a,
-.socialblue--sky .hero__banner-static .hero__tag span {
-  color: #29abe2;
-}
-
-.socialblue--sky .hero__banner-static .hero__tag a:hover, .socialblue--sky .hero__banner-static .hero__tag a:active, .socialblue--sky .hero__banner-static .hero__tag a:focus {
-  color: #ffc142;
-}
-
-.socialblue--sky .navbar-secondary .navbar-nav .hidden-list li a:hover, .socialblue--sky .navbar-secondary .navbar-nav .hidden-list li a.active, .socialblue--sky .navbar-secondary .navbar-nav .hidden-list li a:focus, .socialblue--sky .navbar-secondary .navbar-nav .hidden-list li a.is-active {
+.phase .navbar-secondary .navbar-nav .hidden-list li a:hover, .phase .navbar-secondary .navbar-nav .hidden-list li a.active, .phase .navbar-secondary .navbar-nav .hidden-list li a:focus, .phase .navbar-secondary .navbar-nav .hidden-list li a.is-active {
   color: #29abe2;
 }
 
@@ -530,7 +487,8 @@
   }
   .search-take-over .form-text:focus {
     border-color: #ffffff;
-    box-shadow: 0 2px 0 0 #ffffff;
+    -webkit-box-shadow: 0 2px 0 0 #ffffff;
+            box-shadow: 0 2px 0 0 #ffffff;
   }
   .btn--close-search-take-over svg,
   .search-take-over svg {
