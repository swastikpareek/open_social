--- conflicted
+++ resolved
@@ -453,51 +453,48 @@
   background-color: #ffc142;
 }
 
-<<<<<<< HEAD
+.phase .teaser__tag {
+  color: #29abe2;
+}
+
+.phase .teaser__tag a:hover, .phase .teaser__tag a:active, .phase .teaser__tag a:focus {
+  color: #ffc142;
+}
+
+.phase.path-group .cover-wrap .teaser__tag {
+  background-color: #29abe2;
+  color: #fff;
+}
+
+.phase .badge-primary {
+  background: #29abe2;
+}
+
+.phase .hero__banner-static .hero__tag {
+  color: #29abe2;
+}
+
+.phase .hero__banner-static .hero__tag a,
+.phase .hero__banner-static .hero__tag span {
+  color: #29abe2;
+}
+
+.phase .hero__banner-static .hero__tag a:hover, .phase .hero__banner-static .hero__tag a:active, .phase .hero__banner-static .hero__tag a:focus {
+  color: #ffc142;
+}
+
+.phase .navbar-secondary .navbar-nav .hidden-list li a:hover, .phase .navbar-secondary .navbar-nav .hidden-list li a.active, .phase .navbar-secondary .navbar-nav .hidden-list li a:focus, .phase .navbar-secondary .navbar-nav .hidden-list li a.is-active {
+  color: #29abe2;
+}
+
+.teaser--tile.teaser-profile .teaser__image {
+  background-color: #29abe2;
+}
+
 .teaser.teaser--wide .teaser__image {
   background: #29abe2;
 }
 
-=======
-.phase .teaser__tag {
-  color: #29abe2;
-}
-
-.phase .teaser__tag a:hover, .phase .teaser__tag a:active, .phase .teaser__tag a:focus {
-  color: #ffc142;
-}
-
-.phase.path-group .cover-wrap .teaser__tag {
-  background-color: #29abe2;
-  color: #fff;
-}
-
-.phase .badge-primary {
-  background: #29abe2;
-}
-
-.phase .hero__banner-static .hero__tag {
-  color: #29abe2;
-}
-
-.phase .hero__banner-static .hero__tag a,
-.phase .hero__banner-static .hero__tag span {
-  color: #29abe2;
-}
-
-.phase .hero__banner-static .hero__tag a:hover, .phase .hero__banner-static .hero__tag a:active, .phase .hero__banner-static .hero__tag a:focus {
-  color: #ffc142;
-}
-
-.phase .navbar-secondary .navbar-nav .hidden-list li a:hover, .phase .navbar-secondary .navbar-nav .hidden-list li a.active, .phase .navbar-secondary .navbar-nav .hidden-list li a:focus, .phase .navbar-secondary .navbar-nav .hidden-list li a.is-active {
-  color: #29abe2;
-}
-
-.teaser--tile.teaser-profile .teaser__image {
-  background-color: #29abe2;
-}
-
->>>>>>> 30d46508
 @media (min-width: 900px) {
   .search-take-over .form-text {
     color: #ffffff;
