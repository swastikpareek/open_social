[type="radio"]:checked + label:before {
  border-color: #29abe2;
}

[type="radio"]:focus + label:before {
  -webkit-box-shadow: 0 0 3px 2px #29abe2;
          box-shadow: 0 0 3px 2px #29abe2;
}

[type="checkbox"]:checked + label:after,
[type="radio"]:checked + label:after {
  border-color: #29abe2;
  background-color: #29abe2;
}

[type="checkbox"]:checked:not(:disabled) + label,
[type="radio"]:checked:not(:disabled) + label {
  color: #29abe2;
}

.tabs-left .nav-tabs > li.active > a,
.tabs-left .nav-tabs > li.active > a:hover,
.tabs-left .nav-tabs > li.active > a:focus {
  border-right-color: #29abe2;
}

.view-birthday .teaser--tile .teaser__image {
  background-color: #29abe2;
}

.cover,
.read-indicator,
.select2-container--social .select2-results__option--highlighted[aria-selected],
.select2-container--social .select2-results__option[aria-selected=true],
.pagination > .active > a,
.pagination > .active > a:hover,
.pagination > .active > a:focus,
.pagination > .active > span,
.pagination > .active > span:hover,
.pagination > .active > span:focus {
  background-color: #29abe2;
}

.hero-form[role='search'] .form-control:focus, .hero-form[role='search'] .form-control:active,
.hero-form[role='search'] .form-control:focus ~ .search-icon,
.hero-form[role='search'] .form-control:active ~ .search-icon {
  -webkit-box-shadow: 0 2px 0 0 #1f80aa;
          box-shadow: 0 2px 0 0 #1f80aa;
}

.hero-form[role='search'] .search-icon {
  fill: #29abe2;
}

.form-control:focus {
  border-color: #29abe2;
  -webkit-box-shadow: 0 2px 0 0 #29abe2;
          box-shadow: 0 2px 0 0 #29abe2;
}

.select2-container--social.select2-container--focus .select2-selection, .select2-container--social.select2-container--open .select2-selection, .select2-container--social .select2-dropdown {
  border-color: #29abe2;
}

.site-footer,
.badge-secondary,
.ui-datepicker-calendar > tbody > tr > td .ui-state-active,
.stream-icon-new {
  background-color: #1f80aa;
}

.eu-cookie-compliance-secondary-button,
.btn-primary {
  background-color: #29abe2;
  border-color: #29abe2;
}

.eu-cookie-compliance-secondary-button:focus, .eu-cookie-compliance-secondary-button.focus, .eu-cookie-compliance-secondary-button:hover, .eu-cookie-compliance-secondary-button:active, .eu-cookie-compliance-secondary-button.active,
.open > .eu-cookie-compliance-secondary-button.dropdown-toggle, .eu-cookie-compliance-secondary-button.dropdown-toggle:hover,
.btn-primary:focus,
.btn-primary.focus,
.btn-primary:hover,
.btn-primary:active,
.btn-primary.active,
.open >
.btn-primary.dropdown-toggle,
.btn-primary.dropdown-toggle:hover {
  background-color: #29abe2;
  border-color: #29abe2;
  background-image: -webkit-gradient(linear, left top, left bottom, from(rgba(0, 0, 0, 0.2)), to(rgba(0, 0, 0, 0.2)));
  background-image: linear-gradient(to bottom, rgba(0, 0, 0, 0.2) 0%, rgba(0, 0, 0, 0.2) 100%);
}

.eu-cookie-compliance-secondary-button.disabled:hover, .eu-cookie-compliance-secondary-button.disabled:focus, .eu-cookie-compliance-secondary-button.disabled.focus, .eu-cookie-compliance-secondary-button[disabled]:hover, .eu-cookie-compliance-secondary-button[disabled]:focus, .eu-cookie-compliance-secondary-button[disabled].focus,
fieldset[disabled] .eu-cookie-compliance-secondary-button:hover,
fieldset[disabled] .eu-cookie-compliance-secondary-button:focus,
fieldset[disabled] .eu-cookie-compliance-secondary-button.focus,
.btn-primary.disabled:hover,
.btn-primary.disabled:focus,
.btn-primary.disabled.focus,
.btn-primary[disabled]:hover,
.btn-primary[disabled]:focus,
.btn-primary[disabled].focus,
fieldset[disabled]
.btn-primary:hover,
fieldset[disabled]
.btn-primary:focus,
fieldset[disabled]
.btn-primary.focus {
  background-color: #29abe2;
  border-color: #29abe2;
  background-image: -webkit-gradient(linear, left top, left bottom, from(rgba(0, 0, 0, 0.2)), to(rgba(0, 0, 0, 0.2)));
  background-image: linear-gradient(to bottom, rgba(0, 0, 0, 0.2) 0%, rgba(0, 0, 0, 0.2) 100%);
}

.btn-secondary {
  background-color: #1f80aa;
  border-color: #1f80aa;
}

.btn-secondary:focus, .btn-secondary.focus, .btn-secondary:hover, .btn-secondary:active, .btn-secondary.active,
.open > .btn-secondary.dropdown-toggle, .btn-secondary.dropdown-toggle:hover {
  background-color: #1f80aa;
  border-color: #1f80aa;
  background-image: -webkit-gradient(linear, left top, left bottom, from(rgba(0, 0, 0, 0.2)), to(rgba(0, 0, 0, 0.2)));
  background-image: linear-gradient(to bottom, rgba(0, 0, 0, 0.2) 0%, rgba(0, 0, 0, 0.2) 100%);
}

.btn-secondary.disabled:hover, .btn-secondary.disabled:focus, .btn-secondary.disabled.focus, .btn-secondary[disabled]:hover, .btn-secondary[disabled]:focus, .btn-secondary[disabled].focus,
fieldset[disabled] .btn-secondary:hover,
fieldset[disabled] .btn-secondary:focus,
fieldset[disabled] .btn-secondary.focus {
  background-color: #1f80aa;
  border-color: #1f80aa;
  background-image: -webkit-gradient(linear, left top, left bottom, from(rgba(0, 0, 0, 0.2)), to(rgba(0, 0, 0, 0.2)));
  background-image: linear-gradient(to bottom, rgba(0, 0, 0, 0.2) 0%, rgba(0, 0, 0, 0.2) 100%);
}

.badge-accent {
  background-color: #ffc142;
  border-color: #ffc142;
}

.btn-accent {
  background-color: #ffc142;
  border-color: #ffc142;
}

.btn-accent:focus, .btn-accent.focus, .btn-accent:hover, .btn-accent:active, .btn-accent.active,
.open > .btn-accent.dropdown-toggle, .btn-accent.dropdown-toggle:hover {
  background-color: #ffc142;
  border-color: #ffc142;
  background-image: -webkit-gradient(linear, left top, left bottom, from(rgba(0, 0, 0, 0.2)), to(rgba(0, 0, 0, 0.2)));
  background-image: linear-gradient(to bottom, rgba(0, 0, 0, 0.2) 0%, rgba(0, 0, 0, 0.2) 100%);
}

.btn-accent.disabled:hover, .btn-accent.disabled:focus, .btn-accent.disabled.focus, .btn-accent[disabled]:hover, .btn-accent[disabled]:focus, .btn-accent[disabled].focus,
fieldset[disabled] .btn-accent:hover,
fieldset[disabled] .btn-accent:focus,
fieldset[disabled] .btn-accent.focus {
  background-color: #ffc142;
  border-color: #ffc142;
  background-image: -webkit-gradient(linear, left top, left bottom, from(rgba(0, 0, 0, 0.2)), to(rgba(0, 0, 0, 0.2)));
  background-image: linear-gradient(to bottom, rgba(0, 0, 0, 0.2) 0%, rgba(0, 0, 0, 0.2) 100%);
}

.card__link,
.card__link .btn-default,
.card__link.btn-default {
  border-color: #29abe2;
}

.btn-flat,
.btn-link,
.btn-link:hover,
.btn-flat:hover,
.btn-link:focus,
.btn-flat:focus,
.nav-tabs > li.active > a,
.nav-tabs > li.active > a:hover,
.nav-tabs > li.active > a:focus,
.card__link,
.card__link:focus,
.card__link:hover,
.view--who-liked .views-field-view-user a,
.comment__reply-btn,
.nav-book .menu-item--active-trail > a {
  color: #29abe2;
  fill: #29abe2;
}

.list-item--active,
.list-item--active:hover,
.list-item--active:focus,
.list-group-item.active,
.list-group-item.active:hover,
.list-group-item.active:focus {
  background-color: #1f80aa;
  border-color: #1f80aa;
}

.field--name-field-introduction-text a:not(.btn),
.field--name-field-introduction-text a:not(.btn):hover,
.body-text a:not(.btn),
.body-text a:not(.btn):hover {
  color: #33b5e5;
}

blockquote {
  border-left-color: #29abe2;
}

.input-group .form-control:focus ~ .input-group-addon {
  border-color: #29abe2;
  -webkit-box-shadow: 0 2px 0 0 #29abe2;
          box-shadow: 0 2px 0 0 #29abe2;
}

.navbar-secondary {
  color: #f9f9f9;
  background-color: #1f7ea7;
}

.navbar-secondary .navbar-nav a {
  color: #f9f9f9;
}

.navbar-secondary .navbar-nav li.active a {
  border-bottom-color: #f9f9f9;
}

.navbar-scrollable:before {
  background: -webkit-gradient(linear, left top, right top, from(#1f7ea7), to(transparent));
  background: linear-gradient(90deg, #1f7ea7, transparent);
}

.navbar-scrollable:after {
  background: -webkit-gradient(linear, right top, left top, from(#1f7ea7), to(transparent));
  background: linear-gradient(-90deg, #1f7ea7, transparent);
}

.navbar-default {
  background-color: #333333;
}

.navbar-default .navbar-toggle {
  color: #ffffff;
}

.navbar-default .navbar-toggle:hover, .navbar-default .navbar-toggle:focus {
  color: #f3f3f3;
  background-color: #1f1f1f;
}

.navbar-default .navbar-nav > li > a {
  color: #ffffff;
  fill: #ffffff;
}

.navbar-default .navbar-nav > li > a:hover, .navbar-default .navbar-nav > li > a:focus {
  color: #f3f3f3;
  background-color: #1f1f1f;
}

.navbar-default .navbar-nav > li > a:hover .navbar-nav__icon, .navbar-default .navbar-nav > li > a:focus .navbar-nav__icon {
  fill: #f3f3f3;
}

.navbar-default .navbar-nav > .open > a, .navbar-default .navbar-nav > .open > a:hover, .navbar-default .navbar-nav > .open > a:focus {
  background-color: #1f1f1f;
  color: #f3f3f3;
}

.navbar-default .navbar-nav > li > a.is-active, .navbar-default .navbar-nav > li > a.is-active:hover, .navbar-default .navbar-nav > li > a.is-active:focus,
.navbar-default .navbar-nav > .active > a,
.navbar-default .navbar-nav > .active > a:hover,
.navbar-default .navbar-nav > .active > a:focus {
  color: #f3f3f3;
  fill: #f3f3f3;
  background-color: #1f1f1f;
}

html:not(.js) .navbar-default .dropdown:focus > a, html:not(.js) .navbar-default .dropdown:hover > a {
  color: #f3f3f3;
  background-color: #1f1f1f;
}

html:not(.js) .navbar-default .dropdown:focus > a .navbar-nav__icon, html:not(.js) .navbar-default .dropdown:hover > a .navbar-nav__icon {
  fill: #f3f3f3;
}

.navbar-nav__icon {
  fill: #ffffff;
}

.navbar__open-search-block {
  background-color: #333333;
}

.search--with-suggestions .spinner > div {
  background-color: #ffffff;
}

.card__block .form-item-data-policy label a {
  color: #33b5e5;
}

.vote-widget--social-vote .vote-vote {
  background-color: #ffc142;
}

.social-gtranslate-list--desktop > a {
  color: #ffffff;
  background-color: #333333;
}

.social-gtranslate-list--desktop > a:after {
  color: #ffffff;
}

.social-gtranslate-list--desktop > a .select-icon {
  fill: #ffffff;
}

.social-gtranslate-list--desktop > a:focus, .social-gtranslate-list--desktop > a:hover {
  color: #f3f3f3;
  fill: #f3f3f3;
  background-color: #1f1f1f;
}

.social-gtranslate-list--desktop > a:focus:after, .social-gtranslate-list--desktop > a:hover:after {
  color: #f3f3f3;
}

.social-gtranslate-list--desktop > a:focus .select-icon, .social-gtranslate-list--desktop > a:hover .select-icon {
  fill: #f3f3f3;
}

.social-gtranslate-list--desktop.open > a {
  color: #f3f3f3;
  fill: #f3f3f3;
  background-color: #1f1f1f;
}

.social-gtranslate-list--desktop.open > a:after {
  color: #f3f3f3;
}

.social-gtranslate-list--desktop.open > a .select-icon {
  fill: #f3f3f3;
}

.social-gtranslate-list--desktop.open > a:focus, .social-gtranslate-list--desktop.open > a:hover {
  color: #f3f3f3;
  fill: #f3f3f3;
  background-color: #1f1f1f;
}

.social-gtranslate-list--desktop.open > a:focus:after, .social-gtranslate-list--desktop.open > a:hover:after {
  color: #f3f3f3;
}

.social-gtranslate-list--desktop.open > a:focus .select-icon, .social-gtranslate-list--desktop.open > a:hover .select-icon {
  fill: #f3f3f3;
}

#sliding-popup {
  background-color: #1f7ea7 !important;
}

.marker-cluster-small,
.marker-cluster-small div {
  background-color: #1f80aa;
}

.marker-cluster div {
  font-weight: bold;
  color: #f9f9f9;
  font-size: 1.2em;
}

.geolocation-map-container {
  z-index: 5;
}

.leaflet-popup-content .card__text > a {
  color: #33b5e5;
}

.leaflet-popup-content .card__text > a:after {
  color: #33b5e5;
}

.card__featured-items .teaser__info svg {
  color: #29abe2;
  fill: #29abe2;
}

.card__featured-items .teaser__info svg:hover, .card__featured-items .teaser__info svg:focus, .card__featured-items .teaser__info svg:active {
  color: #ffc142;
  fill: #ffc142;
}

<<<<<<< HEAD
.socialblue--sky .cover--landing:after {
  background: #29abe2;
}

.socialblue--sky .site-footer {
  background: #fff;
  color: #29abe2;
}

.socialblue--sky .site-footer:before {
  background: #29abe2;
}

.socialblue--sky .card--views__sidebar .card__actionbar .btn:before {
  background: #29abe2;
}

.socialblue--sky .card--views__sidebar .card__actionbar .btn:hover, .socialblue--sky .card--views__sidebar .card__actionbar .btn:active, .socialblue--sky .card--views__sidebar .card__actionbar .btn:focus {
  color: #ffc142;
}

.socialblue--sky .card--views__sidebar .card__actionbar .btn:hover:before, .socialblue--sky .card--views__sidebar .card__actionbar .btn:active:before, .socialblue--sky .card--views__sidebar .card__actionbar .btn:focus:before {
  background: #ffc142;
}

.socialblue--sky .teaser .card__link .btn {
  color: #29abe2;
=======
.course__navigation .course_nav-title,
.course__navigation .course_nav-toggle,
.course__navigation .course_dividing-line {
  color: #29abe2;
}

.course__navigation .course_nav-title .icon {
  background: #29abe2;
}

.course__navigation .course_nav-title:hover, .course__navigation .course_nav-title:active, .course__navigation .course_nav-title:focus {
  color: #ffc142;
}

.course__navigation .course_nav-title:hover .icon, .course__navigation .course_nav-title:active .icon, .course__navigation .course_nav-title:focus .icon {
  background: #ffc142;
}

.course__navigation .course_nav-toggle svg {
  fill: #29abe2;
}

.course__navigation .course_nav-toggle:hover, .course__navigation .course_nav-toggle:active, .course__navigation .course_nav-toggle:focus {
  color: #ffc142;
}

.course__navigation .course_nav-toggle:hover svg, .course__navigation .course_nav-toggle:active svg, .course__navigation .course_nav-toggle:focus svg {
  fill: #ffc142;
>>>>>>> e6d975c4
}

@media (min-width: 900px) {
  .search-take-over .form-text {
    color: #ffffff;
  }
  .search-take-over .form-text:focus {
    border-color: #ffffff;
    -webkit-box-shadow: 0 2px 0 0 #ffffff;
            box-shadow: 0 2px 0 0 #ffffff;
  }
  .btn--close-search-take-over svg,
  .search-take-over svg {
    fill: #ffffff;
  }
}

@media (max-width: 599px) {
  .dropdown.has-alert > a:before {
    background-color: #ffc142;
  }
}

@media (max-width: 899px) {
  .navbar-collapse .dropdown-menu li a {
    color: #ffffff;
  }
  .navbar-collapse .dropdown-menu li a:hover, .navbar-collapse .dropdown-menu li a:focus {
    color: #f3f3f3;
    background-color: #1f1f1f;
  }
}<|MERGE_RESOLUTION|>--- conflicted
+++ resolved
@@ -401,35 +401,6 @@
   fill: #ffc142;
 }
 
-<<<<<<< HEAD
-.socialblue--sky .cover--landing:after {
-  background: #29abe2;
-}
-
-.socialblue--sky .site-footer {
-  background: #fff;
-  color: #29abe2;
-}
-
-.socialblue--sky .site-footer:before {
-  background: #29abe2;
-}
-
-.socialblue--sky .card--views__sidebar .card__actionbar .btn:before {
-  background: #29abe2;
-}
-
-.socialblue--sky .card--views__sidebar .card__actionbar .btn:hover, .socialblue--sky .card--views__sidebar .card__actionbar .btn:active, .socialblue--sky .card--views__sidebar .card__actionbar .btn:focus {
-  color: #ffc142;
-}
-
-.socialblue--sky .card--views__sidebar .card__actionbar .btn:hover:before, .socialblue--sky .card--views__sidebar .card__actionbar .btn:active:before, .socialblue--sky .card--views__sidebar .card__actionbar .btn:focus:before {
-  background: #ffc142;
-}
-
-.socialblue--sky .teaser .card__link .btn {
-  color: #29abe2;
-=======
 .course__navigation .course_nav-title,
 .course__navigation .course_nav-toggle,
 .course__navigation .course_dividing-line {
@@ -458,7 +429,35 @@
 
 .course__navigation .course_nav-toggle:hover svg, .course__navigation .course_nav-toggle:active svg, .course__navigation .course_nav-toggle:focus svg {
   fill: #ffc142;
->>>>>>> e6d975c4
+}
+
+.socialblue--sky .cover--landing:after {
+  background: #29abe2;
+}
+
+.socialblue--sky .site-footer {
+  background: #fff;
+  color: #29abe2;
+}
+
+.socialblue--sky .site-footer:before {
+  background: #29abe2;
+}
+
+.socialblue--sky .card--views__sidebar .card__actionbar .btn:before {
+  background: #29abe2;
+}
+
+.socialblue--sky .card--views__sidebar .card__actionbar .btn:hover, .socialblue--sky .card--views__sidebar .card__actionbar .btn:active, .socialblue--sky .card--views__sidebar .card__actionbar .btn:focus {
+  color: #ffc142;
+}
+
+.socialblue--sky .card--views__sidebar .card__actionbar .btn:hover:before, .socialblue--sky .card--views__sidebar .card__actionbar .btn:active:before, .socialblue--sky .card--views__sidebar .card__actionbar .btn:focus:before {
+  background: #ffc142;
+}
+
+.socialblue--sky .teaser .card__link .btn {
+  color: #29abe2;
 }
 
 @media (min-width: 900px) {
