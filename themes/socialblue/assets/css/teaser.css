.teaser__teaser-type {
  background-color: #adadad;
  border-radius: 0 0 8px 8px;
}

.teaser__teaser-type-icon {
  fill: white;
}

<<<<<<< HEAD
.socialblue--sky .teaser .card__link .btn {
  font-weight: 700;
  text-transform: uppercase;
  border-width: 2px;
}

.socialblue--sky .teaser__badge {
  color: #4a4a4a;
}

.socialblue--sky .teaser__content-line {
  margin-bottom: 5px;
}

.socialblue--sky .teaser__title {
  margin-bottom: .75rem;
}

.socialblue--sky .teaser__tag {
  display: inline-block;
  vertical-align: middle;
  font-size: .875rem;
  font-weight: 700;
  text-transform: uppercase;
  margin-right: .5rem;
}

.socialblue--sky .teaser__tag a {
  font-weight: 700;
  -webkit-transition: .3s ease-out;
  transition: .3s ease-out;
}

=======
>>>>>>> 6a4fb2bd
@media (min-width: 600px) {
  .teaser__image {
    border-top-left-radius: inherit;
    border-bottom-left-radius: inherit;
    background: #e6e6e6;
  }
  .teaser__teaser-type {
    background-color: rgba(0, 0, 0, 0.5);
    border-radius: 0 0 10px 0;
  }
<<<<<<< HEAD
}

@media (max-width: 899px) {
  .socialblue--sky .teaser__tag {
    font-size: .75rem;
  }
=======
>>>>>>> 6a4fb2bd
}<|MERGE_RESOLUTION|>--- conflicted
+++ resolved
@@ -7,42 +7,6 @@
   fill: white;
 }
 
-<<<<<<< HEAD
-.socialblue--sky .teaser .card__link .btn {
-  font-weight: 700;
-  text-transform: uppercase;
-  border-width: 2px;
-}
-
-.socialblue--sky .teaser__badge {
-  color: #4a4a4a;
-}
-
-.socialblue--sky .teaser__content-line {
-  margin-bottom: 5px;
-}
-
-.socialblue--sky .teaser__title {
-  margin-bottom: .75rem;
-}
-
-.socialblue--sky .teaser__tag {
-  display: inline-block;
-  vertical-align: middle;
-  font-size: .875rem;
-  font-weight: 700;
-  text-transform: uppercase;
-  margin-right: .5rem;
-}
-
-.socialblue--sky .teaser__tag a {
-  font-weight: 700;
-  -webkit-transition: .3s ease-out;
-  transition: .3s ease-out;
-}
-
-=======
->>>>>>> 6a4fb2bd
 @media (min-width: 600px) {
   .teaser__image {
     border-top-left-radius: inherit;
@@ -53,13 +17,4 @@
     background-color: rgba(0, 0, 0, 0.5);
     border-radius: 0 0 10px 0;
   }
-<<<<<<< HEAD
-}
-
-@media (max-width: 899px) {
-  .socialblue--sky .teaser__tag {
-    font-size: .75rem;
-  }
-=======
->>>>>>> 6a4fb2bd
 }