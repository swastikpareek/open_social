.card {
  border-top-left-radius: 10px;
  border-bottom-left-radius: 10px;
  border-top-right-radius: 10px;
  border-bottom-right-radius: 10px;
  background-color: #ffffff;
}

.card__title {
  color: #777;
  font-weight: 500;
}

.region--complementary .card__title,
.region--complementary .card__actionbar,
.paragraph--block .secondary-col .card__title,
.paragraph--block .secondary-col .card__actionbar {
  text-align: center;
}

.card__block:first-child {
  border-top-left-radius: 10px;
  border-top-right-radius: 10px;
}

.card__block:last-child {
  border-bottom-left-radius: 10px;
  border-bottom-right-radius: 10px;
}

.card__nested-section:last-child {
  border-bottom-left-radius: 10px;
  border-bottom-right-radius: 10px;
}

.card__link {
  color: #29abe2;
}

.card__link:hover {
  color: #1a8dbe;
}

.card.block-data-policy .card__title,
.card.block-data-policy .card__block {
  width: 100%;
<<<<<<< HEAD
}

body:not(.socialblue--sky) .complementary--content-merged {
  border-radius: 0 !important;
  -webkit-box-shadow: none;
          box-shadow: none;
  background: transparent;
}

.socialblue--sky .card {
  margin-bottom: 2.5rem;
}

.socialblue--sky .card__link--arrow {
  position: relative;
  float: none;
  margin-left: 0;
  padding: 0 30px 0 0;
  text-transform: uppercase;
  font-weight: 700;
  border: none;
  -webkit-box-shadow: none;
          box-shadow: none;
  -webkit-transition: .3s ease-out;
  transition: .3s ease-out;
  font-size: .875rem;
}

.socialblue--sky .card__link--arrow:hover, .socialblue--sky .card__link--arrow:active, .socialblue--sky .card__link--arrow:focus {
  background: transparent;
}

.socialblue--sky .card__link--arrow:before, .socialblue--sky .card__link--arrow:after {
  content: '';
  position: absolute;
  top: 50%;
  right: 0;
  -webkit-transform: translateY(-50%);
          transform: translateY(-50%);
  -webkit-transition: .3s ease-out;
  transition: .3s ease-out;
}

.socialblue--sky .card__link--arrow:before {
  width: 18px;
  height: 18px;
  border-radius: 50%;
  z-index: 1;
}

.socialblue--sky .card__link--arrow:after {
  content: '';
  display: block;
  right: 5px;
  margin-top: -1px;
  padding: 2px;
  border: solid #fff;
  border-width: 0 2px 2px 0;
  -webkit-transform: rotate(-45deg) translateY(-50%);
          transform: rotate(-45deg) translateY(-50%);
  z-index: 2;
}

.socialblue--sky section:not(.content-merged) .complementary--content-merged {
  background: transparent;
  border-radius: 0 !important;
  -webkit-box-shadow: none;
          box-shadow: none;
}

.socialblue--sky .card--views__sidebar .card__actionbar .btn {
  position: relative;
  float: none;
  margin-left: 0;
  padding: 0 30px 0 0;
  text-transform: uppercase;
  font-weight: 700;
  border: none;
  -webkit-box-shadow: none;
          box-shadow: none;
  -webkit-transition: .3s ease-out;
  transition: .3s ease-out;
}

.socialblue--sky .card--views__sidebar .card__actionbar .btn:hover, .socialblue--sky .card--views__sidebar .card__actionbar .btn:active, .socialblue--sky .card--views__sidebar .card__actionbar .btn:focus {
  background: transparent;
}

.socialblue--sky .card--views__sidebar .card__actionbar .btn:before, .socialblue--sky .card--views__sidebar .card__actionbar .btn:after {
  content: '';
  position: absolute;
  top: 50%;
  right: 0;
  -webkit-transform: translateY(-50%);
          transform: translateY(-50%);
  -webkit-transition: .3s ease-out;
  transition: .3s ease-out;
}

.socialblue--sky .card--views__sidebar .card__actionbar .btn:before {
  width: 18px;
  height: 18px;
  border-radius: 50%;
  z-index: 1;
}

.socialblue--sky .card--views__sidebar .card__actionbar .btn:after {
  content: '';
  display: block;
  right: 5px;
  margin-top: -1px;
  padding: 2px;
  border: solid #fff;
  border-width: 0 2px 2px 0;
  -webkit-transform: rotate(-45deg) translateY(-50%);
          transform: rotate(-45deg) translateY(-50%);
  z-index: 2;
}

.socialblue--sky .paragraph--featured .field--name-field-featured-link a {
  position: relative;
  float: none;
  margin-left: 0;
  padding: 0 30px 0 0;
  text-transform: uppercase;
  font-weight: 700;
  border: none;
  -webkit-box-shadow: none;
          box-shadow: none;
  -webkit-transition: .3s ease-out;
  transition: .3s ease-out;
}

.socialblue--sky .paragraph--featured .field--name-field-featured-link a:hover, .socialblue--sky .paragraph--featured .field--name-field-featured-link a:active, .socialblue--sky .paragraph--featured .field--name-field-featured-link a:focus {
  background: transparent;
}

.socialblue--sky .paragraph--featured .field--name-field-featured-link a:before, .socialblue--sky .paragraph--featured .field--name-field-featured-link a:after {
  content: '';
  position: absolute;
  top: 50%;
  right: 0;
  -webkit-transform: translateY(-50%);
          transform: translateY(-50%);
  -webkit-transition: .3s ease-out;
  transition: .3s ease-out;
}

.socialblue--sky .paragraph--featured .field--name-field-featured-link a:before {
  width: 18px;
  height: 18px;
  border-radius: 50%;
  z-index: 1;
}

.socialblue--sky .paragraph--featured .field--name-field-featured-link a:after {
  content: '';
  display: block;
  right: 5px;
  margin-top: -1px;
  padding: 2px;
  border: solid #fff;
  border-width: 0 2px 2px 0;
  -webkit-transform: rotate(-45deg) translateY(-50%);
          transform: rotate(-45deg) translateY(-50%);
  z-index: 2;
}

.socialblue--sky .card__content-merged > h4 {
  margin-bottom: 1.25rem;
}

.socialblue--sky .card__content-merged .content-merged__list {
  display: -webkit-box;
  display: -ms-flexbox;
  display: flex;
  -webkit-box-orient: vertical;
  -webkit-box-direction: normal;
      -ms-flex-direction: column;
          flex-direction: column;
  padding-top: 1.75rem;
  padding-bottom: 1.75rem;
  border-bottom: 2px solid #fafafa;
}

.socialblue--sky .card__content-merged .content-merged__list h5,
.socialblue--sky .card__content-merged .content-merged__list .list-item__label {
  margin-top: 0;
  font-size: .875rem;
  font-weight: 300;
  color: #9b9b9b;
}

.socialblue--sky .card__content-merged .content-merged__list:last-child {
  border-bottom: 0;
}

.socialblue--sky .content-merged .region--complementary .card {
  margin-bottom: 0;
}

.socialblue--sky .content-merged .region--complementary .card > .card__title {
  padding-top: 1.875rem;
  font-size: .875rem;
  text-transform: uppercase;
  color: #9b9b9b;
}

.socialblue--sky .content-merged .region--complementary .card > .card__actionbar {
  padding-bottom: 1.875rem;
}

.socialblue--sky .content-merged .complementary--content-merged {
  background: #fff;
}

.socialblue--sky .content-merged .region--complementary-top > .card,
.socialblue--sky .content-merged .region--complementary-bottom > .card {
  position: relative;
  -webkit-box-shadow: none;
          box-shadow: none;
}

.socialblue--sky .content-merged .region--complementary-top > .card:after,
.socialblue--sky .content-merged .region--complementary-bottom > .card:after {
  content: '';
  position: absolute;
  left: 1.5rem;
  right: 1.5rem;
  height: 2px;
  margin: 0 auto;
  background: #fafafa;
  z-index: 1;
  top: 100%;
}

.socialblue--sky .content-merged .region--complementary-top > .card:last-child:after,
.socialblue--sky .content-merged .region--complementary-bottom > .card:last-child:after {
  display: none;
}

.socialblue--sky .content-merged .region--complementary-top + .region--complementary-bottom > .card:first-child:before {
  content: '';
  position: absolute;
  left: 1.5rem;
  right: 1.5rem;
  height: 2px;
  margin: 0 auto;
  background: #fafafa;
  z-index: 1;
  bottom: 100%;
}

.socialblue--sky .content-merged [class*='statistic-block'] {
  -webkit-box-shadow: none;
          box-shadow: none;
}

.socialblue--sky [class*='statistic-block'] {
  position: relative;
  padding: 1rem 1.875rem 0;
  background: #fafafa;
}

.socialblue--sky [class*='statistic-block'] .hero-footer__cta {
  position: static;
  padding: 0 0 1.25rem;
  margin: 0;
}

.socialblue--sky [class*='statistic-block'] .hero-footer__cta > * {
  width: 100%;
}

.socialblue--sky [class*='statistic-block'] .hero-footer__cta .btn {
  width: 100%;
  font-weight: 700;
  text-transform: uppercase;
  border-width: 2px;
}

.socialblue--sky [class*='statistic-block'] .card__actionbar {
  padding: 1.5rem 0;
}

.socialblue--sky [class*='statistic-block'] .card__actionbar {
  padding-left: 0;
  padding-right: 0;
}

.socialblue--sky [class*='statistic-block'].block-profile-statistic-block {
  padding-top: 0;
}

.socialblue--sky [class*='statistic-block'].block-profile-statistic-block .card__info-user .hero-avatar {
  border-color: #fafafa;
}

.socialblue--sky .card__info-user {
  position: relative;
  width: 100%;
  margin-bottom: 1.875rem;
  padding-top: 0;
  padding-bottom: 1.25rem;
  text-align: center;
}

.socialblue--sky .card__info-user:after {
  content: '';
  position: absolute;
  height: 2px;
  bottom: 0;
  left: 0;
  right: 0;
  background: #000;
}

.socialblue--sky .card__info-user .hero-avatar {
  width: 160px;
  height: 160px;
  margin: -80px 0 5px;
  border-width: 10px;
  -webkit-box-shadow: none;
          box-shadow: none;
}

.socialblue--sky .card__info-user--name {
  margin: 0 0 10px;
  font-size: 1.375rem;
  line-height: 24px;
}

.socialblue--sky .card__info-user--about {
  font-size: 1rem;
  line-height: 24px;
}

.socialblue--sky .card__info-user--about-job, .socialblue--sky .card__info-user--about-organization {
  font-size: .875rem;
  margin-bottom: 5px;
}

.socialblue--sky .card__info-user--about-address {
  color: #989b97;
  font-weight: 700;
}

.socialblue--sky .card__info-user--about-address p {
  margin-bottom: 0;
}

.socialblue--sky .card__counter {
  padding-bottom: 1.25rem;
}

.socialblue--sky .card__counter ul {
  display: -webkit-box;
  display: -ms-flexbox;
  display: flex;
  -webkit-box-pack: justify;
      -ms-flex-pack: justify;
          justify-content: space-between;
  -webkit-box-align: start;
      -ms-flex-align: start;
          align-items: flex-start;
  list-style: none;
  margin: 0 -.5rem;
  padding: 0;
}

.socialblue--sky .card__counter li {
  padding: 0 .5rem;
  -webkit-box-flex: 0;
      -ms-flex: 0 0 33.333333%;
          flex: 0 0 33.333333%;
  max-width: 125px;
}

.socialblue--sky .card__counter span {
  display: block;
  text-align: center;
}

.socialblue--sky .card__counter-quantity {
  font-size: 1.875rem;
  font-weight: 700;
  line-height: 28px;
  margin-bottom: 5px;
}

.socialblue--sky .card__counter-text {
  font-size: .75rem;
  line-height: 1.2;
}

@media (min-width: 600px) {
  .socialblue--sky .card__content-merged .content-merged__list {
    -webkit-box-orient: horizontal;
    -webkit-box-direction: normal;
        -ms-flex-direction: row;
            flex-direction: row;
  }
  .socialblue--sky .card__content-merged .content-merged__list h5,
  .socialblue--sky .card__content-merged .content-merged__list .list-item__label {
    -webkit-box-flex: 0;
        -ms-flex: 0 0 120px;
            flex: 0 0 120px;
    max-width: 120px;
    margin: 0;
  }
  .socialblue--sky [class*='statistic-block'] {
    padding: 2.5rem 2.25rem 0;
  }
  .socialblue--sky [class*='statistic-block'] .hero-footer__cta {
    -webkit-box-flex: 0;
        -ms-flex: 0 0 100%;
            flex: 0 0 100%;
    max-width: 100%;
    -webkit-box-pack: center;
        -ms-flex-pack: center;
            justify-content: center;
  }
  .socialblue--sky .card__info-user--name {
    font-size: 2.25rem;
    font-weight: 700;
    line-height: 1.2;
  }
  .socialblue--sky .card__info-user--about-job, .socialblue--sky .card__info-user--about-organization {
    font-size: 1.125rem;
    margin-bottom: 10px;
  }
}

@media (min-width: 900px) {
  .socialblue--sky .card--views__sidebar .card__block {
    padding-left: 1.875rem;
    padding-right: 1.875rem;
  }
  .socialblue--sky .card__content-merged > h4 {
    font-size: 1.5rem;
  }
  .socialblue--sky .content-merged .region--complementary-top > .card:after,
  .socialblue--sky .content-merged .region--complementary-bottom > .card:after {
    left: 1.875rem;
    right: 1.875rem;
    max-width: 280px;
  }
  .socialblue--sky .content-merged .region--complementary-top + .region--complementary-bottom > .card:first-child:before {
    left: 1.875rem;
    right: 1.875rem;
    max-width: 280px;
  }
}

@media (min-width: 1200px) {
  .socialblue--sky .card__content-merged {
    padding: .875rem 3.5rem 5.75rem;
  }
}

@media (max-width: 899px) {
  .socialblue--sky .complementary--content-merged {
    margin-bottom: 0;
  }
  .socialblue--sky .content-merged .complementary--content-merged {
    margin-bottom: 0;
  }
  .socialblue--sky [class*='statistic-block'] {
    margin-bottom: 0;
    border-radius: 0 !important;
    -webkit-box-shadow: none;
            box-shadow: none;
  }
}

@media (max-width: 599px) {
  .socialblue--sky .card__info-user {
    margin: 0  auto .75rem;
    padding-bottom: .75rem;
    padding-left: 1.5rem;
    padding-right: 1.5rem;
  }
  .socialblue--sky .card__info-user:after {
    left: 1.5rem;
    right: 1.5rem;
  }
  .socialblue--sky .card__info-user .hero-avatar {
    width: 100px;
    height: 100px;
    border-width: 5px;
    margin: -50px 0 10px;
  }
  .socialblue--sky .card__info-user--about-address {
    font-size: .875rem;
    color: #b5b8b3;
    text-transform: uppercase;
  }
  .socialblue--sky .card__counter {
    width: 100%;
    margin: 0 auto;
    padding: 0 1.25rem 1rem;
  }
  .socialblue--sky .card__counter-quantity {
    font-size: 1.5rem;
    line-height: 1.2;
    margin-bottom: 5px;
  }
  .socialblue--sky .card__counter-text {
    font-size: 11px;
  }
=======
>>>>>>> 6a4fb2bd
}<|MERGE_RESOLUTION|>--- conflicted
+++ resolved
@@ -44,517 +44,4 @@
 .card.block-data-policy .card__title,
 .card.block-data-policy .card__block {
   width: 100%;
-<<<<<<< HEAD
-}
-
-body:not(.socialblue--sky) .complementary--content-merged {
-  border-radius: 0 !important;
-  -webkit-box-shadow: none;
-          box-shadow: none;
-  background: transparent;
-}
-
-.socialblue--sky .card {
-  margin-bottom: 2.5rem;
-}
-
-.socialblue--sky .card__link--arrow {
-  position: relative;
-  float: none;
-  margin-left: 0;
-  padding: 0 30px 0 0;
-  text-transform: uppercase;
-  font-weight: 700;
-  border: none;
-  -webkit-box-shadow: none;
-          box-shadow: none;
-  -webkit-transition: .3s ease-out;
-  transition: .3s ease-out;
-  font-size: .875rem;
-}
-
-.socialblue--sky .card__link--arrow:hover, .socialblue--sky .card__link--arrow:active, .socialblue--sky .card__link--arrow:focus {
-  background: transparent;
-}
-
-.socialblue--sky .card__link--arrow:before, .socialblue--sky .card__link--arrow:after {
-  content: '';
-  position: absolute;
-  top: 50%;
-  right: 0;
-  -webkit-transform: translateY(-50%);
-          transform: translateY(-50%);
-  -webkit-transition: .3s ease-out;
-  transition: .3s ease-out;
-}
-
-.socialblue--sky .card__link--arrow:before {
-  width: 18px;
-  height: 18px;
-  border-radius: 50%;
-  z-index: 1;
-}
-
-.socialblue--sky .card__link--arrow:after {
-  content: '';
-  display: block;
-  right: 5px;
-  margin-top: -1px;
-  padding: 2px;
-  border: solid #fff;
-  border-width: 0 2px 2px 0;
-  -webkit-transform: rotate(-45deg) translateY(-50%);
-          transform: rotate(-45deg) translateY(-50%);
-  z-index: 2;
-}
-
-.socialblue--sky section:not(.content-merged) .complementary--content-merged {
-  background: transparent;
-  border-radius: 0 !important;
-  -webkit-box-shadow: none;
-          box-shadow: none;
-}
-
-.socialblue--sky .card--views__sidebar .card__actionbar .btn {
-  position: relative;
-  float: none;
-  margin-left: 0;
-  padding: 0 30px 0 0;
-  text-transform: uppercase;
-  font-weight: 700;
-  border: none;
-  -webkit-box-shadow: none;
-          box-shadow: none;
-  -webkit-transition: .3s ease-out;
-  transition: .3s ease-out;
-}
-
-.socialblue--sky .card--views__sidebar .card__actionbar .btn:hover, .socialblue--sky .card--views__sidebar .card__actionbar .btn:active, .socialblue--sky .card--views__sidebar .card__actionbar .btn:focus {
-  background: transparent;
-}
-
-.socialblue--sky .card--views__sidebar .card__actionbar .btn:before, .socialblue--sky .card--views__sidebar .card__actionbar .btn:after {
-  content: '';
-  position: absolute;
-  top: 50%;
-  right: 0;
-  -webkit-transform: translateY(-50%);
-          transform: translateY(-50%);
-  -webkit-transition: .3s ease-out;
-  transition: .3s ease-out;
-}
-
-.socialblue--sky .card--views__sidebar .card__actionbar .btn:before {
-  width: 18px;
-  height: 18px;
-  border-radius: 50%;
-  z-index: 1;
-}
-
-.socialblue--sky .card--views__sidebar .card__actionbar .btn:after {
-  content: '';
-  display: block;
-  right: 5px;
-  margin-top: -1px;
-  padding: 2px;
-  border: solid #fff;
-  border-width: 0 2px 2px 0;
-  -webkit-transform: rotate(-45deg) translateY(-50%);
-          transform: rotate(-45deg) translateY(-50%);
-  z-index: 2;
-}
-
-.socialblue--sky .paragraph--featured .field--name-field-featured-link a {
-  position: relative;
-  float: none;
-  margin-left: 0;
-  padding: 0 30px 0 0;
-  text-transform: uppercase;
-  font-weight: 700;
-  border: none;
-  -webkit-box-shadow: none;
-          box-shadow: none;
-  -webkit-transition: .3s ease-out;
-  transition: .3s ease-out;
-}
-
-.socialblue--sky .paragraph--featured .field--name-field-featured-link a:hover, .socialblue--sky .paragraph--featured .field--name-field-featured-link a:active, .socialblue--sky .paragraph--featured .field--name-field-featured-link a:focus {
-  background: transparent;
-}
-
-.socialblue--sky .paragraph--featured .field--name-field-featured-link a:before, .socialblue--sky .paragraph--featured .field--name-field-featured-link a:after {
-  content: '';
-  position: absolute;
-  top: 50%;
-  right: 0;
-  -webkit-transform: translateY(-50%);
-          transform: translateY(-50%);
-  -webkit-transition: .3s ease-out;
-  transition: .3s ease-out;
-}
-
-.socialblue--sky .paragraph--featured .field--name-field-featured-link a:before {
-  width: 18px;
-  height: 18px;
-  border-radius: 50%;
-  z-index: 1;
-}
-
-.socialblue--sky .paragraph--featured .field--name-field-featured-link a:after {
-  content: '';
-  display: block;
-  right: 5px;
-  margin-top: -1px;
-  padding: 2px;
-  border: solid #fff;
-  border-width: 0 2px 2px 0;
-  -webkit-transform: rotate(-45deg) translateY(-50%);
-          transform: rotate(-45deg) translateY(-50%);
-  z-index: 2;
-}
-
-.socialblue--sky .card__content-merged > h4 {
-  margin-bottom: 1.25rem;
-}
-
-.socialblue--sky .card__content-merged .content-merged__list {
-  display: -webkit-box;
-  display: -ms-flexbox;
-  display: flex;
-  -webkit-box-orient: vertical;
-  -webkit-box-direction: normal;
-      -ms-flex-direction: column;
-          flex-direction: column;
-  padding-top: 1.75rem;
-  padding-bottom: 1.75rem;
-  border-bottom: 2px solid #fafafa;
-}
-
-.socialblue--sky .card__content-merged .content-merged__list h5,
-.socialblue--sky .card__content-merged .content-merged__list .list-item__label {
-  margin-top: 0;
-  font-size: .875rem;
-  font-weight: 300;
-  color: #9b9b9b;
-}
-
-.socialblue--sky .card__content-merged .content-merged__list:last-child {
-  border-bottom: 0;
-}
-
-.socialblue--sky .content-merged .region--complementary .card {
-  margin-bottom: 0;
-}
-
-.socialblue--sky .content-merged .region--complementary .card > .card__title {
-  padding-top: 1.875rem;
-  font-size: .875rem;
-  text-transform: uppercase;
-  color: #9b9b9b;
-}
-
-.socialblue--sky .content-merged .region--complementary .card > .card__actionbar {
-  padding-bottom: 1.875rem;
-}
-
-.socialblue--sky .content-merged .complementary--content-merged {
-  background: #fff;
-}
-
-.socialblue--sky .content-merged .region--complementary-top > .card,
-.socialblue--sky .content-merged .region--complementary-bottom > .card {
-  position: relative;
-  -webkit-box-shadow: none;
-          box-shadow: none;
-}
-
-.socialblue--sky .content-merged .region--complementary-top > .card:after,
-.socialblue--sky .content-merged .region--complementary-bottom > .card:after {
-  content: '';
-  position: absolute;
-  left: 1.5rem;
-  right: 1.5rem;
-  height: 2px;
-  margin: 0 auto;
-  background: #fafafa;
-  z-index: 1;
-  top: 100%;
-}
-
-.socialblue--sky .content-merged .region--complementary-top > .card:last-child:after,
-.socialblue--sky .content-merged .region--complementary-bottom > .card:last-child:after {
-  display: none;
-}
-
-.socialblue--sky .content-merged .region--complementary-top + .region--complementary-bottom > .card:first-child:before {
-  content: '';
-  position: absolute;
-  left: 1.5rem;
-  right: 1.5rem;
-  height: 2px;
-  margin: 0 auto;
-  background: #fafafa;
-  z-index: 1;
-  bottom: 100%;
-}
-
-.socialblue--sky .content-merged [class*='statistic-block'] {
-  -webkit-box-shadow: none;
-          box-shadow: none;
-}
-
-.socialblue--sky [class*='statistic-block'] {
-  position: relative;
-  padding: 1rem 1.875rem 0;
-  background: #fafafa;
-}
-
-.socialblue--sky [class*='statistic-block'] .hero-footer__cta {
-  position: static;
-  padding: 0 0 1.25rem;
-  margin: 0;
-}
-
-.socialblue--sky [class*='statistic-block'] .hero-footer__cta > * {
-  width: 100%;
-}
-
-.socialblue--sky [class*='statistic-block'] .hero-footer__cta .btn {
-  width: 100%;
-  font-weight: 700;
-  text-transform: uppercase;
-  border-width: 2px;
-}
-
-.socialblue--sky [class*='statistic-block'] .card__actionbar {
-  padding: 1.5rem 0;
-}
-
-.socialblue--sky [class*='statistic-block'] .card__actionbar {
-  padding-left: 0;
-  padding-right: 0;
-}
-
-.socialblue--sky [class*='statistic-block'].block-profile-statistic-block {
-  padding-top: 0;
-}
-
-.socialblue--sky [class*='statistic-block'].block-profile-statistic-block .card__info-user .hero-avatar {
-  border-color: #fafafa;
-}
-
-.socialblue--sky .card__info-user {
-  position: relative;
-  width: 100%;
-  margin-bottom: 1.875rem;
-  padding-top: 0;
-  padding-bottom: 1.25rem;
-  text-align: center;
-}
-
-.socialblue--sky .card__info-user:after {
-  content: '';
-  position: absolute;
-  height: 2px;
-  bottom: 0;
-  left: 0;
-  right: 0;
-  background: #000;
-}
-
-.socialblue--sky .card__info-user .hero-avatar {
-  width: 160px;
-  height: 160px;
-  margin: -80px 0 5px;
-  border-width: 10px;
-  -webkit-box-shadow: none;
-          box-shadow: none;
-}
-
-.socialblue--sky .card__info-user--name {
-  margin: 0 0 10px;
-  font-size: 1.375rem;
-  line-height: 24px;
-}
-
-.socialblue--sky .card__info-user--about {
-  font-size: 1rem;
-  line-height: 24px;
-}
-
-.socialblue--sky .card__info-user--about-job, .socialblue--sky .card__info-user--about-organization {
-  font-size: .875rem;
-  margin-bottom: 5px;
-}
-
-.socialblue--sky .card__info-user--about-address {
-  color: #989b97;
-  font-weight: 700;
-}
-
-.socialblue--sky .card__info-user--about-address p {
-  margin-bottom: 0;
-}
-
-.socialblue--sky .card__counter {
-  padding-bottom: 1.25rem;
-}
-
-.socialblue--sky .card__counter ul {
-  display: -webkit-box;
-  display: -ms-flexbox;
-  display: flex;
-  -webkit-box-pack: justify;
-      -ms-flex-pack: justify;
-          justify-content: space-between;
-  -webkit-box-align: start;
-      -ms-flex-align: start;
-          align-items: flex-start;
-  list-style: none;
-  margin: 0 -.5rem;
-  padding: 0;
-}
-
-.socialblue--sky .card__counter li {
-  padding: 0 .5rem;
-  -webkit-box-flex: 0;
-      -ms-flex: 0 0 33.333333%;
-          flex: 0 0 33.333333%;
-  max-width: 125px;
-}
-
-.socialblue--sky .card__counter span {
-  display: block;
-  text-align: center;
-}
-
-.socialblue--sky .card__counter-quantity {
-  font-size: 1.875rem;
-  font-weight: 700;
-  line-height: 28px;
-  margin-bottom: 5px;
-}
-
-.socialblue--sky .card__counter-text {
-  font-size: .75rem;
-  line-height: 1.2;
-}
-
-@media (min-width: 600px) {
-  .socialblue--sky .card__content-merged .content-merged__list {
-    -webkit-box-orient: horizontal;
-    -webkit-box-direction: normal;
-        -ms-flex-direction: row;
-            flex-direction: row;
-  }
-  .socialblue--sky .card__content-merged .content-merged__list h5,
-  .socialblue--sky .card__content-merged .content-merged__list .list-item__label {
-    -webkit-box-flex: 0;
-        -ms-flex: 0 0 120px;
-            flex: 0 0 120px;
-    max-width: 120px;
-    margin: 0;
-  }
-  .socialblue--sky [class*='statistic-block'] {
-    padding: 2.5rem 2.25rem 0;
-  }
-  .socialblue--sky [class*='statistic-block'] .hero-footer__cta {
-    -webkit-box-flex: 0;
-        -ms-flex: 0 0 100%;
-            flex: 0 0 100%;
-    max-width: 100%;
-    -webkit-box-pack: center;
-        -ms-flex-pack: center;
-            justify-content: center;
-  }
-  .socialblue--sky .card__info-user--name {
-    font-size: 2.25rem;
-    font-weight: 700;
-    line-height: 1.2;
-  }
-  .socialblue--sky .card__info-user--about-job, .socialblue--sky .card__info-user--about-organization {
-    font-size: 1.125rem;
-    margin-bottom: 10px;
-  }
-}
-
-@media (min-width: 900px) {
-  .socialblue--sky .card--views__sidebar .card__block {
-    padding-left: 1.875rem;
-    padding-right: 1.875rem;
-  }
-  .socialblue--sky .card__content-merged > h4 {
-    font-size: 1.5rem;
-  }
-  .socialblue--sky .content-merged .region--complementary-top > .card:after,
-  .socialblue--sky .content-merged .region--complementary-bottom > .card:after {
-    left: 1.875rem;
-    right: 1.875rem;
-    max-width: 280px;
-  }
-  .socialblue--sky .content-merged .region--complementary-top + .region--complementary-bottom > .card:first-child:before {
-    left: 1.875rem;
-    right: 1.875rem;
-    max-width: 280px;
-  }
-}
-
-@media (min-width: 1200px) {
-  .socialblue--sky .card__content-merged {
-    padding: .875rem 3.5rem 5.75rem;
-  }
-}
-
-@media (max-width: 899px) {
-  .socialblue--sky .complementary--content-merged {
-    margin-bottom: 0;
-  }
-  .socialblue--sky .content-merged .complementary--content-merged {
-    margin-bottom: 0;
-  }
-  .socialblue--sky [class*='statistic-block'] {
-    margin-bottom: 0;
-    border-radius: 0 !important;
-    -webkit-box-shadow: none;
-            box-shadow: none;
-  }
-}
-
-@media (max-width: 599px) {
-  .socialblue--sky .card__info-user {
-    margin: 0  auto .75rem;
-    padding-bottom: .75rem;
-    padding-left: 1.5rem;
-    padding-right: 1.5rem;
-  }
-  .socialblue--sky .card__info-user:after {
-    left: 1.5rem;
-    right: 1.5rem;
-  }
-  .socialblue--sky .card__info-user .hero-avatar {
-    width: 100px;
-    height: 100px;
-    border-width: 5px;
-    margin: -50px 0 10px;
-  }
-  .socialblue--sky .card__info-user--about-address {
-    font-size: .875rem;
-    color: #b5b8b3;
-    text-transform: uppercase;
-  }
-  .socialblue--sky .card__counter {
-    width: 100%;
-    margin: 0 auto;
-    padding: 0 1.25rem 1rem;
-  }
-  .socialblue--sky .card__counter-quantity {
-    font-size: 1.5rem;
-    line-height: 1.2;
-    margin-bottom: 5px;
-  }
-  .socialblue--sky .card__counter-text {
-    font-size: 11px;
-  }
-=======
->>>>>>> 6a4fb2bd
 }