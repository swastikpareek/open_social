.form-control {
  color: #555555;
  background-color: #fff;
  border: 1px solid #adadad;
  border-radius: 5px;
}

.form-control:focus {
  border-color: #29abe2;
  outline: 0;
<<<<<<< HEAD
  box-shadow: 0 2px 0 0 #29abe2;
=======
  border-bottom: 1px solid #29abe2;
  -webkit-box-shadow: 0 2px 0 0 #29abe2;
          box-shadow: 0 2px 0 0 #29abe2;
>>>>>>> e0797eb8
}

.form-control::-moz-placeholder {
  color: #999;
}

.form-control:-ms-input-placeholder {
  color: #999;
}

.form-control::-webkit-input-placeholder {
  color: #999;
}

.form-control[disabled], .form-control[readonly],
fieldset[disabled] .form-control {
  background-color: #fff;
  opacity: 1;
}

input[type='range']::-webkit-slider-thumb {
  background: #1d789e;
  border: 2px solid #1d789e;
}

input[type='range']::-ms-thumb {
  background: #1d789e;
  border: 2px solid #1d789e;
}

input[type='range']::-moz-range-thumb {
  background: #1d789e;
  border: 2px solid #1d789e;
}

[type="radio"]:checked + label {
  color: #1d789e;
}

[type="radio"]:checked + label:before {
  border: 2px solid #1d789e;
}

[type="radio"]:checked + label:after {
  border: 2px solid #1d789e;
  background-color: #1d789e;
}

[type="radio"]:focus + label:before {
  -webkit-box-shadow: 0 0 3px 2px #56bde8;
          box-shadow: 0 0 3px 2px #56bde8;
}

[type="checkbox"]:checked + label:after {
  border: 2px solid #1d789e;
  background-color: #1d789e;
}

[type="checkbox"].tabbed:checked:focus + label:after {
  background-color: #1d789e;
  border-color: #1d789e;
}

.switch input[type=checkbox]:checked + .lever {
  background-color: #72afc8;
}

.switch input[type=checkbox]:checked + .lever:after {
  background-color: #1d789e;
}

input[type=checkbox]:checked:not(:disabled) ~ .lever:active:after {
  -webkit-box-shadow: 0 1px 3px 1px rgba(0, 0, 0, 0.4), 0 0 0 15px rgba(29, 120, 158, 0.1);
          box-shadow: 0 1px 3px 1px rgba(0, 0, 0, 0.4), 0 0 0 15px rgba(29, 120, 158, 0.1);
}

.input-group .select-wrapper:first-child .form-control:first-child {
  border-bottom-left-radius: 5px;
  border-top-left-radius: 5px;
}

.input-group .select-wrapper:last-child .form-control:first-child {
  border-bottom-right-radius: 5px;
  border-top-right-radius: 5px;
}

.has-error .select-wrapper:after {
  color: #a94442;
}

.has-success .select-wrapper:after {
  color: #3c763d;
}

.has-warning .select-wrapper:after {
  color: #8a6d3b;
}<|MERGE_RESOLUTION|>--- conflicted
+++ resolved
@@ -8,13 +8,8 @@
 .form-control:focus {
   border-color: #29abe2;
   outline: 0;
-<<<<<<< HEAD
-  box-shadow: 0 2px 0 0 #29abe2;
-=======
-  border-bottom: 1px solid #29abe2;
   -webkit-box-shadow: 0 2px 0 0 #29abe2;
           box-shadow: 0 2px 0 0 #29abe2;
->>>>>>> e0797eb8
 }
 
 .form-control::-moz-placeholder {
