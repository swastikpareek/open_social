.socialblue--sky .nav > li > a {
  line-height: 23px;
  padding-left: 14px;
  padding-right: 14px;
}

.socialblue--sky .container--navbar {
  max-width: 100%;
  -ms-flex-wrap: wrap;
      flex-wrap: wrap;
}

.socialblue--sky .container--navbar .navbar--left {
  -webkit-box-flex: 0;
      -ms-flex: 0 0 auto;
          flex: 0 0 auto;
  max-width: inherit;
}

.socialblue--sky .container--navbar .navbar--right {
  display: -webkit-box;
  display: -ms-flexbox;
  display: flex;
  -ms-flex-wrap: wrap;
      flex-wrap: wrap;
  -webkit-box-flex: 1;
      -ms-flex-positive: 1;
          flex-grow: 1;
  -ms-flex-preferred-size: 0;
      flex-basis: 0;
  max-width: 100%;
}

<<<<<<< HEAD
.socialblue--sky .container--navbar .navbar--right > *:not(.navbar-header) {
  -webkit-box-flex: 1;
      -ms-flex: 1 0 50%;
          flex: 1 0 50%;
}

=======
>>>>>>> 8464c153
.socialblue--sky .navbar-default {
  position: relative;
}

.socialblue--sky .navbar-default .navbar-nav > li > a {
  padding-top: 14px;
  text-transform: uppercase;
  font-weight: 700;
}

.socialblue--sky .navbar-default .navbar-collapse {
  max-height: 50px;
}

.socialblue--sky .navbar-default .profile img {
  width: 36px;
  height: 36px;
  margin-top: -7px;
}

.socialblue--sky .navbar-nav__icon--search {
  top: 16px;
}

.socialblue--sky .navbar-nav__icon {
  width: 21px;
  height: 21px;
}

.socialblue--sky .navbar-secondary {
  min-height: 44px;
  -webkit-box-shadow: none;
          box-shadow: none;
}

.socialblue--sky .navbar-secondary .navbar-nav {
  font-size: .875rem;
}

.socialblue--sky .navbar-secondary .navbar-nav a {
  opacity: .6;
  border: none;
  font-weight: 700;
  text-transform: uppercase;
  padding-top: 11px;
  padding-bottom: 10px;
}

.socialblue--sky .navbar-secondary .navbar-nav li.active a {
  position: relative;
  opacity: 1;
  border: none;
  color: #fff;
}

.socialblue--sky .navbar-secondary .navbar-nav li.active a li:not(.active) a:hover,
.socialblue--sky .navbar-secondary .navbar-nav li.active a li:not(.active) a:focus {
  opacity: 1;
}

.socialblue--sky .layout--with-complementary .navbar-scrollable {
  overflow: hidden;
  position: relative;
  width: 100%;
  height: 44px;
}

.socialblue--sky .layout--with-complementary .navbar-scrollable .navbar-nav {
  width: 100%;
  display: table;
  text-align: center;
}

.socialblue--sky .layout--with-complementary .navbar-scrollable .navbar-nav > li {
  display: table-cell;
}

.socialblue--sky .navbar-header {
  display: inline-block;
}

.socialblue--sky .navbar-brand {
  padding: 0;
  max-width: 370px;
  height: 50px;
}

.socialblue--sky .navbar-brand > img {
  height: 50px;
}

@media (min-width: 900px) {
  .socialblue--sky .container--navbar {
    padding-left: 0;
    padding-right: 30px;
  }
  .socialblue--sky .container--navbar .navbar--right .navbar-header {
    display: none;
  }
  .socialblue--sky .navbar-default {
    min-height: 50px;
  }
  .socialblue--sky .path-search .navbar-secondary {
    border-radius: 0;
    margin-top: -44px;
  }
  .socialblue--sky .navbar-secondary {
    border-radius: 5px 5px 0 0;
  }
  .socialblue--sky .layout--with-complementary .navbar-scrollable {
    border-radius: 0 5px 0 0;
    overflow: visible;
  }
  .socialblue--sky .layout--with-complementary .navbar-scrollable .navbar-nav {
    position: relative;
  }
  .socialblue--sky .layout--with-complementary .navbar-scrollable .navbar-nav .caret {
    position: absolute;
    top: 50%;
    right: 15px;
    border-width: 6px 6px 0;
    border-top-color: #fff;
    -webkit-transform: translateY(-50%);
            transform: translateY(-50%);
    cursor: pointer;
  }
  .socialblue--sky .layout--with-complementary .navbar-scrollable .navbar-nav .visible-list {
    display: -webkit-box;
    display: -ms-flexbox;
    display: flex;
    height: 44px;
    -webkit-box-align: center;
        -ms-flex-align: center;
            align-items: center;
    -webkit-box-pack: center;
        -ms-flex-pack: center;
            justify-content: center;
    padding: 0 25px;
  }
  .socialblue--sky .layout--with-complementary .navbar-scrollable .navbar-nav .visible-list a {
    display: block;
    padding-top: 12px;
    padding-bottom: 11px;
  }
  .socialblue--sky .layout--with-complementary .navbar-scrollable .navbar-nav .hidden-list {
    display: none;
    position: absolute;
    top: 100%;
    right: 0;
    padding: .5rem 0 .75rem;
    background: #fff;
    z-index: 10;
    border-radius: 0 0 5px 5px;
    -webkit-box-shadow: 0 2px 4px #4a4a4a;
            box-shadow: 0 2px 4px #4a4a4a;
  }
  .socialblue--sky .layout--with-complementary .navbar-scrollable .navbar-nav .hidden-list li {
    display: block;
    text-align: left;
  }
  .socialblue--sky .layout--with-complementary .navbar-scrollable .navbar-nav .hidden-list li a {
    display: block;
    width: 100%;
    padding: .5rem 2rem;
    color: #9b9b9b;
  }
  .socialblue--sky .navbar-fixed-top .navbar-nav {
    padding-left: 17px;
  }
}

@media (min-width: 1200px) {
  .socialblue--sky .navbar-secondary .navbar-nav a {
    padding-left: 20px;
    padding-right: 20px;
  }
}

@media (max-width: 899px) {
  .socialblue--sky .container--navbar .navbar--left {
    display: none;
  }
<<<<<<< HEAD
  .socialblue--sky .container--navbar .navbar--right {
    -webkit-box-pack: justify;
        -ms-flex-pack: justify;
            justify-content: space-between;
  }
  .socialblue--sky .container--navbar .navbar--right > *:not(.navbar-header) {
    -webkit-box-flex: 0;
        -ms-flex: 0 0 auto;
            flex: 0 0 auto;
    max-width: inherit;
  }
=======
>>>>>>> 8464c153
  .socialblue--sky .navbar-default .navbar-collapse {
    -webkit-box-flex: 0;
        -ms-flex: 0 0 100%;
            flex: 0 0 100%;
    max-width: 100%;
    max-height: inherit;
  }
  .socialblue--sky .navbar-default .profile img {
    width: 24px;
    height: 24px;
    margin-top: 0;
  }
  .socialblue--sky .layout--with-complementary .navbar-scrollable:after {
    content: '';
    display: block;
    position: absolute;
    width: 24px;
    height: 100%;
    top: 0;
    right: 0;
    z-index: 2;
  }
  .socialblue--sky .layout--with-complementary .navbar-scrollable .navbar-nav {
    position: absolute;
    left: 0;
    top: 0;
    width: 100%;
    -webkit-user-select: none;
       -moz-user-select: none;
        -ms-user-select: none;
            user-select: none;
    overflow-x: scroll;
    overflow-y: hidden;
    display: -webkit-box;
    display: -ms-flexbox;
    display: flex;
    text-align: center;
    -webkit-box-pack: start;
        -ms-flex-pack: start;
            justify-content: flex-start;
  }
}

@media (max-width: 1199px) {
  .socialblue--sky .layout--with-complementary .navbar-scrollable .navbar-nav li a {
    padding-left: 14px;
    padding-right: 14px;
  }
}

@media (max-width: 599px) {
  .socialblue--sky .navbar-scrollable {
    height: 44px;
  }
}<|MERGE_RESOLUTION|>--- conflicted
+++ resolved
@@ -31,15 +31,6 @@
   max-width: 100%;
 }
 
-<<<<<<< HEAD
-.socialblue--sky .container--navbar .navbar--right > *:not(.navbar-header) {
-  -webkit-box-flex: 1;
-      -ms-flex: 1 0 50%;
-          flex: 1 0 50%;
-}
-
-=======
->>>>>>> 8464c153
 .socialblue--sky .navbar-default {
   position: relative;
 }
@@ -95,6 +86,16 @@
   color: #fff;
 }
 
+.socialblue--sky .navbar-secondary .navbar-nav li.active a:after {
+  content: '';
+  position: absolute;
+  height: 3px;
+  bottom: 0;
+  right: 20px;
+  left: 20px;
+  background: #fff;
+}
+
 .socialblue--sky .navbar-secondary .navbar-nav li.active a li:not(.active) a:hover,
 .socialblue--sky .navbar-secondary .navbar-nav li.active a li:not(.active) a:focus {
   opacity: 1;
@@ -129,6 +130,126 @@
 
 .socialblue--sky .navbar-brand > img {
   height: 50px;
+}
+
+.socialblue--sky .navbar-user {
+  max-height: 50px;
+  display: -webkit-box;
+  display: -ms-flexbox;
+  display: flex;
+  -webkit-box-pack: end;
+      -ms-flex-pack: end;
+          justify-content: flex-end;
+}
+
+.socialblue--sky .navbar-user .navbar-nav {
+  padding-right: 0;
+}
+
+.socialblue--sky .block-site,
+.socialblue--sky .block-social-gtranslate {
+  display: -webkit-box;
+  display: -ms-flexbox;
+  display: flex;
+  -webkit-box-align: center;
+      -ms-flex-align: center;
+          align-items: center;
+  -webkit-box-flex: 0;
+      -ms-flex: 0 0 40%;
+          flex: 0 0 40%;
+  max-width: 40%;
+  height: 50px;
+  padding-left: 31px;
+  background: #f3f3f3;
+}
+
+.socialblue--sky .block-social-gtranslate,
+.socialblue--sky .block-site a {
+  color: #989b97;
+  font-size: .75rem;
+  font-weight: 700;
+}
+
+.socialblue--sky .block-social-gtranslate {
+  -webkit-box-ordinal-group: 3;
+      -ms-flex-order: 2;
+          order: 2;
+  padding-left: 0;
+}
+
+.socialblue--sky .social-gtranslate-list--desktop > a {
+  background: transparent;
+  color: #989b97;
+}
+
+.socialblue--sky .social-gtranslate-list--desktop > a:focus, .socialblue--sky .social-gtranslate-list--desktop > a:active, .socialblue--sky .social-gtranslate-list--desktop > a:hover {
+  background: transparent;
+  color: #989b97;
+}
+
+.socialblue--sky .social-gtranslate-list--desktop > a:focus .select-icon, .socialblue--sky .social-gtranslate-list--desktop > a:active .select-icon, .socialblue--sky .social-gtranslate-list--desktop > a:hover .select-icon {
+  fill: #989b97;
+}
+
+.socialblue--sky .social-gtranslate-list--desktop > a:focus::after, .socialblue--sky .social-gtranslate-list--desktop > a:active::after, .socialblue--sky .social-gtranslate-list--desktop > a:hover::after {
+  color: #989b97;
+}
+
+.socialblue--sky .social-gtranslate-list--desktop > a::after {
+  color: #989b97;
+  z-index: 0;
+}
+
+.socialblue--sky .social-gtranslate-list--desktop .select-icon {
+  fill: #989b97;
+}
+
+.socialblue--sky .social-gtranslate-list--desktop.open {
+  color: #989b97;
+  background: transparent;
+}
+
+.socialblue--sky .social-gtranslate-list--desktop.open > a {
+  color: #989b97;
+}
+
+.socialblue--sky .social-gtranslate-list--desktop.open > a:focus, .socialblue--sky .social-gtranslate-list--desktop.open > a:active, .socialblue--sky .social-gtranslate-list--desktop.open > a:hover {
+  color: #989b97;
+  background: transparent;
+}
+
+.socialblue--sky .social-gtranslate-list--desktop.open > a:focus .select-icon, .socialblue--sky .social-gtranslate-list--desktop.open > a:active .select-icon, .socialblue--sky .social-gtranslate-list--desktop.open > a:hover .select-icon {
+  fill: #989b97;
+}
+
+.socialblue--sky .social-gtranslate-list--desktop.open > a .select-icon {
+  fill: #989b97;
+}
+
+.socialblue--sky .social-gtranslate-list--desktop.open > a::after {
+  color: #989b97;
+}
+
+.socialblue--sky .block-site {
+  position: relative;
+  display: none;
+  -webkit-box-pack: end;
+      -ms-flex-pack: end;
+          justify-content: flex-end;
+  text-transform: uppercase;
+  padding-right: 31px;
+  -webkit-box-ordinal-group: 3;
+      -ms-flex-order: 2;
+          order: 2;
+}
+
+.socialblue--sky .block-site a {
+  -webkit-transition: .2s linear;
+  transition: .2s linear;
+}
+
+.socialblue--sky .block-site a:hover, .socialblue--sky .block-site a:focus, .socialblue--sky .block-site a:active {
+  opacity: .6;
 }
 
 @media (min-width: 900px) {
@@ -181,8 +302,8 @@
   }
   .socialblue--sky .layout--with-complementary .navbar-scrollable .navbar-nav .visible-list a {
     display: block;
-    padding-top: 12px;
-    padding-bottom: 11px;
+    padding-top: 14px;
+    padding-bottom: 13px;
   }
   .socialblue--sky .layout--with-complementary .navbar-scrollable .navbar-nav .hidden-list {
     display: none;
@@ -206,8 +327,38 @@
     padding: .5rem 2rem;
     color: #9b9b9b;
   }
+  .socialblue--sky .layout--with-complementary .navbar-scrollable .navbar-nav .hidden-list li a:hover {
+    color: orange;
+  }
   .socialblue--sky .navbar-fixed-top .navbar-nav {
     padding-left: 17px;
+  }
+  .socialblue--sky .navbar-user .navbar-nav {
+    margin: 0 -12px;
+  }
+  .socialblue--sky .navbar-user .navbar-nav > li > a {
+    padding-left: 12px;
+    padding-right: 12px;
+  }
+  .socialblue--sky .block-social-gtranslate,
+  .socialblue--sky .block-site a {
+    font-size: .875rem;
+  }
+  .socialblue--sky .block-site {
+    padding-right: 0;
+    display: -webkit-box;
+    display: -ms-flexbox;
+    display: flex;
+  }
+  .socialblue--sky .block-site::after {
+    content: '';
+    position: absolute;
+    top: 0;
+    right: -40px;
+    width: 50%;
+    height: 50px;
+    z-index: -1;
+    background: #f3f3f3;
   }
 }
 
@@ -222,20 +373,6 @@
   .socialblue--sky .container--navbar .navbar--left {
     display: none;
   }
-<<<<<<< HEAD
-  .socialblue--sky .container--navbar .navbar--right {
-    -webkit-box-pack: justify;
-        -ms-flex-pack: justify;
-            justify-content: space-between;
-  }
-  .socialblue--sky .container--navbar .navbar--right > *:not(.navbar-header) {
-    -webkit-box-flex: 0;
-        -ms-flex: 0 0 auto;
-            flex: 0 0 auto;
-    max-width: inherit;
-  }
-=======
->>>>>>> 8464c153
   .socialblue--sky .navbar-default .navbar-collapse {
     -webkit-box-flex: 0;
         -ms-flex: 0 0 100%;
@@ -277,6 +414,17 @@
         -ms-flex-pack: start;
             justify-content: flex-start;
   }
+  .socialblue--sky .block-site,
+  .socialblue--sky .block-social-gtranslate {
+    -webkit-box-flex: 0;
+        -ms-flex: 0 0 auto;
+            flex: 0 0 auto;
+    max-width: inherit;
+    background: transparent;
+  }
+  .socialblue--sky .social-gtranslate-list--desktop {
+    padding-left: 0;
+  }
 }
 
 @media (max-width: 1199px) {
