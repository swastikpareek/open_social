.socialblue--sky .container--navbar {
  max-width: 100%;
}

.socialblue--sky .navbar-secondary {
  width: 100%;
  min-height: 44px;
  -webkit-box-shadow: none;
          box-shadow: none;
}

.socialblue--sky .navbar-secondary .navbar-scrollable {
<<<<<<< HEAD
  overflow: hidden;
  position: relative;
=======
>>>>>>> eef0d027
  width: 100%;
  height: 44px;
}

.socialblue--sky .navbar-secondary .navbar-nav li a {
<<<<<<< HEAD
  padding-top: 9px;
  padding-bottom: 8px;
=======
  padding: 9px 20px 8px;
>>>>>>> eef0d027
  opacity: 1;
  border-bottom-width: 3px;
}

.socialblue--sky .navbar-secondary .navbar-nav li a:hover, .socialblue--sky .navbar-secondary .navbar-nav li a:active, .socialblue--sky .navbar-secondary .navbar-nav li a:focus {
  background: transparent;
  border-bottom-color: #fff;
  color: #fff;
}

.socialblue--sky .navbar-secondary .navbar-nav li.active a {
  color: #fff;
  border-bottom-color: #fff;
}

.socialblue--sky.path-user .layout--with-complementary .navbar-secondary .navbar-scrollable, .socialblue--sky.path-group .layout--with-complementary .navbar-secondary .navbar-scrollable {
  overflow: hidden;
  position: relative;
  width: 100%;
  height: 44px;
}

.socialblue--sky.path-user .layout--with-complementary .navbar-secondary .navbar-nav, .socialblue--sky.path-group .layout--with-complementary .navbar-secondary .navbar-nav {
  width: 100%;
  display: table;
  text-align: center;
}

.socialblue--sky.path-user .layout--with-complementary .navbar-secondary .navbar-nav li, .socialblue--sky.path-group .layout--with-complementary .navbar-secondary .navbar-nav li {
  display: table-cell;
}

@media (min-width: 900px) {
  .socialblue--sky .navbar-fixed-top .navbar-nav {
    padding-right: 1.625rem;
  }
  .socialblue--sky.mode-search .navbar__open-search-block {
    -webkit-transform: scale(100);
            transform: scale(100);
  }
  .socialblue--sky .navbar-secondary .navbar-scrollable {
    border-radius: 0 5px 0 0;
    overflow: visible;
  }
<<<<<<< HEAD
  .socialblue--sky.mode-search .navbar__open-search-block {
    -webkit-transform: scale(100);
            transform: scale(100);
  }
  .socialblue--sky .navbar-secondary .navbar-scrollable {
    border-radius: 0 5px 0 0;
    overflow: visible;
  }
=======
>>>>>>> eef0d027
  .socialblue--sky.path-user .layout--with-complementary .navbar-secondary, .socialblue--sky.path-group .layout--with-complementary .navbar-secondary {
    -webkit-box-flex: 0;
        -ms-flex: 0 0 66.66667%;
            flex: 0 0 66.66667%;
    max-width: 66.66667%;
    border-radius: 5px 5px 0 0;
    -webkit-box-ordinal-group: 2;
        -ms-flex-order: 1;
            order: 1;
  }
<<<<<<< HEAD
  .socialblue--sky.path-user .layout--with-complementary .navbar-secondary .navbar-scrollable, .socialblue--sky.path-group .layout--with-complementary .navbar-secondary .navbar-scrollable {
    border-radius: 0 5px 0 0;
    overflow: visible;
  }
  .socialblue--sky.path-user .layout--with-complementary .navbar-secondary .navbar-nav li, .socialblue--sky.path-group .layout--with-complementary .navbar-secondary .navbar-nav li {
=======
  .socialblue--sky.path-user .layout--with-complementary .navbar-secondary .navbar-nav, .socialblue--sky.path-group .layout--with-complementary .navbar-secondary .navbar-nav {
    width: 100%;
    display: table;
    text-align: center;
  }
  .socialblue--sky.path-user .layout--with-complementary .navbar-secondary .navbar-nav li, .socialblue--sky.path-group .layout--with-complementary .navbar-secondary .navbar-nav li {
    display: table-cell;
>>>>>>> eef0d027
    position: relative;
  }
  .socialblue--sky.path-user .layout--with-complementary .navbar-secondary .navbar-nav .caret, .socialblue--sky.path-group .layout--with-complementary .navbar-secondary .navbar-nav .caret {
    position: absolute;
    top: 50%;
    right: 15px;
    border-width: 6px 6px 0;
    border-top-color: #fff;
    -webkit-transform: translateY(-50%);
            transform: translateY(-50%);
    cursor: pointer;
  }
  .socialblue--sky.path-user .layout--with-complementary .navbar-secondary .navbar-nav .caret.active, .socialblue--sky.path-group .layout--with-complementary .navbar-secondary .navbar-nav .caret.active {
    -webkit-transform: translateY(-50%) rotate(180deg);
            transform: translateY(-50%) rotate(180deg);
  }
  .socialblue--sky.path-user .layout--with-complementary .navbar-secondary .navbar-nav .visible-list, .socialblue--sky.path-group .layout--with-complementary .navbar-secondary .navbar-nav .visible-list {
    display: -webkit-box;
    display: -ms-flexbox;
    display: flex;
    height: 44px;
    -webkit-box-align: center;
        -ms-flex-align: center;
            align-items: center;
    -webkit-box-pack: center;
        -ms-flex-pack: center;
            justify-content: center;
    padding: 0 25px;
  }
  .socialblue--sky.path-user .layout--with-complementary .navbar-secondary .navbar-nav .visible-list a, .socialblue--sky.path-group .layout--with-complementary .navbar-secondary .navbar-nav .visible-list a {
    display: block;
  }
  .socialblue--sky.path-user .layout--with-complementary .navbar-secondary .navbar-nav .hidden-list, .socialblue--sky.path-group .layout--with-complementary .navbar-secondary .navbar-nav .hidden-list {
    display: none;
    position: absolute;
    top: 100%;
    right: 0;
    padding: .5rem 0 .75rem;
    background: #fff;
    z-index: 10;
    border-top-left-radius: 0 !important;
    border-top-right-radius: 0 !important;
  }
  .socialblue--sky.path-user .layout--with-complementary .navbar-secondary .navbar-nav .hidden-list li, .socialblue--sky.path-group .layout--with-complementary .navbar-secondary .navbar-nav .hidden-list li {
    display: block;
    text-align: left;
  }
  .socialblue--sky.path-user .layout--with-complementary .navbar-secondary .navbar-nav .hidden-list li a, .socialblue--sky.path-group .layout--with-complementary .navbar-secondary .navbar-nav .hidden-list li a {
    display: block;
    width: 100%;
    padding: .5rem 2rem;
    color: #9b9b9b;
  }
  .socialblue--sky.path-user .layout--with-complementary .navbar-secondary .navbar-nav .hidden-list li a:focus, .socialblue--sky.path-group .layout--with-complementary .navbar-secondary .navbar-nav .hidden-list li a:focus {
    background: transparent;
<<<<<<< HEAD
  }
}

@media (max-width: 899px) {
  .socialblue--sky .navbar-secondary .navbar-scrollable:after {
    content: '';
    display: block;
    position: absolute;
    width: 24px;
    height: 100%;
    top: 0;
    right: 0;
    z-index: 2;
  }
  .socialblue--sky .navbar-secondary .navbar-scrollable .navbar-nav {
    position: absolute;
    left: 0;
    top: 0;
    width: 100%;
    -webkit-user-select: none;
       -moz-user-select: none;
        -ms-user-select: none;
            user-select: none;
    overflow-x: scroll;
    overflow-y: hidden;
    display: -webkit-box;
    display: -ms-flexbox;
    display: flex;
    -webkit-box-pack: center;
        -ms-flex-pack: center;
            justify-content: center;
  }
  .socialblue--sky.path-user .layout--with-complementary .navbar-secondary .navbar-scrollable:after, .socialblue--sky.path-group .layout--with-complementary .navbar-secondary .navbar-scrollable:after {
    content: '';
    display: block;
    position: absolute;
    width: 24px;
    height: 100%;
    top: 0;
    right: 0;
    z-index: 2;
  }
  .socialblue--sky.path-user .layout--with-complementary .navbar-secondary .navbar-scrollable .navbar-nav, .socialblue--sky.path-group .layout--with-complementary .navbar-secondary .navbar-scrollable .navbar-nav {
    position: absolute;
    left: 0;
    top: 0;
    width: 100%;
    -webkit-user-select: none;
       -moz-user-select: none;
        -ms-user-select: none;
            user-select: none;
    overflow-x: scroll;
    overflow-y: hidden;
    display: -webkit-box;
    display: -ms-flexbox;
    display: flex;
    -webkit-box-pack: center;
        -ms-flex-pack: center;
            justify-content: center;
=======
>>>>>>> eef0d027
  }
}<|MERGE_RESOLUTION|>--- conflicted
+++ resolved
@@ -10,22 +10,12 @@
 }
 
 .socialblue--sky .navbar-secondary .navbar-scrollable {
-<<<<<<< HEAD
-  overflow: hidden;
-  position: relative;
-=======
->>>>>>> eef0d027
   width: 100%;
   height: 44px;
 }
 
 .socialblue--sky .navbar-secondary .navbar-nav li a {
-<<<<<<< HEAD
-  padding-top: 9px;
-  padding-bottom: 8px;
-=======
   padding: 9px 20px 8px;
->>>>>>> eef0d027
   opacity: 1;
   border-bottom-width: 3px;
 }
@@ -41,23 +31,6 @@
   border-bottom-color: #fff;
 }
 
-.socialblue--sky.path-user .layout--with-complementary .navbar-secondary .navbar-scrollable, .socialblue--sky.path-group .layout--with-complementary .navbar-secondary .navbar-scrollable {
-  overflow: hidden;
-  position: relative;
-  width: 100%;
-  height: 44px;
-}
-
-.socialblue--sky.path-user .layout--with-complementary .navbar-secondary .navbar-nav, .socialblue--sky.path-group .layout--with-complementary .navbar-secondary .navbar-nav {
-  width: 100%;
-  display: table;
-  text-align: center;
-}
-
-.socialblue--sky.path-user .layout--with-complementary .navbar-secondary .navbar-nav li, .socialblue--sky.path-group .layout--with-complementary .navbar-secondary .navbar-nav li {
-  display: table-cell;
-}
-
 @media (min-width: 900px) {
   .socialblue--sky .navbar-fixed-top .navbar-nav {
     padding-right: 1.625rem;
@@ -70,17 +43,6 @@
     border-radius: 0 5px 0 0;
     overflow: visible;
   }
-<<<<<<< HEAD
-  .socialblue--sky.mode-search .navbar__open-search-block {
-    -webkit-transform: scale(100);
-            transform: scale(100);
-  }
-  .socialblue--sky .navbar-secondary .navbar-scrollable {
-    border-radius: 0 5px 0 0;
-    overflow: visible;
-  }
-=======
->>>>>>> eef0d027
   .socialblue--sky.path-user .layout--with-complementary .navbar-secondary, .socialblue--sky.path-group .layout--with-complementary .navbar-secondary {
     -webkit-box-flex: 0;
         -ms-flex: 0 0 66.66667%;
@@ -91,13 +53,6 @@
         -ms-flex-order: 1;
             order: 1;
   }
-<<<<<<< HEAD
-  .socialblue--sky.path-user .layout--with-complementary .navbar-secondary .navbar-scrollable, .socialblue--sky.path-group .layout--with-complementary .navbar-secondary .navbar-scrollable {
-    border-radius: 0 5px 0 0;
-    overflow: visible;
-  }
-  .socialblue--sky.path-user .layout--with-complementary .navbar-secondary .navbar-nav li, .socialblue--sky.path-group .layout--with-complementary .navbar-secondary .navbar-nav li {
-=======
   .socialblue--sky.path-user .layout--with-complementary .navbar-secondary .navbar-nav, .socialblue--sky.path-group .layout--with-complementary .navbar-secondary .navbar-nav {
     width: 100%;
     display: table;
@@ -105,7 +60,6 @@
   }
   .socialblue--sky.path-user .layout--with-complementary .navbar-secondary .navbar-nav li, .socialblue--sky.path-group .layout--with-complementary .navbar-secondary .navbar-nav li {
     display: table-cell;
->>>>>>> eef0d027
     position: relative;
   }
   .socialblue--sky.path-user .layout--with-complementary .navbar-secondary .navbar-nav .caret, .socialblue--sky.path-group .layout--with-complementary .navbar-secondary .navbar-nav .caret {
@@ -161,67 +115,5 @@
   }
   .socialblue--sky.path-user .layout--with-complementary .navbar-secondary .navbar-nav .hidden-list li a:focus, .socialblue--sky.path-group .layout--with-complementary .navbar-secondary .navbar-nav .hidden-list li a:focus {
     background: transparent;
-<<<<<<< HEAD
-  }
-}
-
-@media (max-width: 899px) {
-  .socialblue--sky .navbar-secondary .navbar-scrollable:after {
-    content: '';
-    display: block;
-    position: absolute;
-    width: 24px;
-    height: 100%;
-    top: 0;
-    right: 0;
-    z-index: 2;
-  }
-  .socialblue--sky .navbar-secondary .navbar-scrollable .navbar-nav {
-    position: absolute;
-    left: 0;
-    top: 0;
-    width: 100%;
-    -webkit-user-select: none;
-       -moz-user-select: none;
-        -ms-user-select: none;
-            user-select: none;
-    overflow-x: scroll;
-    overflow-y: hidden;
-    display: -webkit-box;
-    display: -ms-flexbox;
-    display: flex;
-    -webkit-box-pack: center;
-        -ms-flex-pack: center;
-            justify-content: center;
-  }
-  .socialblue--sky.path-user .layout--with-complementary .navbar-secondary .navbar-scrollable:after, .socialblue--sky.path-group .layout--with-complementary .navbar-secondary .navbar-scrollable:after {
-    content: '';
-    display: block;
-    position: absolute;
-    width: 24px;
-    height: 100%;
-    top: 0;
-    right: 0;
-    z-index: 2;
-  }
-  .socialblue--sky.path-user .layout--with-complementary .navbar-secondary .navbar-scrollable .navbar-nav, .socialblue--sky.path-group .layout--with-complementary .navbar-secondary .navbar-scrollable .navbar-nav {
-    position: absolute;
-    left: 0;
-    top: 0;
-    width: 100%;
-    -webkit-user-select: none;
-       -moz-user-select: none;
-        -ms-user-select: none;
-            user-select: none;
-    overflow-x: scroll;
-    overflow-y: hidden;
-    display: -webkit-box;
-    display: -ms-flexbox;
-    display: flex;
-    -webkit-box-pack: center;
-        -ms-flex-pack: center;
-            justify-content: center;
-=======
->>>>>>> eef0d027
   }
 }