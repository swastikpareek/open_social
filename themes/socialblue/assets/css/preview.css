--- conflicted
+++ resolved
@@ -1680,7 +1680,6 @@
   color: #33b5e5;
 }
 
-<<<<<<< HEAD
 .vote-widget--social-vote .vote-vote {
   background-color: #ffc142;
 }
@@ -1740,8 +1739,6 @@
   fill: #f3f3f3;
 }
 
-=======
->>>>>>> 84f7d1ca
 @media (min-width: 600px) {
   .teaser__image {
     border-top-left-radius: inherit;
