--- conflicted
+++ resolved
@@ -953,402 +953,6 @@
   width: 100%;
 }
 
-<<<<<<< HEAD
-body:not(.socialblue--sky) .complementary--content-merged {
-  border-radius: 0 !important;
-  -webkit-box-shadow: none;
-          box-shadow: none;
-  background: transparent;
-}
-
-.socialblue--sky .card {
-  margin-bottom: 2.5rem;
-}
-
-.socialblue--sky .card__link--arrow {
-  position: relative;
-  float: none;
-  margin-left: 0;
-  padding: 0 30px 0 0;
-  text-transform: uppercase;
-  font-weight: 700;
-  border: none;
-  -webkit-box-shadow: none;
-          box-shadow: none;
-  -webkit-transition: .3s ease-out;
-  transition: .3s ease-out;
-  font-size: .875rem;
-}
-
-.socialblue--sky .card__link--arrow:hover, .socialblue--sky .card__link--arrow:active, .socialblue--sky .card__link--arrow:focus {
-  background: transparent;
-}
-
-.socialblue--sky .card__link--arrow:before, .socialblue--sky .card__link--arrow:after {
-  content: '';
-  position: absolute;
-  top: 50%;
-  right: 0;
-  -webkit-transform: translateY(-50%);
-          transform: translateY(-50%);
-  -webkit-transition: .3s ease-out;
-  transition: .3s ease-out;
-}
-
-.socialblue--sky .card__link--arrow:before {
-  width: 18px;
-  height: 18px;
-  border-radius: 50%;
-  z-index: 1;
-}
-
-.socialblue--sky .card__link--arrow:after {
-  content: '';
-  display: block;
-  right: 5px;
-  margin-top: -1px;
-  padding: 2px;
-  border: solid #fff;
-  border-width: 0 2px 2px 0;
-  -webkit-transform: rotate(-45deg) translateY(-50%);
-          transform: rotate(-45deg) translateY(-50%);
-  z-index: 2;
-}
-
-.socialblue--sky section:not(.content-merged) .complementary--content-merged {
-  background: transparent;
-  border-radius: 0 !important;
-  -webkit-box-shadow: none;
-          box-shadow: none;
-}
-
-.socialblue--sky .card--views__sidebar .card__actionbar .btn {
-  position: relative;
-  float: none;
-  margin-left: 0;
-  padding: 0 30px 0 0;
-  text-transform: uppercase;
-  font-weight: 700;
-  border: none;
-  -webkit-box-shadow: none;
-          box-shadow: none;
-  -webkit-transition: .3s ease-out;
-  transition: .3s ease-out;
-}
-
-.socialblue--sky .card--views__sidebar .card__actionbar .btn:hover, .socialblue--sky .card--views__sidebar .card__actionbar .btn:active, .socialblue--sky .card--views__sidebar .card__actionbar .btn:focus {
-  background: transparent;
-}
-
-.socialblue--sky .card--views__sidebar .card__actionbar .btn:before, .socialblue--sky .card--views__sidebar .card__actionbar .btn:after {
-  content: '';
-  position: absolute;
-  top: 50%;
-  right: 0;
-  -webkit-transform: translateY(-50%);
-          transform: translateY(-50%);
-  -webkit-transition: .3s ease-out;
-  transition: .3s ease-out;
-}
-
-.socialblue--sky .card--views__sidebar .card__actionbar .btn:before {
-  width: 18px;
-  height: 18px;
-  border-radius: 50%;
-  z-index: 1;
-}
-
-.socialblue--sky .card--views__sidebar .card__actionbar .btn:after {
-  content: '';
-  display: block;
-  right: 5px;
-  margin-top: -1px;
-  padding: 2px;
-  border: solid #fff;
-  border-width: 0 2px 2px 0;
-  -webkit-transform: rotate(-45deg) translateY(-50%);
-          transform: rotate(-45deg) translateY(-50%);
-  z-index: 2;
-}
-
-.socialblue--sky .paragraph--featured .field--name-field-featured-link a {
-  position: relative;
-  float: none;
-  margin-left: 0;
-  padding: 0 30px 0 0;
-  text-transform: uppercase;
-  font-weight: 700;
-  border: none;
-  -webkit-box-shadow: none;
-          box-shadow: none;
-  -webkit-transition: .3s ease-out;
-  transition: .3s ease-out;
-}
-
-.socialblue--sky .paragraph--featured .field--name-field-featured-link a:hover, .socialblue--sky .paragraph--featured .field--name-field-featured-link a:active, .socialblue--sky .paragraph--featured .field--name-field-featured-link a:focus {
-  background: transparent;
-}
-
-.socialblue--sky .paragraph--featured .field--name-field-featured-link a:before, .socialblue--sky .paragraph--featured .field--name-field-featured-link a:after {
-  content: '';
-  position: absolute;
-  top: 50%;
-  right: 0;
-  -webkit-transform: translateY(-50%);
-          transform: translateY(-50%);
-  -webkit-transition: .3s ease-out;
-  transition: .3s ease-out;
-}
-
-.socialblue--sky .paragraph--featured .field--name-field-featured-link a:before {
-  width: 18px;
-  height: 18px;
-  border-radius: 50%;
-  z-index: 1;
-}
-
-.socialblue--sky .paragraph--featured .field--name-field-featured-link a:after {
-  content: '';
-  display: block;
-  right: 5px;
-  margin-top: -1px;
-  padding: 2px;
-  border: solid #fff;
-  border-width: 0 2px 2px 0;
-  -webkit-transform: rotate(-45deg) translateY(-50%);
-          transform: rotate(-45deg) translateY(-50%);
-  z-index: 2;
-}
-
-.socialblue--sky .card__content-merged > h4 {
-  margin-bottom: 1.25rem;
-}
-
-.socialblue--sky .card__content-merged .content-merged__list {
-  display: -webkit-box;
-  display: -ms-flexbox;
-  display: flex;
-  -webkit-box-orient: vertical;
-  -webkit-box-direction: normal;
-      -ms-flex-direction: column;
-          flex-direction: column;
-  padding-top: 1.75rem;
-  padding-bottom: 1.75rem;
-  border-bottom: 2px solid #fafafa;
-}
-
-.socialblue--sky .card__content-merged .content-merged__list h5,
-.socialblue--sky .card__content-merged .content-merged__list .list-item__label {
-  margin-top: 0;
-  font-size: .875rem;
-  font-weight: 300;
-  color: #9b9b9b;
-}
-
-.socialblue--sky .card__content-merged .content-merged__list:last-child {
-  border-bottom: 0;
-}
-
-.socialblue--sky .content-merged .region--complementary .card {
-  margin-bottom: 0;
-}
-
-.socialblue--sky .content-merged .region--complementary .card > .card__title {
-  padding-top: 1.875rem;
-  font-size: .875rem;
-  text-transform: uppercase;
-  color: #9b9b9b;
-}
-
-.socialblue--sky .content-merged .region--complementary .card > .card__actionbar {
-  padding-bottom: 1.875rem;
-}
-
-.socialblue--sky .content-merged .complementary--content-merged {
-  background: #fff;
-}
-
-.socialblue--sky .content-merged .region--complementary-top > .card,
-.socialblue--sky .content-merged .region--complementary-bottom > .card {
-  position: relative;
-  -webkit-box-shadow: none;
-          box-shadow: none;
-}
-
-.socialblue--sky .content-merged .region--complementary-top > .card:after,
-.socialblue--sky .content-merged .region--complementary-bottom > .card:after {
-  content: '';
-  position: absolute;
-  left: 1.5rem;
-  right: 1.5rem;
-  height: 2px;
-  margin: 0 auto;
-  background: #fafafa;
-  z-index: 1;
-  top: 100%;
-}
-
-.socialblue--sky .content-merged .region--complementary-top > .card:last-child:after,
-.socialblue--sky .content-merged .region--complementary-bottom > .card:last-child:after {
-  display: none;
-}
-
-.socialblue--sky .content-merged .region--complementary-top + .region--complementary-bottom > .card:first-child:before {
-  content: '';
-  position: absolute;
-  left: 1.5rem;
-  right: 1.5rem;
-  height: 2px;
-  margin: 0 auto;
-  background: #fafafa;
-  z-index: 1;
-  bottom: 100%;
-}
-
-.socialblue--sky .content-merged [class*='statistic-block'] {
-  -webkit-box-shadow: none;
-          box-shadow: none;
-}
-
-.socialblue--sky [class*='statistic-block'] {
-  position: relative;
-  padding: 1rem 1.875rem 0;
-  background: #fafafa;
-}
-
-.socialblue--sky [class*='statistic-block'] .hero-footer__cta {
-  position: static;
-  padding: 0 0 1.25rem;
-  margin: 0;
-}
-
-.socialblue--sky [class*='statistic-block'] .hero-footer__cta > * {
-  width: 100%;
-}
-
-.socialblue--sky [class*='statistic-block'] .hero-footer__cta .btn {
-  width: 100%;
-  font-weight: 700;
-  text-transform: uppercase;
-  border-width: 2px;
-}
-
-.socialblue--sky [class*='statistic-block'] .card__actionbar {
-  padding: 1.5rem 0;
-}
-
-.socialblue--sky [class*='statistic-block'] .card__actionbar {
-  padding-left: 0;
-  padding-right: 0;
-}
-
-.socialblue--sky [class*='statistic-block'].block-profile-statistic-block {
-  padding-top: 0;
-}
-
-.socialblue--sky [class*='statistic-block'].block-profile-statistic-block .card__info-user .hero-avatar {
-  border-color: #fafafa;
-}
-
-.socialblue--sky .card__info-user {
-  position: relative;
-  width: 100%;
-  margin-bottom: 1.875rem;
-  padding-top: 0;
-  padding-bottom: 1.25rem;
-  text-align: center;
-}
-
-.socialblue--sky .card__info-user:after {
-  content: '';
-  position: absolute;
-  height: 2px;
-  bottom: 0;
-  left: 0;
-  right: 0;
-  background: #000;
-}
-
-.socialblue--sky .card__info-user .hero-avatar {
-  width: 160px;
-  height: 160px;
-  margin: -80px 0 5px;
-  border-width: 10px;
-  -webkit-box-shadow: none;
-          box-shadow: none;
-}
-
-.socialblue--sky .card__info-user--name {
-  margin: 0 0 10px;
-  font-size: 1.375rem;
-  line-height: 24px;
-}
-
-.socialblue--sky .card__info-user--about {
-  font-size: 1rem;
-  line-height: 24px;
-}
-
-.socialblue--sky .card__info-user--about-job, .socialblue--sky .card__info-user--about-organization {
-  font-size: .875rem;
-  margin-bottom: 5px;
-}
-
-.socialblue--sky .card__info-user--about-address {
-  color: #989b97;
-  font-weight: 700;
-}
-
-.socialblue--sky .card__info-user--about-address p {
-  margin-bottom: 0;
-}
-
-.socialblue--sky .card__counter {
-  padding-bottom: 1.25rem;
-}
-
-.socialblue--sky .card__counter ul {
-  display: -webkit-box;
-  display: -ms-flexbox;
-  display: flex;
-  -webkit-box-pack: justify;
-      -ms-flex-pack: justify;
-          justify-content: space-between;
-  -webkit-box-align: start;
-      -ms-flex-align: start;
-          align-items: flex-start;
-  list-style: none;
-  margin: 0 -.5rem;
-  padding: 0;
-}
-
-.socialblue--sky .card__counter li {
-  padding: 0 .5rem;
-  -webkit-box-flex: 0;
-      -ms-flex: 0 0 33.333333%;
-          flex: 0 0 33.333333%;
-  max-width: 125px;
-}
-
-.socialblue--sky .card__counter span {
-  display: block;
-  text-align: center;
-}
-
-.socialblue--sky .card__counter-quantity {
-  font-size: 1.875rem;
-  font-weight: 700;
-  line-height: 28px;
-  margin-bottom: 5px;
-}
-
-.socialblue--sky .card__counter-text {
-  font-size: .75rem;
-  line-height: 1.2;
-}
-
-=======
->>>>>>> 6a4fb2bd
 .form-control {
   color: #555555;
   background-color: #fff;
@@ -1657,61 +1261,6 @@
   background: linear-gradient(to right, rgba(31, 128, 170, 0), #1f80aa);
 }
 
-<<<<<<< HEAD
-.socialblue--sky .container--navbar {
-  max-width: 100%;
-}
-
-.socialblue--sky .navbar-secondary {
-  width: 100%;
-  min-height: 44px;
-  -webkit-box-shadow: none;
-          box-shadow: none;
-}
-
-.socialblue--sky .navbar-secondary .navbar-scrollable {
-  overflow: hidden;
-  position: relative;
-  width: 100%;
-  height: 44px;
-}
-
-.socialblue--sky .navbar-secondary .navbar-nav li a {
-  padding-top: 10px;
-  padding-bottom: 8px;
-  font-size: .875rem;
-  font-weight: 700;
-  text-transform: uppercase;
-  opacity: 1;
-}
-
-.socialblue--sky .navbar-secondary .navbar-nav li a:hover, .socialblue--sky .navbar-secondary .navbar-nav li a:active, .socialblue--sky .navbar-secondary .navbar-nav li a:focus, .socialblue--sky .navbar-secondary .navbar-nav li a.is-active {
-  color: #fff;
-}
-
-.socialblue--sky .navbar-secondary .navbar-nav li.active a {
-  color: #fff;
-}
-
-.socialblue--sky.path-user .layout--with-complementary .navbar-secondary .navbar-scrollable, .socialblue--sky.path-group .layout--with-complementary .navbar-secondary .navbar-scrollable {
-  overflow: hidden;
-  position: relative;
-  width: 100%;
-  height: 44px;
-}
-
-.socialblue--sky.path-user .layout--with-complementary .navbar-secondary .navbar-nav, .socialblue--sky.path-group .layout--with-complementary .navbar-secondary .navbar-nav {
-  width: 100%;
-  display: table;
-  text-align: center;
-}
-
-.socialblue--sky.path-user .layout--with-complementary .navbar-secondary .navbar-nav li, .socialblue--sky.path-group .layout--with-complementary .navbar-secondary .navbar-nav li {
-  display: table-cell;
-}
-
-=======
->>>>>>> 6a4fb2bd
 .nav-tabs {
   border-bottom: 1px solid transparent;
 }
@@ -1762,42 +1311,6 @@
   fill: white;
 }
 
-<<<<<<< HEAD
-.socialblue--sky .teaser .card__link .btn {
-  font-weight: 700;
-  text-transform: uppercase;
-  border-width: 2px;
-}
-
-.socialblue--sky .teaser__badge {
-  color: #4a4a4a;
-}
-
-.socialblue--sky .teaser__content-line {
-  margin-bottom: 5px;
-}
-
-.socialblue--sky .teaser__title {
-  margin-bottom: .75rem;
-}
-
-.socialblue--sky .teaser__tag {
-  display: inline-block;
-  vertical-align: middle;
-  font-size: .875rem;
-  font-weight: 700;
-  text-transform: uppercase;
-  margin-right: .5rem;
-}
-
-.socialblue--sky .teaser__tag a {
-  font-weight: 700;
-  -webkit-transition: .3s ease-out;
-  transition: .3s ease-out;
-}
-
-=======
->>>>>>> 6a4fb2bd
 .comments {
   background: #f3f3f3;
   border-radius: 10px;
@@ -2357,7 +1870,6 @@
 }
 
 .course__navigation .course_nav-title .icon {
-<<<<<<< HEAD
   background: #29abe2;
 }
 
@@ -2381,80 +1893,12 @@
   fill: #ffc142;
 }
 
-.socialblue--sky .cover--landing:after {
-=======
->>>>>>> 6a4fb2bd
-  background: #29abe2;
-}
-
-.course__navigation .course_nav-title:hover, .course__navigation .course_nav-title:active, .course__navigation .course_nav-title:focus {
-  color: #ffc142;
-}
-
-.course__navigation .course_nav-title:hover .icon, .course__navigation .course_nav-title:active .icon, .course__navigation .course_nav-title:focus .icon {
-  background: #ffc142;
-}
-
-<<<<<<< HEAD
-.socialblue--sky [class*='statistic-block'] .hero-footer__cta .btn-default {
-  color: #29abe2;
-}
-
-.socialblue--sky .card--views__sidebar .card__actionbar .btn:before {
-  background: #29abe2;
-=======
-.course__navigation .course_nav-toggle svg {
-  fill: #29abe2;
->>>>>>> 6a4fb2bd
-}
-
-.course__navigation .course_nav-toggle:hover, .course__navigation .course_nav-toggle:active, .course__navigation .course_nav-toggle:focus {
-  color: #ffc142;
-}
-
-.course__navigation .course_nav-toggle:hover svg, .course__navigation .course_nav-toggle:active svg, .course__navigation .course_nav-toggle:focus svg {
-  fill: #ffc142;
-}
-
-<<<<<<< HEAD
-.socialblue--sky .card__link--arrow {
-  color: #29abe2;
-}
-
-.socialblue--sky .card__link--arrow:before {
-  background: #29abe2;
-}
-
-.socialblue--sky .card__link--arrow:hover, .socialblue--sky .card__link--arrow:active, .socialblue--sky .card__link--arrow:focus {
-  color: #ffc142;
-}
-
-.socialblue--sky .card__link--arrow:hover:before, .socialblue--sky .card__link--arrow:active:before, .socialblue--sky .card__link--arrow:focus:before {
-  background: #ffc142;
-}
-
-.socialblue--sky .paragraph--featured .field--name-field-featured-link a:before {
-  background: #29abe2;
-}
-
-.socialblue--sky .paragraph--featured .field--name-field-featured-link a:hover, .socialblue--sky .paragraph--featured .field--name-field-featured-link a:active, .socialblue--sky .paragraph--featured .field--name-field-featured-link a:focus {
-  color: #ffc142;
-}
-
-.socialblue--sky .paragraph--featured .field--name-field-featured-link a:hover:before, .socialblue--sky .paragraph--featured .field--name-field-featured-link a:active:before, .socialblue--sky .paragraph--featured .field--name-field-featured-link a:focus:before {
-  background: #ffc142;
-}
-
-.socialblue--sky .teaser .card__link .btn {
-  color: #29abe2;
-=======
 .badge.badge-active {
   background-color: #ffc142;
 }
 
 .phase.phase-past:not(:last-child):before {
   background-color: #ffc142;
->>>>>>> 6a4fb2bd
 }
 
 .phase.phase-past .phase-past--icon .checkmark-icon {
@@ -2473,16 +1917,12 @@
   color: #ffc142;
 }
 
-<<<<<<< HEAD
-.socialblue--sky.path-group .cover-wrap .teaser__tag {
+.phase.path-group .cover-wrap .teaser__tag {
   background-color: #29abe2;
   color: #fff;
 }
 
-.socialblue--sky .badge-primary {
-=======
 .phase .badge-primary {
->>>>>>> 6a4fb2bd
   background: #29abe2;
 }
 
@@ -2499,46 +1939,11 @@
   color: #ffc142;
 }
 
-.socialblue--sky .navbar-secondary .navbar-nav .hidden-list li a:hover, .socialblue--sky .navbar-secondary .navbar-nav .hidden-list li a.active, .socialblue--sky .navbar-secondary .navbar-nav .hidden-list li a:focus, .socialblue--sky .navbar-secondary .navbar-nav .hidden-list li a.is-active {
+.phase .navbar-secondary .navbar-nav .hidden-list li a:hover, .phase .navbar-secondary .navbar-nav .hidden-list li a.active, .phase .navbar-secondary .navbar-nav .hidden-list li a:focus, .phase .navbar-secondary .navbar-nav .hidden-list li a.is-active {
   color: #29abe2;
 }
 
 @media (min-width: 600px) {
-  .socialblue--sky .card__content-merged .content-merged__list {
-    -webkit-box-orient: horizontal;
-    -webkit-box-direction: normal;
-        -ms-flex-direction: row;
-            flex-direction: row;
-  }
-  .socialblue--sky .card__content-merged .content-merged__list h5,
-  .socialblue--sky .card__content-merged .content-merged__list .list-item__label {
-    -webkit-box-flex: 0;
-        -ms-flex: 0 0 120px;
-            flex: 0 0 120px;
-    max-width: 120px;
-    margin: 0;
-  }
-  .socialblue--sky [class*='statistic-block'] {
-    padding: 2.5rem 2.25rem 0;
-  }
-  .socialblue--sky [class*='statistic-block'] .hero-footer__cta {
-    -webkit-box-flex: 0;
-        -ms-flex: 0 0 100%;
-            flex: 0 0 100%;
-    max-width: 100%;
-    -webkit-box-pack: center;
-        -ms-flex-pack: center;
-            justify-content: center;
-  }
-  .socialblue--sky .card__info-user--name {
-    font-size: 2.25rem;
-    font-weight: 700;
-    line-height: 1.2;
-  }
-  .socialblue--sky .card__info-user--about-job, .socialblue--sky .card__info-user--about-organization {
-    font-size: 1.125rem;
-    margin-bottom: 10px;
-  }
   .teaser__image {
     border-top-left-radius: inherit;
     border-bottom-left-radius: inherit;
@@ -2554,33 +1959,12 @@
 }
 
 @media (min-width: 900px) {
-<<<<<<< HEAD
   .socialblue--sky .badge-status {
     margin-left: .5rem;
     padding: 5px .875rem;
     font-size: .875rem;
     font-weight: 300;
   }
-  .socialblue--sky .card--views__sidebar .card__block {
-    padding-left: 1.875rem;
-    padding-right: 1.875rem;
-  }
-  .socialblue--sky .card__content-merged > h4 {
-    font-size: 1.5rem;
-  }
-  .socialblue--sky .content-merged .region--complementary-top > .card:after,
-  .socialblue--sky .content-merged .region--complementary-bottom > .card:after {
-    left: 1.875rem;
-    right: 1.875rem;
-    max-width: 280px;
-  }
-  .socialblue--sky .content-merged .region--complementary-top + .region--complementary-bottom > .card:first-child:before {
-    left: 1.875rem;
-    right: 1.875rem;
-    max-width: 280px;
-  }
-=======
->>>>>>> 6a4fb2bd
   .search-take-over .form-text {
     color: #ffffff;
   }
@@ -2589,103 +1973,6 @@
     -webkit-box-shadow: 0 2px 0 0 #ffffff;
             box-shadow: 0 2px 0 0 #ffffff;
   }
-<<<<<<< HEAD
-  .socialblue--sky .navbar-fixed-top .navbar-nav {
-    padding-right: 1.625rem;
-  }
-  .socialblue--sky .navbar-default .profile > a {
-    padding-top: 8px;
-    padding-bottom: 8px;
-  }
-  .socialblue--sky .navbar-default .profile img {
-    width: 34px;
-    height: 34px;
-  }
-  .socialblue--sky.mode-search .navbar__open-search-block {
-    -webkit-transform: scale(100);
-            transform: scale(100);
-  }
-  .socialblue--sky .navbar-secondary .navbar-scrollable {
-    border-radius: 0 5px 0 0;
-    overflow: visible;
-  }
-  .socialblue--sky .navbar-secondary .navbar-nav li a {
-    padding-right: 20px;
-    padding-left: 20px;
-  }
-  .socialblue--sky.path-user .layout--with-complementary .navbar-secondary, .socialblue--sky.path-group .layout--with-complementary .navbar-secondary {
-    -webkit-box-flex: 0;
-        -ms-flex: 0 0 66.66667%;
-            flex: 0 0 66.66667%;
-    max-width: 66.66667%;
-    border-radius: 5px 5px 0 0;
-    -webkit-box-ordinal-group: 2;
-        -ms-flex-order: 1;
-            order: 1;
-  }
-  .socialblue--sky.path-user .layout--with-complementary .navbar-secondary .navbar-scrollable, .socialblue--sky.path-group .layout--with-complementary .navbar-secondary .navbar-scrollable {
-    border-radius: 0 5px 0 0;
-    overflow: visible;
-  }
-  .socialblue--sky.path-user .layout--with-complementary .navbar-secondary .navbar-nav li, .socialblue--sky.path-group .layout--with-complementary .navbar-secondary .navbar-nav li {
-    position: relative;
-  }
-  .socialblue--sky.path-user .layout--with-complementary .navbar-secondary .navbar-nav .caret, .socialblue--sky.path-group .layout--with-complementary .navbar-secondary .navbar-nav .caret {
-    position: absolute;
-    top: 50%;
-    right: 15px;
-    border-width: 6px 6px 0;
-    border-top-color: #fff;
-    -webkit-transform: translateY(-50%);
-            transform: translateY(-50%);
-    cursor: pointer;
-  }
-  .socialblue--sky.path-user .layout--with-complementary .navbar-secondary .navbar-nav .caret.active, .socialblue--sky.path-group .layout--with-complementary .navbar-secondary .navbar-nav .caret.active {
-    -webkit-transform: translateY(-50%) rotate(180deg);
-            transform: translateY(-50%) rotate(180deg);
-  }
-  .socialblue--sky.path-user .layout--with-complementary .navbar-secondary .navbar-nav .visible-list, .socialblue--sky.path-group .layout--with-complementary .navbar-secondary .navbar-nav .visible-list {
-    display: -webkit-box;
-    display: -ms-flexbox;
-    display: flex;
-    height: 44px;
-    -webkit-box-align: center;
-        -ms-flex-align: center;
-            align-items: center;
-    -webkit-box-pack: center;
-        -ms-flex-pack: center;
-            justify-content: center;
-    padding: 0 25px;
-  }
-  .socialblue--sky.path-user .layout--with-complementary .navbar-secondary .navbar-nav .visible-list a, .socialblue--sky.path-group .layout--with-complementary .navbar-secondary .navbar-nav .visible-list a {
-    display: block;
-  }
-  .socialblue--sky.path-user .layout--with-complementary .navbar-secondary .navbar-nav .hidden-list, .socialblue--sky.path-group .layout--with-complementary .navbar-secondary .navbar-nav .hidden-list {
-    display: none;
-    position: absolute;
-    top: 100%;
-    right: 0;
-    padding: .5rem 0 .75rem;
-    background: #fff;
-    z-index: 10;
-    border-top-left-radius: 0 !important;
-    border-top-right-radius: 0 !important;
-  }
-  .socialblue--sky.path-user .layout--with-complementary .navbar-secondary .navbar-nav .hidden-list li, .socialblue--sky.path-group .layout--with-complementary .navbar-secondary .navbar-nav .hidden-list li {
-    display: block;
-    text-align: left;
-  }
-  .socialblue--sky.path-user .layout--with-complementary .navbar-secondary .navbar-nav .hidden-list li a, .socialblue--sky.path-group .layout--with-complementary .navbar-secondary .navbar-nav .hidden-list li a {
-    display: block;
-    width: 100%;
-    padding: .5rem 2rem;
-    color: #9b9b9b;
-  }
-  .socialblue--sky.path-user .layout--with-complementary .navbar-secondary .navbar-nav .hidden-list li a:focus, .socialblue--sky.path-group .layout--with-complementary .navbar-secondary .navbar-nav .hidden-list li a:focus {
-    background: transparent;
-  }
-=======
->>>>>>> 6a4fb2bd
   .nav-tabs > li.active > a, .nav-tabs > li.active > a:hover, .nav-tabs > li.active > a:focus {
     border-bottom: 2px solid #29abe2;
   }
@@ -2710,25 +1997,28 @@
   }
 }
 
-@media (min-width: 1200px) {
-  .socialblue--sky .card__content-merged {
-    padding: .875rem 3.5rem 5.75rem;
+@media (max-width: 599px) {
+  .navbar-default .navbar-nav .open .dropdown-menu > li > a {
+    color: #ffffff;
+  }
+  .navbar-default .navbar-nav .open .dropdown-menu > li > a:hover, .navbar-default .navbar-nav .open .dropdown-menu > li > a:focus {
+    color: #e6e6e6;
+    background-color: #1a8dbe;
+  }
+  .navbar-default .navbar-nav .open .dropdown-menu > .active > a, .navbar-default .navbar-nav .open .dropdown-menu > .active > a:hover, .navbar-default .navbar-nav .open .dropdown-menu > .active > a:focus {
+    color: #f3f3f3;
+    background-color: #1f1f1f;
+  }
+  .navbar-default .navbar-nav .open .dropdown-menu > .disabled > a, .navbar-default .navbar-nav .open .dropdown-menu > .disabled > a:hover, .navbar-default .navbar-nav .open .dropdown-menu > .disabled > a:focus {
+    color: #ccc;
+    background-color: transparent;
+  }
+  .dropdown.has-alert > a:before {
+    background-color: #ffc142;
   }
 }
 
 @media (max-width: 899px) {
-  .socialblue--sky .complementary--content-merged {
-    margin-bottom: 0;
-  }
-  .socialblue--sky .content-merged .complementary--content-merged {
-    margin-bottom: 0;
-  }
-  .socialblue--sky [class*='statistic-block'] {
-    margin-bottom: 0;
-    border-radius: 0 !important;
-    -webkit-box-shadow: none;
-            box-shadow: none;
-  }
   .navbar-collapse .dropdown-menu li a {
     color: #ffffff;
   }
@@ -2750,68 +2040,6 @@
     color: #4d4d4d;
     background-color: #777;
   }
-<<<<<<< HEAD
-  .socialblue--sky .navbar-secondary .navbar-scrollable:after {
-    content: '';
-    display: block;
-    position: absolute;
-    width: 24px;
-    height: 100%;
-    top: 0;
-    right: 0;
-    z-index: 2;
-  }
-  .socialblue--sky .navbar-secondary .navbar-scrollable .navbar-nav {
-    position: absolute;
-    left: 0;
-    top: 0;
-    width: 100%;
-    -webkit-user-select: none;
-       -moz-user-select: none;
-        -ms-user-select: none;
-            user-select: none;
-    overflow-x: scroll;
-    overflow-y: hidden;
-    display: -webkit-box;
-    display: -ms-flexbox;
-    display: flex;
-    -webkit-box-pack: center;
-        -ms-flex-pack: center;
-            justify-content: center;
-  }
-  .socialblue--sky.path-user .layout--with-complementary .navbar-secondary .navbar-scrollable:after, .socialblue--sky.path-group .layout--with-complementary .navbar-secondary .navbar-scrollable:after {
-    content: '';
-    display: block;
-    position: absolute;
-    width: 24px;
-    height: 100%;
-    top: 0;
-    right: 0;
-    z-index: 2;
-  }
-  .socialblue--sky.path-user .layout--with-complementary .navbar-secondary .navbar-scrollable .navbar-nav, .socialblue--sky.path-group .layout--with-complementary .navbar-secondary .navbar-scrollable .navbar-nav {
-    position: absolute;
-    left: 0;
-    top: 0;
-    width: 100%;
-    -webkit-user-select: none;
-       -moz-user-select: none;
-        -ms-user-select: none;
-            user-select: none;
-    overflow-x: scroll;
-    overflow-y: hidden;
-    display: -webkit-box;
-    display: -ms-flexbox;
-    display: flex;
-    -webkit-box-pack: center;
-        -ms-flex-pack: center;
-            justify-content: center;
-  }
-  .socialblue--sky .teaser__tag {
-    font-size: .75rem;
-  }
-=======
->>>>>>> 6a4fb2bd
   .navbar-collapse .dropdown-menu li a {
     color: #ffffff;
   }
@@ -2819,59 +2047,4 @@
     color: #f3f3f3;
     background-color: #1f1f1f;
   }
-}
-
-@media (max-width: 599px) {
-  .socialblue--sky .card__info-user {
-    margin: 0  auto .75rem;
-    padding-bottom: .75rem;
-    padding-left: 1.5rem;
-    padding-right: 1.5rem;
-  }
-  .socialblue--sky .card__info-user:after {
-    left: 1.5rem;
-    right: 1.5rem;
-  }
-  .socialblue--sky .card__info-user .hero-avatar {
-    width: 100px;
-    height: 100px;
-    border-width: 5px;
-    margin: -50px 0 10px;
-  }
-  .socialblue--sky .card__info-user--about-address {
-    font-size: .875rem;
-    color: #b5b8b3;
-    text-transform: uppercase;
-  }
-  .socialblue--sky .card__counter {
-    width: 100%;
-    margin: 0 auto;
-    padding: 0 1.25rem 1rem;
-  }
-  .socialblue--sky .card__counter-quantity {
-    font-size: 1.5rem;
-    line-height: 1.2;
-    margin-bottom: 5px;
-  }
-  .socialblue--sky .card__counter-text {
-    font-size: 11px;
-  }
-  .navbar-default .navbar-nav .open .dropdown-menu > li > a {
-    color: #ffffff;
-  }
-  .navbar-default .navbar-nav .open .dropdown-menu > li > a:hover, .navbar-default .navbar-nav .open .dropdown-menu > li > a:focus {
-    color: #e6e6e6;
-    background-color: #1a8dbe;
-  }
-  .navbar-default .navbar-nav .open .dropdown-menu > .active > a, .navbar-default .navbar-nav .open .dropdown-menu > .active > a:hover, .navbar-default .navbar-nav .open .dropdown-menu > .active > a:focus {
-    color: #f3f3f3;
-    background-color: #1f1f1f;
-  }
-  .navbar-default .navbar-nav .open .dropdown-menu > .disabled > a, .navbar-default .navbar-nav .open .dropdown-menu > .disabled > a:hover, .navbar-default .navbar-nav .open .dropdown-menu > .disabled > a:focus {
-    color: #ccc;
-    background-color: transparent;
-  }
-  .dropdown.has-alert > a:before {
-    background-color: #ffc142;
-  }
 }