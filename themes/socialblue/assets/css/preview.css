@font-face {
  font-family: 'montserrat';
  src: url("../font/montserrat/montserrat-light.eot") format('embedded-opentype'),
       url("../font/montserrat/montserrat-light.woff2") format('woff2'),
       url("../font/montserrat/montserrat-light.woff") format('woff'),
       url("../font/montserrat/montserrat-light.ttf") format('truetype'),
       url("../font/montserrat/montserrat-light.svg") format('svg');
  font-weight: 300;
  font-style: normal;
}

@font-face {
  font-family: 'montserrat';
  src: url("../font/montserrat/montserrat-normal.eot") format('embedded-opentype'),
       url("../font/montserrat/montserrat-normal.woff2") format('woff2'),
       url("../font/montserrat/montserrat-normal.woff") format('woff'),
       url("../font/montserrat/montserrat-normal.ttf") format('truetype'),
       url("../font/montserrat/montserrat-normal.svg") format('svg');
  font-weight: 500;
  font-style: normal;
}

@font-face {
  font-family: 'montserrat';
  src: url("../font/montserrat/montserrat-bold.eot") format('embedded-opentype'),
       url("../font/montserrat/montserrat-bold.woff2") format('woff2'),
       url("../font/montserrat/montserrat-bold.woff") format('woff'),
       url("../font/montserrat/montserrat-bold.ttf") format('truetype'),
       url("../font/montserrat/montserrat-bold.svg") format('svg');
  font-weight: 700;
  font-style: normal;
}

code,
kbd,
pre,
samp {
  font-family: Menlo, Monaco, Consolas, "Courier New", monospace;
}

code {
  color: #c7254e;
  background-color: #f9f2f4;
  border-radius: 2px;
}

kbd {
  color: #fff;
  background-color: #333;
  border-radius: 3px;
  box-shadow: inset 0 -1px 0 rgba(0, 0, 0, 0.25);
}

pre {
  color: #333333;
  background-color: #f5f5f5;
  border: 1px solid #ccc;
  border-radius: 10px;
}

blockquote {
  border-left: 3px solid #29abe2;
}

strong {
  font-weight: 500;
}

.text-primary {
  color: #29abe2;
}

a.text-primary:hover,
a.text-primary:focus {
  color: #1a8dbe;
}

.text-success {
  color: #3c763d;
}

a.text-success:hover,
a.text-success:focus {
  color: #2b542c;
}

.text-info {
  color: #31708f;
}

a.text-info:hover,
a.text-info:focus {
  color: #245269;
}

.text-warning {
  color: #8a6d3b;
}

a.text-warning:hover,
a.text-warning:focus {
  color: #66512c;
}

.text-danger {
  color: #a94442;
}

a.text-danger:hover,
a.text-danger:focus {
  color: #843534;
}

.text-muted {
  color: #777;
}

a.text-muted:hover,
a.text-muted:focus {
  color: #5e5e5e;
}

.text-gray {
  color: #555555;
}

a.text-gray:hover,
a.text-gray:focus {
  color: #3c3c3c;
}

.text-gray-light {
  color: #777;
}

a.text-gray-light:hover,
a.text-gray-light:focus {
  color: #5e5e5e;
}

.text-gray-lighter {
  color: #adadad;
}

a.text-gray-lighter:hover,
a.text-gray-lighter:focus {
  color: #949494;
}

.text-gray-lightest {
  color: #e6e6e6;
}

a.text-gray-lightest:hover,
a.text-gray-lightest:focus {
  color: #cdcdcd;
}

.text-accent {
  color: #ffc142;
}

a.text-accent:hover,
a.text-accent:focus {
  color: #ffb00f;
}

.bg-primary {
  background-color: #29abe2;
}

.bg-secondary {
  background-color: #1f80aa;
}

.bg-accent {
  background-color: #ffc142;
}

.bg-success {
  background-color: #dff0d8;
}

.bg-warning {
  background-color: #fcf8e3;
}

.bg-danger {
  background-color: #f2dede;
}

.bg-info {
  background-color: #d9edf7;
}

.bg-gray-base {
  background-color: #000;
}

.bg-gray-darker {
  background-color: #222222;
}

.bg-gray-dark {
  background-color: #333333;
}

.bg-gray {
  background-color: #555555;
}

.bg-gray-light {
  background-color: #777;
}

.bg-gray-light-1 {
  background-color: #adadad;
}

.bg-gray-lighter {
  background-color: #e6e6e6;
}

.bg-gray-lighter-1 {
  background-color: #f7f7f7;
}

.bg-gray-lightest {
  background-color: #f3f3f3;
}

.bg-white {
  background-color: white;
}

.brand-primary {
  background-color: #29abe2;
  border-color: #29abe2;
  color: white;
}

a.brand-primary:hover,
a.brand-primary:focus {
  background-color: #1a8dbe;
  border-color: #1a8dbe;
  color: white;
}

.brand-secondary {
  background-color: #1f80aa;
  border-color: #1f80aa;
  color: white;
}

a.brand-secondary:hover,
a.brand-secondary:focus {
  background-color: #17607f;
  border-color: #17607f;
  color: white;
}

.brand-accent {
  background-color: #ffc142;
  border-color: #ffc142;
  color: #4d4d4d;
}

a.brand-accent:hover,
a.brand-accent:focus {
  background-color: #ffb00f;
  border-color: #ffb00f;
  color: #4d4d4d;
}

.brand-user {
  background-color: #222222;
  border-color: #222222;
  color: white;
}

a.brand-user:hover,
a.brand-user:focus {
  background-color: #090909;
  border-color: #090909;
  color: white;
}

.default-light {
  background-color: #e6e6e6;
  border-color: #e6e6e6;
  color: #4d4d4d;
}

a.default-light:hover,
a.default-light:focus {
  background-color: #cdcdcd;
  border-color: #cdcdcd;
  color: #4d4d4d;
}

body {
  font-family: "montserrat", sans-serif;
  font-weight: 300;
  -webkit-font-smoothing: antialiased;
  -moz-osx-font-smoothing: grayscale;
  color: #4d4d4d;
  background-color: #f3f3f3;
}

.table-primary,
.table-primary > th,
.table-primary > td {
  background-color: #c3e7f7;
}

.table-hover .table-primary:hover {
  background-color: #addef4;
}

.table-hover .table-primary:hover > td,
.table-hover .table-primary:hover > th {
  background-color: #addef4;
}

.table-secondary,
.table-secondary > th,
.table-secondary > td {
  background-color: #c0dbe7;
}

.table-hover .table-secondary:hover {
  background-color: #aed0e0;
}

.table-hover .table-secondary:hover > td,
.table-hover .table-secondary:hover > th {
  background-color: #aed0e0;
}

.table-accent,
.table-accent > th,
.table-accent > td {
  background-color: #ffeeca;
}

.table-hover .table-accent:hover {
  background-color: #ffe6b1;
}

.table-hover .table-accent:hover > td,
.table-hover .table-accent:hover > th {
  background-color: #ffe6b1;
}

.table-success,
.table-success > th,
.table-success > td {
  background-color: #d1ebd1;
}

.table-hover .table-success:hover {
  background-color: #bfe3bf;
}

.table-hover .table-success:hover > td,
.table-hover .table-success:hover > th {
  background-color: #bfe3bf;
}

.table-info,
.table-info > th,
.table-info > td {
  background-color: #c6eaf8;
}

.table-hover .table-info:hover {
  background-color: #afe2f5;
}

.table-hover .table-info:hover > td,
.table-hover .table-info:hover > th {
  background-color: #afe2f5;
}

.table-warning,
.table-warning > th,
.table-warning > td {
  background-color: #ffdeb8;
}

.table-hover .table-warning:hover {
  background-color: #ffd29f;
}

.table-hover .table-warning:hover > td,
.table-hover .table-warning:hover > th {
  background-color: #ffd29f;
}

.table-danger,
.table-danger > th,
.table-danger > td {
  background-color: #f4cfce;
}

.table-hover .table-danger:hover {
  background-color: #efbbb9;
}

.table-hover .table-danger:hover > td,
.table-hover .table-danger:hover > th {
  background-color: #efbbb9;
}

.table-light,
.table-light > th,
.table-light > td {
  background-color: #f8f8f8;
}

.table-hover .table-light:hover {
  background-color: #ebebeb;
}

.table-hover .table-light:hover > td,
.table-hover .table-light:hover > th {
  background-color: #ebebeb;
}

.table-dark,
.table-dark > th,
.table-dark > td {
  background-color: #c6c6c6;
}

.table-hover .table-dark:hover {
  background-color: #b9b9b9;
}

.table-hover .table-dark:hover > td,
.table-hover .table-dark:hover > th {
  background-color: #b9b9b9;
}

.table-active,
.table-active > th,
.table-active > td {
  background-color: rgba(0, 0, 0, 0.075);
}

.table-hover .table-active:hover {
  background-color: rgba(0, 0, 0, 0.075);
}

.table-hover .table-active:hover > td,
.table-hover .table-active:hover > th {
  background-color: rgba(0, 0, 0, 0.075);
}

.table .table {
  background-color: #f3f3f3;
}

.table th a {
  color: #1d789e;
}

.table th.is-active > a {
  color: #29abe2;
}

.table .icon-tablesort {
  fill: #29abe2;
}

.img-avatar,
.avatar img,
.avatar-icon {
  border-radius: 50%;
}

.badge {
  border-radius: 0.25em;
  color: #fff;
}

.badge__icon {
  fill: #4d4d4d;
}

.badge--pill {
  border-radius: 1em;
}

.badge-default {
  background-color: #e6e6e6;
  color: #4d4d4d;
  transition: 0.3s;
}

.badge-default[href]:hover, .badge-default[href]:focus {
  background-color: #cdcdcd;
}

.badge-primary {
  background-color: #29abe2;
  color: #fff;
  transition: 0.3s;
}

.badge-primary[href]:hover, .badge-primary[href]:focus {
  background-color: #1a8dbe;
}

.badge-secondary {
  background-color: #1f80aa;
  color: #fff;
  transition: 0.3s;
}

.badge-secondary[href]:hover, .badge-secondary[href]:focus {
  background-color: #17607f;
}

.badge-accent {
  background-color: #ffc142;
  color: #4d4d4d;
  transition: 0.3s;
}

.badge-accent[href]:hover, .badge-accent[href]:focus {
  background-color: #ffb00f;
}

.badge-success {
  background-color: #5cb85c;
  color: #fff;
  transition: 0.3s;
}

.badge-success[href]:hover, .badge-success[href]:focus {
  background-color: #449d44;
}

.badge-info {
  background-color: #33b5e5;
  color: #fff;
  transition: 0.3s;
}

.badge-info[href]:hover, .badge-info[href]:focus {
  background-color: #1a9bcb;
}

.badge-warning {
  background-color: #f80;
  color: #fff;
  transition: 0.3s;
}

.badge-warning[href]:hover, .badge-warning[href]:focus {
  background-color: #cc6d00;
}

.badge-danger {
  background-color: #d9534f;
  color: #fff;
  transition: 0.3s;
}

.badge-danger[href]:hover, .badge-danger[href]:focus {
  background-color: #c9302c;
}

a .badge-default {
  color: #4d4d4d;
}

a .badge-default:hover {
  color: #4d4d4d;
}

.btn {
  border-radius: 10px;
}

.btn.btn-floating {
  border-radius: 50%;
}

.btn-default {
  color: #4d4d4d;
  background-color: #ffffff;
  border-color: #adadad;
  fill: #4d4d4d;
}

.btn-default:focus, .btn-default.focus, .btn-default:hover, .btn-default:active, .btn-default.active,
.open > .btn-default.dropdown-toggle {
  background-color: #e6e6e6;
  border-color: #8e8e8e;
  color: #4d4d4d;
}

.btn-default.disabled:hover, .btn-default.disabled:focus, .btn-default.disabled.focus, .btn-default[disabled]:hover, .btn-default[disabled]:focus, .btn-default[disabled].focus,
fieldset[disabled] .btn-default:hover,
fieldset[disabled] .btn-default:focus,
fieldset[disabled] .btn-default.focus {
  background-color: #ffffff;
  border-color: #adadad;
}

.btn-primary {
  color: #ffffff;
  background-color: #29abe2;
  border-color: #29abe2;
  fill: #ffffff;
}

.btn-primary:focus, .btn-primary.focus, .btn-primary:hover, .btn-primary:active, .btn-primary.active,
.open > .btn-primary.dropdown-toggle {
  background-color: #1a8dbe;
  border-color: #1987b5;
  color: #ffffff;
}

.btn-primary.disabled:hover, .btn-primary.disabled:focus, .btn-primary.disabled.focus, .btn-primary[disabled]:hover, .btn-primary[disabled]:focus, .btn-primary[disabled].focus,
fieldset[disabled] .btn-primary:hover,
fieldset[disabled] .btn-primary:focus,
fieldset[disabled] .btn-primary.focus {
  background-color: #29abe2;
  border-color: #29abe2;
}

.btn-secondary {
  color: #ffffff;
  background-color: #1f80aa;
  border-color: #1f80aa;
  fill: #ffffff;
}

.btn-secondary:focus, .btn-secondary.focus, .btn-secondary:hover, .btn-secondary:active, .btn-secondary.active,
.open > .btn-secondary.dropdown-toggle {
  background-color: #17607f;
  border-color: #165976;
  color: #ffffff;
}

.btn-secondary.disabled:hover, .btn-secondary.disabled:focus, .btn-secondary.disabled.focus, .btn-secondary[disabled]:hover, .btn-secondary[disabled]:focus, .btn-secondary[disabled].focus,
fieldset[disabled] .btn-secondary:hover,
fieldset[disabled] .btn-secondary:focus,
fieldset[disabled] .btn-secondary.focus {
  background-color: #1f80aa;
  border-color: #1f80aa;
}

.btn-accent {
  color: #333333;
  background-color: #ffc142;
  border-color: #ffc142;
  fill: #333333;
  fill: #333333;
}

.btn-accent:focus, .btn-accent.focus, .btn-accent:hover, .btn-accent:active, .btn-accent.active,
.open > .btn-accent.dropdown-toggle {
  background-color: #ffb00f;
  border-color: #ffad05;
  color: #333333;
}

.btn-accent.disabled:hover, .btn-accent.disabled:focus, .btn-accent.disabled.focus, .btn-accent[disabled]:hover, .btn-accent[disabled]:focus, .btn-accent[disabled].focus,
fieldset[disabled] .btn-accent:hover,
fieldset[disabled] .btn-accent:focus,
fieldset[disabled] .btn-accent.focus {
  background-color: #ffc142;
  border-color: #ffc142;
}

.btn-flat {
  color: #29abe2;
  background-color: transparent;
  border-color: transparent;
  fill: #29abe2;
  fill: #29abe2;
  white-space: normal;
}

.btn-flat:focus, .btn-flat.focus, .btn-flat:hover, .btn-flat:active, .btn-flat.active,
.open > .btn-flat.dropdown-toggle {
  background-color: rgba(0, 0, 0, 0);
  border-color: rgba(0, 0, 0, 0);
  color: #29abe2;
}

.btn-flat.disabled:hover, .btn-flat.disabled:focus, .btn-flat.disabled.focus, .btn-flat[disabled]:hover, .btn-flat[disabled]:focus, .btn-flat[disabled].focus,
fieldset[disabled] .btn-flat:hover,
fieldset[disabled] .btn-flat:focus,
fieldset[disabled] .btn-flat.focus {
  background-color: transparent;
  border-color: transparent;
}

.btn-flat:hover, .btn-flat:focus,
.open .dropdown-toggle .btn-flat {
  color: inherit;
  background-color: #ffffff;
  border-color: #adadad;
  fill: inherit;
  color: #1a8dbe;
  fill: #1a8dbe;
}

.btn-flat:hover:focus, .btn-flat:hover.focus, .btn-flat:hover:hover, .btn-flat:hover:active, .btn-flat:hover.active,
.open > .btn-flat:hover.dropdown-toggle, .btn-flat:focus:focus, .btn-flat:focus.focus, .btn-flat:focus:hover, .btn-flat:focus:active, .btn-flat:focus.active,
.open > .btn-flat:focus.dropdown-toggle,
.open .dropdown-toggle .btn-flat:focus,
.open .dropdown-toggle .btn-flat.focus,
.open .dropdown-toggle .btn-flat:hover,
.open .dropdown-toggle .btn-flat:active,
.open .dropdown-toggle .btn-flat.active,
.open >
.open .dropdown-toggle .btn-flat.dropdown-toggle {
  background-color: #e6e6e6;
  border-color: #8e8e8e;
  color: inherit;
}

.btn-flat:hover.disabled:hover, .btn-flat:hover.disabled:focus, .btn-flat:hover.disabled.focus, .btn-flat:hover[disabled]:hover, .btn-flat:hover[disabled]:focus, .btn-flat:hover[disabled].focus,
fieldset[disabled] .btn-flat:hover:hover,
fieldset[disabled] .btn-flat:hover:focus,
fieldset[disabled] .btn-flat:hover.focus, .btn-flat:focus.disabled:hover, .btn-flat:focus.disabled:focus, .btn-flat:focus.disabled.focus, .btn-flat:focus[disabled]:hover, .btn-flat:focus[disabled]:focus, .btn-flat:focus[disabled].focus,
fieldset[disabled] .btn-flat:focus:hover,
fieldset[disabled] .btn-flat:focus:focus,
fieldset[disabled] .btn-flat:focus.focus,
.open .dropdown-toggle .btn-flat.disabled:hover,
.open .dropdown-toggle .btn-flat.disabled:focus,
.open .dropdown-toggle .btn-flat.disabled.focus,
.open .dropdown-toggle .btn-flat[disabled]:hover,
.open .dropdown-toggle .btn-flat[disabled]:focus,
.open .dropdown-toggle .btn-flat[disabled].focus,
fieldset[disabled]
.open .dropdown-toggle .btn-flat:hover,
fieldset[disabled]
.open .dropdown-toggle .btn-flat:focus,
fieldset[disabled]
.open .dropdown-toggle .btn-flat.focus {
  background-color: #ffffff;
  border-color: #adadad;
}

.btn-flat:hover .icon-inline, .btn-flat:focus .icon-inline,
.open .dropdown-toggle .btn-flat .icon-inline {
  fill: #4d4d4d;
}

.btn-flat:active, .btn-flat.active {
  background-color: rgba(12, 12, 12, 0.25);
  border-color: transparent;
  color: white;
}

.btn-link {
  color: #29abe2;
  background-color: transparent;
  border-color: transparent;
  fill: #29abe2;
}

.btn-link:focus, .btn-link.focus, .btn-link:hover, .btn-link:active, .btn-link.active,
.open > .btn-link.dropdown-toggle {
  background-color: rgba(0, 0, 0, 0);
  border-color: rgba(0, 0, 0, 0);
  color: #29abe2;
}

.btn-link.disabled:hover, .btn-link.disabled:focus, .btn-link.disabled.focus, .btn-link[disabled]:hover, .btn-link[disabled]:focus, .btn-link[disabled].focus,
fieldset[disabled] .btn-link:hover,
fieldset[disabled] .btn-link:focus,
fieldset[disabled] .btn-link.focus {
  background-color: transparent;
  border-color: transparent;
}

.btn-link:hover, .btn-link:focus {
  color: #178ab4;
  fill: #178ab4;
  text-decoration: none;
}

.btn-link[disabled]:hover, .btn-link[disabled]:focus {
  color: #777;
}

.btn--with-bgicon {
  color: #fff;
}

.btn--facebook {
  color: #fff;
  background-color: #3b5998;
  border-color: #3b5998;
  fill: #fff;
}

.btn--facebook:focus, .btn--facebook.focus, .btn--facebook:hover, .btn--facebook:active, .btn--facebook.active,
.open > .btn--facebook.dropdown-toggle {
  background-color: #2d4373;
  border-color: #2a3f6c;
  color: #fff;
}

.btn--facebook.disabled:hover, .btn--facebook.disabled:focus, .btn--facebook.disabled.focus, .btn--facebook[disabled]:hover, .btn--facebook[disabled]:focus, .btn--facebook[disabled].focus,
fieldset[disabled] .btn--facebook:hover,
fieldset[disabled] .btn--facebook:focus,
fieldset[disabled] .btn--facebook.focus {
  background-color: #3b5998;
  border-color: #3b5998;
}

.btn--linkedin {
  color: #fff;
  background-color: #0077b5;
  border-color: #0077b5;
  fill: #fff;
}

.btn--linkedin:focus, .btn--linkedin.focus, .btn--linkedin:hover, .btn--linkedin:active, .btn--linkedin.active,
.open > .btn--linkedin.dropdown-toggle {
  background-color: #005582;
  border-color: #004f78;
  color: #fff;
}

.btn--linkedin.disabled:hover, .btn--linkedin.disabled:focus, .btn--linkedin.disabled.focus, .btn--linkedin[disabled]:hover, .btn--linkedin[disabled]:focus, .btn--linkedin[disabled].focus,
fieldset[disabled] .btn--linkedin:hover,
fieldset[disabled] .btn--linkedin:focus,
fieldset[disabled] .btn--linkedin.focus {
  background-color: #0077b5;
  border-color: #0077b5;
}

.btn--google {
  color: #fff;
  background-color: #d34836;
  border-color: #d34836;
  fill: #fff;
}

.btn--google:focus, .btn--google.focus, .btn--google:hover, .btn--google:active, .btn--google.active,
.open > .btn--google.dropdown-toggle {
  background-color: #b03626;
  border-color: #a73425;
  color: #fff;
}

.btn--google.disabled:hover, .btn--google.disabled:focus, .btn--google.disabled.focus, .btn--google[disabled]:hover, .btn--google[disabled]:focus, .btn--google[disabled].focus,
fieldset[disabled] .btn--google:hover,
fieldset[disabled] .btn--google:focus,
fieldset[disabled] .btn--google.focus {
  background-color: #d34836;
  border-color: #d34836;
}

.btn--twitter {
  color: #fff;
  background-color: #1da1f2;
  border-color: #1da1f2;
  fill: #fff;
}

.btn--twitter:focus, .btn--twitter.focus, .btn--twitter:hover, .btn--twitter:active, .btn--twitter.active,
.open > .btn--twitter.dropdown-toggle {
  background-color: #0c85d0;
  border-color: #0b7fc6;
  color: #fff;
}

.btn--twitter.disabled:hover, .btn--twitter.disabled:focus, .btn--twitter.disabled.focus, .btn--twitter[disabled]:hover, .btn--twitter[disabled]:focus, .btn--twitter[disabled].focus,
fieldset[disabled] .btn--twitter:hover,
fieldset[disabled] .btn--twitter:focus,
fieldset[disabled] .btn--twitter.focus {
  background-color: #1da1f2;
  border-color: #1da1f2;
}

.btn-sm {
  border-radius: 8px;
}

.btn-xs {
  border-radius: 5px;
}

.shariff-button {
  border-radius: 10px;
}

.card {
  border-top-left-radius: 10px;
  border-bottom-left-radius: 10px;
  border-top-right-radius: 10px;
  border-bottom-right-radius: 10px;
  background-color: #ffffff;
}

.card__title {
  color: #777;
  font-weight: 500;
}

.region--complementary .card__title,
.region--complementary .card__actionbar,
.paragraph--block .secondary-col .card__title,
.paragraph--block .secondary-col .card__actionbar {
  text-align: center;
}

.card__block:first-child {
  border-top-left-radius: 10px;
  border-top-right-radius: 10px;
}

.card__block:last-child {
  border-bottom-left-radius: 10px;
  border-bottom-right-radius: 10px;
}

.card__nested-section:last-child {
  border-bottom-left-radius: 10px;
  border-bottom-right-radius: 10px;
}

.card__link {
  color: #29abe2;
}

.card__link:hover {
  color: #1a8dbe;
}

.card.block-data-policy .card__title,
.card.block-data-policy .card__block {
  width: 100%;
}

.form-control {
  color: #555555;
  background-color: #fff;
  border: 1px solid #adadad;
  border-radius: 5px;
}

.form-control:focus {
  border-color: #29abe2;
  outline: 0;
  box-shadow: 0 2px 0 0 #29abe2;
}

.form-control::-moz-placeholder {
  color: #999;
}

.form-control:-ms-input-placeholder {
  color: #999;
}

.form-control::-webkit-input-placeholder {
  color: #999;
}

.form-control[disabled], .form-control[readonly],
fieldset[disabled] .form-control {
  background-color: #fff;
  opacity: 1;
}

[type="radio"]:checked:not(:disabled) + label {
  color: #1d789e;
}

[type="radio"]:checked + label:before {
  border: 2px solid #1d789e;
}

[type="radio"]:checked + label:after {
  border: 2px solid #1d789e;
  background-color: #1d789e;
}

[type="radio"]:focus + label:before {
  box-shadow: 0 0 3px 2px #56bde8;
}

[type="checkbox"]:checked + label:after {
  border: 2px solid #1d789e;
  background-color: #1d789e;
}

[type="checkbox"].tabbed:checked:focus + label:after {
  background-color: #1d789e;
  border-color: #1d789e;
}

.js--animate-enabled-form-control:checked + label {
  -webkit-animation: scale-form-control 0.5s ease-in 0.5s;
          animation: scale-form-control 0.5s ease-in 0.5s;
}

@-webkit-keyframes scale-form-control {
  0% {
    transform: scale(1);
  }
  50% {
    transform: scale(1.1);
  }
  100% {
    transform: scale(1);
  }
}

@keyframes scale-form-control {
  0% {
    transform: scale(1);
  }
  50% {
    transform: scale(1.1);
  }
  100% {
    transform: scale(1);
  }
}

.switch input[type=checkbox]:checked + .lever {
  background-color: #72afc8;
}

.switch input[type=checkbox]:checked + .lever:after {
  background-color: #1d789e;
}

input[type=checkbox]:checked:not(:disabled) ~ .lever:active:after {
  box-shadow: 0 1px 3px 1px rgba(0, 0, 0, 0.4), 0 0 0 15px rgba(29, 120, 158, 0.1);
}

.input-group .select-wrapper:first-child .form-control:first-child {
  border-bottom-left-radius: 5px;
  border-top-left-radius: 5px;
}

.input-group .select-wrapper:last-child .form-control:first-child {
  border-bottom-right-radius: 5px;
  border-top-right-radius: 5px;
}

.has-error .select-wrapper:after {
  color: #a94442;
}

.has-success .select-wrapper:after {
  color: #3c763d;
}

.has-warning .select-wrapper:after {
  color: #8a6d3b;
}

span.form-required {
  color: #d9534f;
}

html.js .input-group-addon .glyphicon.glyphicon-spin {
  color: #29abe2;
}

.form-actions .btn-group--primary .dropdown-toggle {
  border-color: #29abe2;
}

.has-error .form-control {
  border-color: #a94442;
}

.has-error .form-control:focus {
  box-shadow: 0 2px 0 0 #a94442;
  border-color: #a94442;
}

.form-item--error-message.alert-danger {
  border-radius: 5px;
}

.form-item--error-message.alert-danger:before {
  color: #f2dede;
}

.control-label {
  font-weight: 300;
}

.form-wrapper__label {
  font-weight: 500;
}

.form-wrapper {
  border-radius: 9px;
}

.card__block .form-item-data-policy label a {
  color: #33b5e5;
}

.nav > li > a:hover,
.nav > li > a:focus {
  background-color: transparent;
}

.nav > li.disabled > a {
  color: #777;
}

.nav > li.disabled > a:hover, .nav > li.disabled > a:focus {
  color: #777;
}

.navbar-default {
  background-color: #333333;
}

.navbar-default .navbar-nav > li > a {
  color: #ffffff;
  fill: #ffffff;
}

.navbar-default .navbar-nav > li > a:hover, .navbar-default .navbar-nav > li > a:focus {
  color: #e6e6e6;
  fill: #e6e6e6;
  background-color: #1a8dbe;
}

.navbar-default .navbar-nav > .active > a,
.navbar-default .navbar-nav > .active > a:hover,
.navbar-default .navbar-nav > .active > a:focus,
.navbar-default .navbar-nav > li > a.is-active,
.navbar-default .navbar-nav > li > a.is-active:hover,
.navbar-default .navbar-nav > li > a.is-active:focus {
  color: #f3f3f3;
  fill: #f3f3f3;
  background-color: #1f1f1f;
}

.navbar-default .navbar-nav > .disabled > a, .navbar-default .navbar-nav > .disabled > a:hover, .navbar-default .navbar-nav > .disabled > a:focus {
  color: #ccc;
  fill: #ccc;
  background-color: transparent;
}

.navbar-default .dropdown-menu {
  border-top-left-radius: 0;
  border-top-right-radius: 0;
}

.navbar-default .dropdown-menu > li > a:hover, .navbar-default .dropdown-menu > li > a:focus {
  background-color: #f5f5f5;
}

.navbar-default .dropdown-menu > li > a.is-active {
  background-color: #e6e6e6;
  color: #4d4d4d;
  font-weight: 500;
}

.navbar-default .dropdown-menu > li > a.is-active:hover, .navbar-default .dropdown-menu > li > a.is-active:focus {
  cursor: default;
}

.navbar-default .navbar-toggle {
  border-radius: 0;
}

.navbar-default .navbar-toggle:hover, .navbar-default .navbar-toggle:focus {
  background-color: #222222;
}

.navbar-default .navbar-collapse {
  border-color: #ffffff;
}

.navbar-default .navbar-nav > .open > a, .navbar-default .navbar-nav > .open > a:hover, .navbar-default .navbar-nav > .open > a:focus {
  background-color: #1f1f1f;
  color: #f3f3f3;
}

.navbar-default .dropdown img {
  border-radius: 50%;
}

.navbar-default .profile img {
  border: 2px solid white;
  width: 24px;
  height: 24px;
  overflow: hidden;
}

.navbar-search .form-group {
  border-radius: 5px;
}

.navbar-search .form-submit {
  border-radius: 0 5px 5px 0;
}

.navbar__open-search-block {
  background: rgba(51, 51, 51, 0.95);
}

.navbar-nav__icon {
  fill: #ffffff;
}

.navbar-secondary {
  background-color: #1f80aa;
}

.navbar-secondary .navbar-nav a {
  color: #fff;
}

.navbar-secondary .navbar-nav li.active a {
  border-bottom-color: #fff;
}

.navbar-secondary .navbar-nav li:not(.active) a:hover,
.navbar-secondary .navbar-nav li:not(.active) a:focus {
  outline: none;
  background-color: rgba(0, 0, 0, 0.3);
  border-bottom-color: rgba(0, 0, 0, 0.3);
}

.navbar-scrollable:after {
  background: linear-gradient(to right, rgba(31, 128, 170, 0), #1f80aa);
}

.nav-tabs {
  border-bottom: 1px solid transparent;
}

.nav-tabs > li > a:hover {
  border-color: transparent transparent transparent;
}

.nav-tabs > li.active > a, .nav-tabs > li.active > a:hover, .nav-tabs > li.active > a:focus {
  color: #29abe2;
  background-color: transparent;
  border: 1px solid transparent;
}

.nav-tabs > li > a:hover, .nav-tabs > li > a:focus {
  background-color: #e6e6e6;
  border-bottom-color: #e6e6e6;
}

.nav-tabs > li.active > a, .nav-tabs > li.active > a:hover, .nav-tabs > li.active > a:focus {
  font-weight: 500;
  color: #29abe2;
  background-color: transparent;
}

.tabs-left > .nav-tabs .active > a, .tabs-left > .nav-tabs .active > a:hover, .tabs-left > .nav-tabs .active > a:focus {
  border-right: 2px solid #29abe2;
}

.tabs-right > .nav-tabs .active > a, .tabs-right > .nav-tabs .active > a:hover, .tabs-right > .nav-tabs .active > a:focus {
  border-left: 2px solid #29abe2;
}

.tabs-left > .nav-tabs {
  border-radius: 10px 0 0 10px;
}

.tabs-right > .nav-tabs {
  border-radius: 0 10px 10px 0;
}

.teaser__teaser-type {
  background-color: #adadad;
  border-radius: 0 0 8px 8px;
}

.teaser__teaser-type-icon {
  fill: white;
}

.teaser .teaser__badge:first-child {
  padding-left: 0;
}

.teaser .teaser__badge:first-child.badge-default, .teaser .teaser__badge:first-child.badge-primary, .teaser .teaser__badge:first-child.badge-secondary, .teaser .teaser__badge:first-child.badge-accent, .teaser .teaser__badge:first-child.badge-success, .teaser .teaser__badge:first-child.badge-info, .teaser .teaser__badge:first-child.badge-warning, .teaser .teaser__badge:first-child.badge-danger, .teaser .teaser__badge:first-child.badge-active {
  padding-left: 1em;
}

.comments {
  background: #f3f3f3;
  border-radius: 10px;
}

.comment__reply-btn {
  color: #33b5e5;
  fill: #33b5e5;
}

.comment__reply-btn:hover, .comment__reply-btn:focus {
  color: #1a8dbe;
  fill: #1a8dbe;
}

.photoswipe-gallery-custom .field--item .file-tile,
.photoswipe-gallery-custom .field--item img:not(.node-file__icon) {
  border-radius: 10px;
}

.photoswipe-gallery-custom .field--item .file-link a {
  font-weight: 500;
}

.cover {
  color: white;
  background-color: #29abe2;
}

.cover .page-title {
  color: white;
}

.cover .hero-avatar {
  border-radius: 50%;
  border: 2px solid white;
}

.cover .hero-canvas {
  border-radius: 10px;
  background-color: rgba(51, 51, 51, 0.8);
  color: white;
}

.cover .hero-form[role='search'] .form-control {
  border-radius: 5px;
}

.cover .hero-form[role='search'] .form-control:focus, .cover .hero-form[role='search'] .form-control:active,
.cover .hero-form[role='search'] .form-control:focus ~ .search-icon,
.cover .hero-form[role='search'] .form-control:active ~ .search-icon {
  box-shadow: 0 2px 0 0 #1f80aa;
}

.cover .hero-form[role='search'] .form-submit,
.cover .hero-form[role='search'] .search-icon {
  border-radius: 0 5px 5px 0;
}

.cover .hero-form[role='search'] .search-icon {
  fill: #29abe2;
  background: white;
}

.stream-icon-new {
  background: #1f80aa;
}

.teaser--stream .teaser__image {
  border-radius: 0;
}

.teaser--stream:last-child {
  border-bottom-left-radius: 10px;
  border-bottom-right-radius: 10px;
}

.teaser--stream:last-child .card-image {
  border-bottom-left-radius: 10px;
}

.site-footer {
  background-color: #1f80aa;
  color: white;
}

.site-footer .dropdown-menu > li > a {
  color: #4d4d4d;
}

.site-footer .dropdown-menu > li > a:hover, .site-footer .dropdown-menu > li > a:focus {
  background-color: #f5f5f5;
}

.field--name-field-introduction-text a:not(.btn),
.field--name-field-featured-items-description a:not(.btn),
.field--name-field-featured-description a:not(.btn),
.field--name-field-accord-description a:not(.btn),
.body-text a:not(.btn) {
  text-decoration: underline;
  color: #33b5e5;
}

.field--name-field-introduction-text a:not(.btn):hover,
.field--name-field-featured-items-description a:not(.btn):hover,
.field--name-field-featured-description a:not(.btn):hover,
.field--name-field-accord-description a:not(.btn):hover,
.body-text a:not(.btn):hover {
  color: #178ab4;
}

[type="radio"]:checked + label:before {
  border-color: #29abe2;
}

[type="radio"]:focus + label:before {
  box-shadow: 0 0 3px 2px #29abe2;
}

[type="checkbox"]:checked + label:after,
[type="radio"]:checked + label:after {
  border-color: #29abe2;
  background-color: #29abe2;
}

[type="checkbox"]:checked:not(:disabled) + label,
[type="radio"]:checked:not(:disabled) + label {
  color: #29abe2;
}

.tabs-left .nav-tabs > li.active > a,
.tabs-left .nav-tabs > li.active > a:hover,
.tabs-left .nav-tabs > li.active > a:focus {
  border-right-color: #29abe2;
}

.view-birthday .teaser--tile .teaser__image {
  background-color: #29abe2;
}

.cover,
.read-indicator,
.select2-container--social .select2-results__option--highlighted[aria-selected],
.select2-container--social .select2-results__option[aria-selected=true],
.pagination > .active > a,
.pagination > .active > a:hover,
.pagination > .active > a:focus,
.pagination > .active > span,
.pagination > .active > span:hover,
.pagination > .active > span:focus {
  background-color: #29abe2;
}

.hero-form[role='search'] .form-control:focus, .hero-form[role='search'] .form-control:active,
.hero-form[role='search'] .form-control:focus ~ .search-icon,
.hero-form[role='search'] .form-control:active ~ .search-icon {
  box-shadow: 0 2px 0 0 #1f80aa;
}

.hero-form[role='search'] .search-icon {
  fill: #29abe2;
}

.form-control:focus {
  border-color: #29abe2;
  box-shadow: 0 2px 0 0 #29abe2;
}

.select2-container--social.select2-container--focus .select2-selection, .select2-container--social.select2-container--open .select2-selection, .select2-container--social .select2-dropdown {
  border-color: #29abe2;
}

.site-footer,
.badge-secondary,
.ui-datepicker-calendar > tbody > tr > td .ui-state-active,
.stream-icon-new {
  background-color: #1f80aa;
}

.eu-cookie-compliance-secondary-button,
.btn-primary {
  background-color: #29abe2;
  border-color: #29abe2;
}

.eu-cookie-compliance-secondary-button:focus, .eu-cookie-compliance-secondary-button.focus, .eu-cookie-compliance-secondary-button:hover, .eu-cookie-compliance-secondary-button:active, .eu-cookie-compliance-secondary-button.active,
.open > .eu-cookie-compliance-secondary-button.dropdown-toggle, .eu-cookie-compliance-secondary-button.dropdown-toggle:hover,
.btn-primary:focus,
.btn-primary.focus,
.btn-primary:hover,
.btn-primary:active,
.btn-primary.active,
.open >
.btn-primary.dropdown-toggle,
.btn-primary.dropdown-toggle:hover {
  background-color: #29abe2;
  border-color: #29abe2;
  background-image: linear-gradient(to bottom, rgba(0, 0, 0, 0.2) 0%, rgba(0, 0, 0, 0.2) 100%);
}

.eu-cookie-compliance-secondary-button.disabled:hover, .eu-cookie-compliance-secondary-button.disabled:focus, .eu-cookie-compliance-secondary-button.disabled.focus, .eu-cookie-compliance-secondary-button[disabled]:hover, .eu-cookie-compliance-secondary-button[disabled]:focus, .eu-cookie-compliance-secondary-button[disabled].focus,
fieldset[disabled] .eu-cookie-compliance-secondary-button:hover,
fieldset[disabled] .eu-cookie-compliance-secondary-button:focus,
fieldset[disabled] .eu-cookie-compliance-secondary-button.focus,
.btn-primary.disabled:hover,
.btn-primary.disabled:focus,
.btn-primary.disabled.focus,
.btn-primary[disabled]:hover,
.btn-primary[disabled]:focus,
.btn-primary[disabled].focus,
fieldset[disabled]
.btn-primary:hover,
fieldset[disabled]
.btn-primary:focus,
fieldset[disabled]
.btn-primary.focus {
  background-color: #29abe2;
  border-color: #29abe2;
  background-image: linear-gradient(to bottom, rgba(0, 0, 0, 0.2) 0%, rgba(0, 0, 0, 0.2) 100%);
}

.btn-secondary {
  background-color: #1f80aa;
  border-color: #1f80aa;
}

.btn-secondary:focus, .btn-secondary.focus, .btn-secondary:hover, .btn-secondary:active, .btn-secondary.active,
.open > .btn-secondary.dropdown-toggle, .btn-secondary.dropdown-toggle:hover {
  background-color: #1f80aa;
  border-color: #1f80aa;
  background-image: linear-gradient(to bottom, rgba(0, 0, 0, 0.2) 0%, rgba(0, 0, 0, 0.2) 100%);
}

.btn-secondary.disabled:hover, .btn-secondary.disabled:focus, .btn-secondary.disabled.focus, .btn-secondary[disabled]:hover, .btn-secondary[disabled]:focus, .btn-secondary[disabled].focus,
fieldset[disabled] .btn-secondary:hover,
fieldset[disabled] .btn-secondary:focus,
fieldset[disabled] .btn-secondary.focus {
  background-color: #1f80aa;
  border-color: #1f80aa;
  background-image: linear-gradient(to bottom, rgba(0, 0, 0, 0.2) 0%, rgba(0, 0, 0, 0.2) 100%);
}

.badge-accent {
  background-color: #ffc142;
  border-color: #ffc142;
}

.btn-accent {
  background-color: #ffc142;
  border-color: #ffc142;
}

.btn-accent:focus, .btn-accent.focus, .btn-accent:hover, .btn-accent:active, .btn-accent.active,
.open > .btn-accent.dropdown-toggle, .btn-accent.dropdown-toggle:hover {
  background-color: #ffc142;
  border-color: #ffc142;
  background-image: linear-gradient(to bottom, rgba(0, 0, 0, 0.2) 0%, rgba(0, 0, 0, 0.2) 100%);
}

.btn-accent.disabled:hover, .btn-accent.disabled:focus, .btn-accent.disabled.focus, .btn-accent[disabled]:hover, .btn-accent[disabled]:focus, .btn-accent[disabled].focus,
fieldset[disabled] .btn-accent:hover,
fieldset[disabled] .btn-accent:focus,
fieldset[disabled] .btn-accent.focus {
  background-color: #ffc142;
  border-color: #ffc142;
  background-image: linear-gradient(to bottom, rgba(0, 0, 0, 0.2) 0%, rgba(0, 0, 0, 0.2) 100%);
}

.card__link,
.card__link .btn-default,
.card__link.btn-default {
  border-color: #29abe2;
}

.btn-flat,
.btn-link,
.btn-link:hover,
.btn-flat:hover,
.btn-link:focus,
.btn-flat:focus,
.nav-tabs > li.active > a,
.nav-tabs > li.active > a:hover,
.nav-tabs > li.active > a:focus,
.card__link,
.card__link:focus,
.card__link:hover,
.view--who-liked .views-field-view-user a,
.comment__reply-btn,
.nav-book .menu-item--active-trail > a {
  color: #29abe2;
  fill: #29abe2;
}

.list-item--active,
.list-item--active:hover,
.list-item--active:focus,
.list-group-item.active,
.list-group-item.active:hover,
.list-group-item.active:focus {
  background-color: #1f80aa;
  border-color: #1f80aa;
}

.field--name-field-introduction-text a:not(.btn),
.field--name-field-introduction-text a:not(.btn):hover,
.field--name-field-featured-items-description a:not(.btn),
.field--name-field-featured-items-description a:not(.btn):hover,
.field--name-field-featured-description a:not(.btn),
.field--name-field-featured-description a:not(.btn):hover,
.field--name-field-accord-description a:not(.btn),
.field--name-field-accord-description a:not(.btn):hover,
.body-text a:not(.btn),
.body-text a:not(.btn):hover {
  color: #33b5e5;
}

blockquote {
  border-left-color: #29abe2;
}

.input-group .form-control:focus ~ .input-group-addon {
  border-color: #29abe2;
  box-shadow: 0 2px 0 0 #29abe2;
}

.navbar-secondary {
  color: #f9f9f9;
  background-color: #1f7ea7;
}

.navbar-secondary .navbar-nav a {
  color: #f9f9f9;
}

.navbar-secondary .navbar-nav li.active a {
  border-bottom-color: #f9f9f9;
}

.navbar-scrollable:before {
  background: linear-gradient(90deg, #1f7ea7, transparent);
}

.navbar-scrollable:after {
  background: linear-gradient(-90deg, #1f7ea7, transparent);
}

.navbar-default {
  background-color: #333333;
}

.navbar-default .navbar-toggle {
  color: #ffffff;
}

.navbar-default .navbar-toggle:hover, .navbar-default .navbar-toggle:focus {
  color: #f3f3f3;
  background-color: #1f1f1f;
}

.navbar-default .navbar-nav > li > a {
  color: #ffffff;
  fill: #ffffff;
}

.navbar-default .navbar-nav > li > a:hover, .navbar-default .navbar-nav > li > a:focus {
  color: #f3f3f3;
  background-color: #1f1f1f;
}

.navbar-default .navbar-nav > li > a:hover .navbar-nav__icon, .navbar-default .navbar-nav > li > a:focus .navbar-nav__icon {
  fill: #f3f3f3;
}

.navbar-default .navbar-nav > .open > a, .navbar-default .navbar-nav > .open > a:hover, .navbar-default .navbar-nav > .open > a:focus {
  background-color: #1f1f1f;
  color: #f3f3f3;
}

.navbar-default .navbar-nav > li > a.is-active, .navbar-default .navbar-nav > li > a.is-active:hover, .navbar-default .navbar-nav > li > a.is-active:focus,
.navbar-default .navbar-nav > .active > a,
.navbar-default .navbar-nav > .active > a:hover,
.navbar-default .navbar-nav > .active > a:focus {
  color: #f3f3f3;
  fill: #f3f3f3;
  background-color: #1f1f1f;
}

html:not(.js) .navbar-default .dropdown:focus > a, html:not(.js) .navbar-default .dropdown:hover > a {
  color: #f3f3f3;
  background-color: #1f1f1f;
}

html:not(.js) .navbar-default .dropdown:focus > a .navbar-nav__icon, html:not(.js) .navbar-default .dropdown:hover > a .navbar-nav__icon {
  fill: #f3f3f3;
}

.navbar-nav__icon {
  fill: #ffffff;
}

.navbar__open-search-block {
  background-color: #333333;
}

.search--with-suggestions .spinner > div {
  background-color: #ffffff;
}

.card__block .form-item-data-policy label a {
  color: #33b5e5;
}

.vote-widget--social-vote .vote-vote {
  background-color: #ffc142;
}

.social-gtranslate-list--desktop > a {
  color: #ffffff;
  background-color: #333333;
}

.social-gtranslate-list--desktop > a:after {
  color: #ffffff;
}

.social-gtranslate-list--desktop > a .select-icon {
  fill: #ffffff;
}

.social-gtranslate-list--desktop > a:focus, .social-gtranslate-list--desktop > a:hover {
  color: #f3f3f3;
  fill: #f3f3f3;
  background-color: #1f1f1f;
}

.social-gtranslate-list--desktop > a:focus:after, .social-gtranslate-list--desktop > a:hover:after {
  color: #f3f3f3;
}

.social-gtranslate-list--desktop > a:focus .select-icon, .social-gtranslate-list--desktop > a:hover .select-icon {
  fill: #f3f3f3;
}

.social-gtranslate-list--desktop.open > a {
  color: #f3f3f3;
  fill: #f3f3f3;
  background-color: #1f1f1f;
}

.social-gtranslate-list--desktop.open > a:after {
  color: #f3f3f3;
}

.social-gtranslate-list--desktop.open > a .select-icon {
  fill: #f3f3f3;
}

.social-gtranslate-list--desktop.open > a:focus, .social-gtranslate-list--desktop.open > a:hover {
  color: #f3f3f3;
  fill: #f3f3f3;
  background-color: #1f1f1f;
}

.social-gtranslate-list--desktop.open > a:focus:after, .social-gtranslate-list--desktop.open > a:hover:after {
  color: #f3f3f3;
}

.social-gtranslate-list--desktop.open > a:focus .select-icon, .social-gtranslate-list--desktop.open > a:hover .select-icon {
  fill: #f3f3f3;
}

#sliding-popup {
  background-color: #1f7ea7 !important;
}

.marker-cluster-small,
.marker-cluster-small div {
  background-color: #1f80aa;
}

.marker-cluster div {
  font-weight: bold;
  color: #f9f9f9;
  font-size: 1.2em;
}

.geolocation-map-container {
  z-index: 5;
}

.leaflet-popup-content .card__text > a {
  color: #33b5e5;
}

.leaflet-popup-content .card__text > a:after {
  color: #33b5e5;
}

.card__featured-items .teaser__info svg {
  color: #29abe2;
  fill: #29abe2;
}

.card__featured-items .teaser__info svg:hover, .card__featured-items .teaser__info svg:focus, .card__featured-items .teaser__info svg:active {
  color: #ffc142;
  fill: #ffc142;
}

.course__navigation .course_nav-title,
.course__navigation .course_nav-toggle,
.course__navigation .course_dividing-line {
  color: #29abe2;
}

.course__navigation .course_nav-title .icon {
  background: #29abe2;
}

.course__navigation .course_nav-title:hover, .course__navigation .course_nav-title:active, .course__navigation .course_nav-title:focus {
  color: #ffc142;
}

.course__navigation .course_nav-title:hover .icon, .course__navigation .course_nav-title:active .icon, .course__navigation .course_nav-title:focus .icon {
  background: #ffc142;
}

.course__navigation .course_nav-toggle svg {
  fill: #29abe2;
}

.course__navigation .course_nav-toggle:hover, .course__navigation .course_nav-toggle:active, .course__navigation .course_nav-toggle:focus {
  color: #ffc142;
}

.course__navigation .course_nav-toggle:hover svg, .course__navigation .course_nav-toggle:active svg, .course__navigation .course_nav-toggle:focus svg {
  fill: #ffc142;
}

.badge.badge-active {
  background-color: #ffc142;
}

.phase.phase-past:not(:last-child):before {
  background-color: #ffc142;
}

.phase.phase-past .phase-past--icon .checkmark-icon {
  fill: #ffc142;
}

.phase.phase-active:before {
  background-color: #ffc142;
}

.phase .teaser__tag {
  color: #29abe2;
}

.phase .teaser__tag a:hover, .phase .teaser__tag a:active, .phase .teaser__tag a:focus {
  color: #ffc142;
}

.phase.path-group .cover-wrap .teaser__tag {
  background-color: #29abe2;
  color: #fff;
}

.phase .badge-primary {
  background: #29abe2;
}

.phase .hero__banner-static .hero__tag {
  color: #29abe2;
}

.phase .hero__banner-static .hero__tag a,
.phase .hero__banner-static .hero__tag span {
  color: #29abe2;
}

.phase .hero__banner-static .hero__tag a:hover, .phase .hero__banner-static .hero__tag a:active, .phase .hero__banner-static .hero__tag a:focus {
  color: #ffc142;
}

.phase .navbar-secondary .navbar-nav .hidden-list li a:hover, .phase .navbar-secondary .navbar-nav .hidden-list li a.active, .phase .navbar-secondary .navbar-nav .hidden-list li a:focus, .phase .navbar-secondary .navbar-nav .hidden-list li a.is-active {
  color: #29abe2;
}

<<<<<<< HEAD
=======
.teaser--tile.teaser-profile .teaser__image {
  background-color: #29abe2;
}

>>>>>>> eef0d027
@media (min-width: 600px) {
  .teaser__image {
    border-top-left-radius: inherit;
    border-bottom-left-radius: inherit;
    background: #e6e6e6;
  }
  .teaser__teaser-type {
    background-color: rgba(0, 0, 0, 0.5);
    border-radius: 0 0 10px 0;
  }
  .cover .hero-avatar {
    border-width: 3px;
  }
}

@media (min-width: 900px) {
  .search-take-over .form-text {
    color: #ffffff;
  }
  .search-take-over .form-text:focus {
    border-color: #ffffff;
    box-shadow: 0 2px 0 0 #ffffff;
  }
  .nav-tabs > li.active > a, .nav-tabs > li.active > a:hover, .nav-tabs > li.active > a:focus {
    border-bottom: 2px solid #29abe2;
  }
  .search-take-over .form-text {
    color: #ffffff;
  }
  .search-take-over .form-text:focus {
    border-color: #ffffff;
    box-shadow: 0 2px 0 0 #ffffff;
  }
  .btn--close-search-take-over svg,
  .search-take-over svg {
    fill: #ffffff;
  }
}

@media (max-width: 599px) {
  .navbar-default .navbar-nav .open .dropdown-menu > li > a {
    color: #ffffff;
  }
  .navbar-default .navbar-nav .open .dropdown-menu > li > a:hover, .navbar-default .navbar-nav .open .dropdown-menu > li > a:focus {
    color: #e6e6e6;
    background-color: #1a8dbe;
  }
  .navbar-default .navbar-nav .open .dropdown-menu > .active > a, .navbar-default .navbar-nav .open .dropdown-menu > .active > a:hover, .navbar-default .navbar-nav .open .dropdown-menu > .active > a:focus {
    color: #f3f3f3;
    background-color: #1f1f1f;
  }
  .navbar-default .navbar-nav .open .dropdown-menu > .disabled > a, .navbar-default .navbar-nav .open .dropdown-menu > .disabled > a:hover, .navbar-default .navbar-nav .open .dropdown-menu > .disabled > a:focus {
    color: #ccc;
    background-color: transparent;
  }
  .dropdown.has-alert > a:before {
    background-color: #ffc142;
  }
}

@media (max-width: 899px) {
  .navbar-collapse .dropdown-menu li a {
    color: #ffffff;
  }
  .navbar-collapse .dropdown-menu li a:hover, .navbar-collapse .dropdown-menu li a:focus {
    background-color: #1f80aa;
  }
  .navbar-default .navbar-nav .open .dropdown-menu > li > a {
    color: #4d4d4d;
  }
  .navbar-default .navbar-nav .open .dropdown-menu > li > a:hover, .navbar-default .navbar-nav .open .dropdown-menu > li > a:focus {
    color: #404040;
    background-color: #f5f5f5;
  }
  .navbar-default .navbar-nav .open .dropdown-menu > .active > a, .navbar-default .navbar-nav .open .dropdown-menu > .active > a:hover, .navbar-default .navbar-nav .open .dropdown-menu > .active > a:focus {
    color: #ffffff;
    background-color: #1f80aa;
  }
  .navbar-default .navbar-nav .open .dropdown-menu > .disabled > a, .navbar-default .navbar-nav .open .dropdown-menu > .disabled > a:hover, .navbar-default .navbar-nav .open .dropdown-menu > .disabled > a:focus {
    color: #4d4d4d;
    background-color: #777;
  }
  .navbar-collapse .dropdown-menu li a {
    color: #ffffff;
  }
  .navbar-collapse .dropdown-menu li a:hover, .navbar-collapse .dropdown-menu li a:focus {
    color: #f3f3f3;
    background-color: #1f1f1f;
  }
}<|MERGE_RESOLUTION|>--- conflicted
+++ resolved
@@ -1887,13 +1887,10 @@
   color: #29abe2;
 }
 
-<<<<<<< HEAD
-=======
 .teaser--tile.teaser-profile .teaser__image {
   background-color: #29abe2;
 }
 
->>>>>>> eef0d027
 @media (min-width: 600px) {
   .teaser__image {
     border-top-left-radius: inherit;
