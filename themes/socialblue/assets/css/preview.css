--- conflicted
+++ resolved
@@ -48,7 +48,8 @@
   color: #fff;
   background-color: #333;
   border-radius: 3px;
-  box-shadow: inset 0 -1px 0 rgba(0, 0, 0, 0.25);
+  -webkit-box-shadow: inset 0 -1px 0 rgba(0, 0, 0, 0.25);
+          box-shadow: inset 0 -1px 0 rgba(0, 0, 0, 0.25);
 }
 
 pre {
@@ -495,6 +496,7 @@
 .badge-default {
   background-color: #e6e6e6;
   color: #4d4d4d;
+  -webkit-transition: 0.3s;
   transition: 0.3s;
 }
 
@@ -505,6 +507,7 @@
 .badge-primary {
   background-color: #29abe2;
   color: #fff;
+  -webkit-transition: 0.3s;
   transition: 0.3s;
 }
 
@@ -515,6 +518,7 @@
 .badge-secondary {
   background-color: #1f80aa;
   color: #fff;
+  -webkit-transition: 0.3s;
   transition: 0.3s;
 }
 
@@ -525,6 +529,7 @@
 .badge-accent {
   background-color: #ffc142;
   color: #4d4d4d;
+  -webkit-transition: 0.3s;
   transition: 0.3s;
 }
 
@@ -535,6 +540,7 @@
 .badge-success {
   background-color: #5cb85c;
   color: #fff;
+  -webkit-transition: 0.3s;
   transition: 0.3s;
 }
 
@@ -545,6 +551,7 @@
 .badge-info {
   background-color: #33b5e5;
   color: #fff;
+  -webkit-transition: 0.3s;
   transition: 0.3s;
 }
 
@@ -555,6 +562,7 @@
 .badge-warning {
   background-color: #f80;
   color: #fff;
+  -webkit-transition: 0.3s;
   transition: 0.3s;
 }
 
@@ -565,6 +573,7 @@
 .badge-danger {
   background-color: #d9534f;
   color: #fff;
+  -webkit-transition: 0.3s;
   transition: 0.3s;
 }
 
@@ -954,7 +963,8 @@
 .form-control:focus {
   border-color: #29abe2;
   outline: 0;
-  box-shadow: 0 2px 0 0 #29abe2;
+  -webkit-box-shadow: 0 2px 0 0 #29abe2;
+          box-shadow: 0 2px 0 0 #29abe2;
 }
 
 .form-control::-moz-placeholder {
@@ -989,7 +999,8 @@
 }
 
 [type="radio"]:focus + label:before {
-  box-shadow: 0 0 3px 2px #56bde8;
+  -webkit-box-shadow: 0 0 3px 2px #56bde8;
+          box-shadow: 0 0 3px 2px #56bde8;
 }
 
 [type="checkbox"]:checked + label:after {
@@ -1009,25 +1020,31 @@
 
 @-webkit-keyframes scale-form-control {
   0% {
-    transform: scale(1);
+    -webkit-transform: scale(1);
+            transform: scale(1);
   }
   50% {
-    transform: scale(1.1);
+    -webkit-transform: scale(1.1);
+            transform: scale(1.1);
   }
   100% {
-    transform: scale(1);
+    -webkit-transform: scale(1);
+            transform: scale(1);
   }
 }
 
 @keyframes scale-form-control {
   0% {
-    transform: scale(1);
+    -webkit-transform: scale(1);
+            transform: scale(1);
   }
   50% {
-    transform: scale(1.1);
+    -webkit-transform: scale(1.1);
+            transform: scale(1.1);
   }
   100% {
-    transform: scale(1);
+    -webkit-transform: scale(1);
+            transform: scale(1);
   }
 }
 
@@ -1040,7 +1057,8 @@
 }
 
 input[type=checkbox]:checked:not(:disabled) ~ .lever:active:after {
-  box-shadow: 0 1px 3px 1px rgba(0, 0, 0, 0.4), 0 0 0 15px rgba(29, 120, 158, 0.1);
+  -webkit-box-shadow: 0 1px 3px 1px rgba(0, 0, 0, 0.4), 0 0 0 15px rgba(29, 120, 158, 0.1);
+          box-shadow: 0 1px 3px 1px rgba(0, 0, 0, 0.4), 0 0 0 15px rgba(29, 120, 158, 0.1);
 }
 
 .input-group .select-wrapper:first-child .form-control:first-child {
@@ -1082,7 +1100,8 @@
 }
 
 .has-error .form-control:focus {
-  box-shadow: 0 2px 0 0 #a94442;
+  -webkit-box-shadow: 0 2px 0 0 #a94442;
+          box-shadow: 0 2px 0 0 #a94442;
   border-color: #a94442;
 }
 
@@ -1238,6 +1257,7 @@
 }
 
 .navbar-scrollable:after {
+  background: -webkit-gradient(linear, left top, right top, from(rgba(31, 128, 170, 0)), to(#1f80aa));
   background: linear-gradient(to right, rgba(31, 128, 170, 0), #1f80aa);
 }
 
@@ -1291,42 +1311,6 @@
   fill: white;
 }
 
-<<<<<<< HEAD
-.socialblue--sky .teaser .card__link .btn {
-  font-weight: 700;
-  text-transform: uppercase;
-  border-width: 2px;
-}
-
-.socialblue--sky .teaser:not(.teaser--stream) .badge__label {
-  color: #4a4a4a;
-}
-
-.socialblue--sky .teaser__content-line {
-  margin-bottom: 5px;
-}
-
-.socialblue--sky .teaser__title {
-  margin-bottom: .75rem;
-}
-
-.socialblue--sky .teaser__tag {
-  display: inline-block;
-  vertical-align: middle;
-  font-size: .875rem;
-  font-weight: 700;
-  text-transform: uppercase;
-  margin-right: .5rem;
-}
-
-.socialblue--sky .teaser__tag a {
-  font-weight: 700;
-  -webkit-transition: .3s ease-out;
-  transition: .3s ease-out;
-}
-
-=======
->>>>>>> d7f8d652
 .comments {
   background: #f3f3f3;
   border-radius: 10px;
@@ -1420,7 +1404,8 @@
 .hero-form[role='search'] .form-control:focus, .hero-form[role='search'] .form-control:active,
 .hero-form[role='search'] .form-control:focus ~ .search-icon,
 .hero-form[role='search'] .form-control:active ~ .search-icon {
-  box-shadow: 0 2px 0 0 #1f80aa;
+  -webkit-box-shadow: 0 2px 0 0 #1f80aa;
+          box-shadow: 0 2px 0 0 #1f80aa;
 }
 
 .hero-form[role='search'] .form-submit,
@@ -1479,7 +1464,8 @@
 }
 
 [type="radio"]:focus + label:before {
-  box-shadow: 0 0 3px 2px #29abe2;
+  -webkit-box-shadow: 0 0 3px 2px #29abe2;
+          box-shadow: 0 0 3px 2px #29abe2;
 }
 
 [type="checkbox"]:checked + label:after,
@@ -1519,7 +1505,8 @@
 .hero-form[role='search'] .form-control:focus, .hero-form[role='search'] .form-control:active,
 .hero-form[role='search'] .form-control:focus ~ .search-icon,
 .hero-form[role='search'] .form-control:active ~ .search-icon {
-  box-shadow: 0 2px 0 0 #1f80aa;
+  -webkit-box-shadow: 0 2px 0 0 #1f80aa;
+          box-shadow: 0 2px 0 0 #1f80aa;
 }
 
 .hero-form[role='search'] .search-icon {
@@ -1528,7 +1515,8 @@
 
 .form-control:focus {
   border-color: #29abe2;
-  box-shadow: 0 2px 0 0 #29abe2;
+  -webkit-box-shadow: 0 2px 0 0 #29abe2;
+          box-shadow: 0 2px 0 0 #29abe2;
 }
 
 .select2-container--social.select2-container--focus .select2-selection, .select2-container--social.select2-container--open .select2-selection, .select2-container--social .select2-dropdown {
@@ -1560,6 +1548,7 @@
 .btn-primary.dropdown-toggle:hover {
   background-color: #29abe2;
   border-color: #29abe2;
+  background-image: -webkit-gradient(linear, left top, left bottom, from(rgba(0, 0, 0, 0.2)), to(rgba(0, 0, 0, 0.2)));
   background-image: linear-gradient(to bottom, rgba(0, 0, 0, 0.2) 0%, rgba(0, 0, 0, 0.2) 100%);
 }
 
@@ -1581,6 +1570,7 @@
 .btn-primary.focus {
   background-color: #29abe2;
   border-color: #29abe2;
+  background-image: -webkit-gradient(linear, left top, left bottom, from(rgba(0, 0, 0, 0.2)), to(rgba(0, 0, 0, 0.2)));
   background-image: linear-gradient(to bottom, rgba(0, 0, 0, 0.2) 0%, rgba(0, 0, 0, 0.2) 100%);
 }
 
@@ -1593,6 +1583,7 @@
 .open > .btn-secondary.dropdown-toggle, .btn-secondary.dropdown-toggle:hover {
   background-color: #1f80aa;
   border-color: #1f80aa;
+  background-image: -webkit-gradient(linear, left top, left bottom, from(rgba(0, 0, 0, 0.2)), to(rgba(0, 0, 0, 0.2)));
   background-image: linear-gradient(to bottom, rgba(0, 0, 0, 0.2) 0%, rgba(0, 0, 0, 0.2) 100%);
 }
 
@@ -1602,6 +1593,7 @@
 fieldset[disabled] .btn-secondary.focus {
   background-color: #1f80aa;
   border-color: #1f80aa;
+  background-image: -webkit-gradient(linear, left top, left bottom, from(rgba(0, 0, 0, 0.2)), to(rgba(0, 0, 0, 0.2)));
   background-image: linear-gradient(to bottom, rgba(0, 0, 0, 0.2) 0%, rgba(0, 0, 0, 0.2) 100%);
 }
 
@@ -1619,6 +1611,7 @@
 .open > .btn-accent.dropdown-toggle, .btn-accent.dropdown-toggle:hover {
   background-color: #ffc142;
   border-color: #ffc142;
+  background-image: -webkit-gradient(linear, left top, left bottom, from(rgba(0, 0, 0, 0.2)), to(rgba(0, 0, 0, 0.2)));
   background-image: linear-gradient(to bottom, rgba(0, 0, 0, 0.2) 0%, rgba(0, 0, 0, 0.2) 100%);
 }
 
@@ -1628,6 +1621,7 @@
 fieldset[disabled] .btn-accent.focus {
   background-color: #ffc142;
   border-color: #ffc142;
+  background-image: -webkit-gradient(linear, left top, left bottom, from(rgba(0, 0, 0, 0.2)), to(rgba(0, 0, 0, 0.2)));
   background-image: linear-gradient(to bottom, rgba(0, 0, 0, 0.2) 0%, rgba(0, 0, 0, 0.2) 100%);
 }
 
@@ -1679,7 +1673,8 @@
 
 .input-group .form-control:focus ~ .input-group-addon {
   border-color: #29abe2;
-  box-shadow: 0 2px 0 0 #29abe2;
+  -webkit-box-shadow: 0 2px 0 0 #29abe2;
+          box-shadow: 0 2px 0 0 #29abe2;
 }
 
 .navbar-secondary {
@@ -1696,10 +1691,12 @@
 }
 
 .navbar-scrollable:before {
+  background: -webkit-gradient(linear, left top, right top, from(#1f7ea7), to(transparent));
   background: linear-gradient(90deg, #1f7ea7, transparent);
 }
 
 .navbar-scrollable:after {
+  background: -webkit-gradient(linear, right top, left top, from(#1f7ea7), to(transparent));
   background: linear-gradient(-90deg, #1f7ea7, transparent);
 }
 
@@ -1911,28 +1908,28 @@
   background-color: #ffc142;
 }
 
-.socialblue--sky .teaser__tag {
+.phase .teaser__tag {
   color: #29abe2;
 }
 
-.socialblue--sky .teaser__tag a:hover, .socialblue--sky .teaser__tag a:active, .socialblue--sky .teaser__tag a:focus {
+.phase .teaser__tag a:hover, .phase .teaser__tag a:active, .phase .teaser__tag a:focus {
   color: #ffc142;
 }
 
-.socialblue--sky .badge-primary {
+.phase .badge-primary {
   background: #29abe2;
 }
 
-.socialblue--sky .hero__banner-static .hero__tag {
+.phase .hero__banner-static .hero__tag {
   color: #29abe2;
 }
 
-.socialblue--sky .hero__banner-static .hero__tag a,
-.socialblue--sky .hero__banner-static .hero__tag span {
+.phase .hero__banner-static .hero__tag a,
+.phase .hero__banner-static .hero__tag span {
   color: #29abe2;
 }
 
-.socialblue--sky .hero__banner-static .hero__tag a:hover, .socialblue--sky .hero__banner-static .hero__tag a:active, .socialblue--sky .hero__banner-static .hero__tag a:focus {
+.phase .hero__banner-static .hero__tag a:hover, .phase .hero__banner-static .hero__tag a:active, .phase .hero__banner-static .hero__tag a:focus {
   color: #ffc142;
 }
 
@@ -1957,17 +1954,11 @@
   }
   .search-take-over .form-text:focus {
     border-color: #ffffff;
-    box-shadow: 0 2px 0 0 #ffffff;
+    -webkit-box-shadow: 0 2px 0 0 #ffffff;
+            box-shadow: 0 2px 0 0 #ffffff;
   }
   .nav-tabs > li.active > a, .nav-tabs > li.active > a:hover, .nav-tabs > li.active > a:focus {
     border-bottom: 2px solid #29abe2;
-  }
-<<<<<<< HEAD
-  .socialblue--sky .badge-status {
-    margin-left: .5rem;
-    padding: 5px .875rem;
-    font-size: .875rem;
-    font-weight: 300;
   }
   .socialblue--sky [id='section-comments'] .card__block {
     padding-left: 3.75rem;
@@ -1976,31 +1967,13 @@
   .socialblue--sky .comment__reply-btn {
     margin-right: 1rem;
   }
-  .socialblue--sky .cover--landing {
-    margin-bottom: 18px;
-  }
-  .socialblue--sky .cover--landing:after {
-    height: 18px;
-  }
-  .socialblue--sky .teaser--stream .teaser__title {
-    font-size: 1.125rem;
-    margin-bottom: 10px;
-  }
-  .socialblue--sky .site-footer {
-    margin-top: 18px;
-    padding: 45px 0;
-  }
-  .socialblue--sky .site-footer:before {
-    height: 18px;
-  }
-=======
->>>>>>> d7f8d652
   .search-take-over .form-text {
     color: #ffffff;
   }
   .search-take-over .form-text:focus {
     border-color: #ffffff;
-    box-shadow: 0 2px 0 0 #ffffff;
+    -webkit-box-shadow: 0 2px 0 0 #ffffff;
+            box-shadow: 0 2px 0 0 #ffffff;
   }
   .btn--close-search-take-over svg,
   .search-take-over svg {
@@ -2051,9 +2024,6 @@
     color: #4d4d4d;
     background-color: #777;
   }
-  .socialblue--sky .teaser__tag {
-    font-size: .75rem;
-  }
   .navbar-collapse .dropdown-menu li a {
     color: #ffffff;
   }
