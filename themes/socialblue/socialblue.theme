--- conflicted
+++ resolved
@@ -6,11 +6,7 @@
  */
 
 /**
-<<<<<<< HEAD
- * Implements THEME_preprocess().
-=======
  * Implements theme_preprocess().
->>>>>>> 4629a7a2
  */
 function socialblue_preprocess(&$variables, $hook, $info) {
   // Add style variable to be able to attach new libraries and change templates.
@@ -18,8 +14,6 @@
   if (!empty($style)) {
     $variables['style'] = $style;
   }
-<<<<<<< HEAD
-=======
 }
 
 /**
@@ -67,5 +61,4 @@
       '#context' => ['teaser_tag' => t('Group')],
     ];
   }
->>>>>>> 4629a7a2
 }