<?php

/**
 * @file
 * The primary PHP file for the Social Blue theme.
<<<<<<< HEAD
 */

/**
* This function is needed in each subtheme now. Revise this so we can remove it from subthemes later.
* Implements hook_theme_suggestions_fieldset_alter().
*/
function socialblue_theme_suggestions_fieldset_alter(array &$suggestions, array $variables) {
 if (isset($variables['element']['#type'])) {
   // Override bootstrap base theme suggestions.
   switch ($variables['element']['#type']) {
     case 'radios':
     case 'checkboxes':
       $suggestions[] = 'fieldset__' . $variables['element']['#type'];
       break;
     case 'fieldset':

       if (isset($variables['element']['#id'])) {

         // The fieldset SSO should not be a card, but plain fieldset
         if ($variables['element']['#id'] == 'edit-social-sso') {
           $suggestions[] = $variables['theme_hook_original'];
         }

       } else {
         $suggestions[] = 'bootstrap_panel';
       }
       break;

     default:
       $suggestions[] = $variables['theme_hook_original'];
   }
 }
 else {
   $suggestions[] = $variables['theme_hook_original'];
 }
}

/**
* Implements hook_theme_suggestions_HOOK_alter().
*/
function socialblue_theme_suggestions_details_alter(array &$suggestions, array $variables, $hook) {
 if (in_array('image-data__crop-wrapper', $variables['element']['#attributes']['class']))  {
   $suggestions[] = $hook . '__crop';
 } else {
   $suggestions[] = $hook . '__plain';
 }
}
=======
 */
>>>>>>> 5b8b062c
<|MERGE_RESOLUTION|>--- conflicted
+++ resolved
@@ -3,54 +3,4 @@
 /**
  * @file
  * The primary PHP file for the Social Blue theme.
-<<<<<<< HEAD
- */
-
-/**
-* This function is needed in each subtheme now. Revise this so we can remove it from subthemes later.
-* Implements hook_theme_suggestions_fieldset_alter().
-*/
-function socialblue_theme_suggestions_fieldset_alter(array &$suggestions, array $variables) {
- if (isset($variables['element']['#type'])) {
-   // Override bootstrap base theme suggestions.
-   switch ($variables['element']['#type']) {
-     case 'radios':
-     case 'checkboxes':
-       $suggestions[] = 'fieldset__' . $variables['element']['#type'];
-       break;
-     case 'fieldset':
-
-       if (isset($variables['element']['#id'])) {
-
-         // The fieldset SSO should not be a card, but plain fieldset
-         if ($variables['element']['#id'] == 'edit-social-sso') {
-           $suggestions[] = $variables['theme_hook_original'];
-         }
-
-       } else {
-         $suggestions[] = 'bootstrap_panel';
-       }
-       break;
-
-     default:
-       $suggestions[] = $variables['theme_hook_original'];
-   }
- }
- else {
-   $suggestions[] = $variables['theme_hook_original'];
- }
-}
-
-/**
-* Implements hook_theme_suggestions_HOOK_alter().
-*/
-function socialblue_theme_suggestions_details_alter(array &$suggestions, array $variables, $hook) {
- if (in_array('image-data__crop-wrapper', $variables['element']['#attributes']['class']))  {
-   $suggestions[] = $hook . '__crop';
- } else {
-   $suggestions[] = $hook . '__plain';
- }
-}
-=======
- */
->>>>>>> 5b8b062c
+ */