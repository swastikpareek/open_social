/* eslint-env node, es6 */
/* global Promise */
/* eslint-disable key-spacing, one-var, no-multi-spaces, max-nested-callbacks, quote-props */

'use strict';

// ################################
// Load Gulp and tools we will use.
// ################################

var importOnce  = require('node-sass-import-once'),
<<<<<<< HEAD
  path        = require('path'),
  gulp        = require('gulp'),
  $           = require('gulp-load-plugins')(),
  browserSync = require('browser-sync').create(),
  del         = require('del'),
    // gulp-load-plugins will report "undefined" error unless you load gulp-sass manually.
  sass        = require('gulp-sass'),
  kss         = require('kss'),
  postcss     = require('gulp-postcss'),
  autoprefixer = require('autoprefixer'),
  mqpacker    = require('css-mqpacker'),
  concat      = require('gulp-concat'),
  runSequence = require('run-sequence');
=======
    gulp        = require('gulp'),
    $           = require('gulp-load-plugins')(),
    browserSync = require('browser-sync').create(),
    del         = require('del'),
    // gulp-load-plugins will report "undefined" error unless you load gulp-sass manually.
    sass        = require('gulp-sass'),
    kss         = require('kss'),
    autoprefixer= require('autoprefixer'),
    mqpacker    = require('css-mqpacker'),
    concat      = require('gulp-concat'),
    runSequence = require('run-sequence');
>>>>>>> e0797eb8

var options = {};

// #############################
// Edit these paths and options.
// #############################

// The root paths are used to construct all the other paths in this
// configuration. The "project" root path is where this gulpfile.js is located.
// While Open Social distributes this in the theme root folder, you can also put this
// (and the package.json) in your project's root folder and edit the paths
// accordingly.
options.rootPath = {
  project     : __dirname + '/',
  styleGuide  : __dirname + '/styleguide/',
  theme       : __dirname + '/',
  basetheme   : __dirname + '/../socialbase/',
  drupal      : __dirname + '/../../../../../core/',
  libraries   : __dirname + '/../../../../../libraries/'
};

options.theme = {
  name       : 'socialblue',
  root       : options.rootPath.theme,
  components : options.rootPath.theme + 'components/',
  build      : options.rootPath.theme + 'assets/',
  css        : options.rootPath.theme + 'assets/css/',
  js         : options.rootPath.theme + 'assets/js/'
};

options.basetheme = {
  name       : 'socialbase',
  root       : options.rootPath.basetheme,
  components : options.rootPath.basetheme + 'components/',
  build      : options.rootPath.basetheme + 'assets/',
  css        : options.rootPath.basetheme + 'assets/css/',
  js         : options.rootPath.basetheme + 'assets/js/'
};


// Set the URL used to access the Drupal website under development. This will
// allow Browser Sync to serve the website and update CSS changes on the fly.
options.drupalURL = '';
//options.drupalURL = 'http://social.dev';

// Define the node-sass configuration. The includePaths is critical!
options.sass = {
  importer: importOnce,
  includePaths: [
    options.theme.components
  ],
  outputStyle: 'expanded'
};

var sassFiles = [
  options.theme.components + '**/*.scss',
  // Do not open Sass partials as they will be included as needed.
  '!' + options.theme.components + '**/_*.scss'
];


// On screen notification for errors while performing tasks
var onError = function (err) {
  notify.onError({
    title:    'Gulp error in ' + err.plugin,
    message:  '<%= error.message %>',
    sound: 'Beep'
  })(err);
  this.emit('end');
};


// Define the style guide paths and options.
options.styleGuide = {
  'source': [
    options.theme.components,
    options.basetheme.components
  ],
  'mask': /\.less|\.sass|\.scss|\.styl|\.stylus/,
  destination: options.rootPath.styleGuide,

  'builder': 'os-builder',
  'namespace': options.theme.name + ':' + options.theme.components,
  'extend-drupal8': true,

  // The css and js paths are URLs, like '/misc/jquery.js'.
  // The following paths are relative to the generated style guide.
  'css': [
    // Base stylesheets
    'kss-assets/base/css/base.css',
    'kss-assets/blue/css/base.css',
    // Atom stylesheets
    'kss-assets/base/css/alert.css',
    'kss-assets/blue/css/alert.css',
    'kss-assets/base/css/badge.css',
    'kss-assets/blue/css/badge.css',
    'kss-assets/base/css/button.css',
    'kss-assets/blue/css/button.css',
    'kss-assets/base/css/cards.css',
    'kss-assets/blue/css/cards.css',
    'kss-assets/base/css/form-controls.css',
    'kss-assets/blue/css/form-controls.css',
    'kss-assets/blue/css/list.css',
    'kss-assets/base/css/list.css',
    'kss-assets/blue/css/spinner.css',
    'kss-assets/lib/waves.css',
    'kss-assets/blue/css/waves.css',
    // Molecule stylesheets
    'kss-assets/base/css/dropdown.css',
    'kss-assets/blue/css/dropdown.css',
    'kss-assets/base/css/file.css',
    'kss-assets/blue/css/file.css',
    'kss-assets/base/css/form-elements.css',
    'kss-assets/blue/css/form-elements.css',
    'kss-assets/base/css/datepicker.css',
    'kss-assets/blue/css/datepicker.css',
    'kss-assets/base/css/input-groups.css',
    'kss-assets/blue/css/input-groups.css',
    'kss-assets/base/css/password.css',
    'kss-assets/blue/css/password.css',
    'kss-assets/base/css/timepicker.css',
    'kss-assets/blue/css/timepicker.css',
    'kss-assets/base/css/media.css',
    'kss-assets/base/css/mention.css',
    'kss-assets/blue/css/mention.css',
    'kss-assets/base/css/breadcrumb.css',
    'kss-assets/blue/css/breadcrumb.css',
    'kss-assets/base/css/nav-book.css',
    'kss-assets/blue/css/nav-book.css',
    'kss-assets/base/css/nav-tabs.css',
    'kss-assets/blue/css/nav-tabs.css',
    'kss-assets/base/css/navbar.css',
    'kss-assets/blue/css/navbar.css',
    'kss-assets/base/css/pagination.css',
    'kss-assets/blue/css/pagination.css',
    'kss-assets/base/css/popover.css',
    'kss-assets/blue/css/popover.css',
    'kss-assets/base/css/teaser.css',
    'kss-assets/blue/css/teaser.css',
    'kss-assets/base/css/tour.css',
    'kss-assets/blue/css/tour.css',
    // Organisms stylesheets
    'kss-assets/base/css/comment.css',
    'kss-assets/blue/css/comment.css',
    'kss-assets/base/css/hero.css',
    'kss-assets/blue/css/hero.css',
    'kss-assets/base/css/meta.css',
    'kss-assets/blue/css/meta.css',
    'kss-assets/base/css/offcanvas.css',
    'kss-assets/blue/css/offcanvas.css',
    'kss-assets/blue/css/site-footer.css',
    'kss-assets/base/css/stream.css',
    'kss-assets/blue/css/stream.css',
    // Template stylesheets
    'kss-assets/base/css/layout.css',
    'kss-assets/base/css/page-node.css',
    'kss-assets/blue/css/page-node.css',
    // Javascript stylesheets
    'kss-assets/base/css/morrisjs.css',
    // Styleguide stylesheets
    'kss-assets/blue/css/styleguide.css'
  ],
  'homepage': 'homepage.md',
  'title': 'Style Guide for Open Social Blue'
};



// If your files are on a network share, you may want to turn on polling for
// Gulp watch. Since polling is less efficient, we disable polling by default.
options.gulpWatchOptions = {};
// options.gulpWatchOptions = {interval: 1000, mode: 'poll'};


var sassProcessors = [
  autoprefixer({browsers: ['> 1%', 'last 2 versions']}),
  mqpacker({sort: true})
];



// #################
//
// Compile the Sass
//
// #################
//
// This task will look for all scss files and run postcss and rucksack.
// For performance review we will display the file sizes
// Then the files will be stored in the assets folder
// At the end we check if we should inject new styles in the browser
// ===================================================

gulp.task('styles', function () {
  return gulp.src(sassFiles)
    .pipe(sass(options.sass).on('error', sass.logError))
    .pipe($.plumber({errorHandler: onError}))
    // run autoprefixer and media-query packer
    .pipe($.postcss(sassProcessors))
    // run rucksack @see https://simplaio.github.io/rucksack/
    .pipe($.rucksack())
    .pipe($.rename({dirname: ''}))
    .pipe($.size({showFiles: true}))
    .pipe(gulp.dest(options.theme.css))
    .pipe($.if(browserSync.active, browserSync.stream({match: '**/*.css'})));
});



// #################
//
// Minify scripts
//
// #################
//
// First clean the JS folder, then search all components for js files.
// Then compress the files, give them an explicit .min filename and
// save them to the assets folder.
// ===================================================

gulp.task('scripts', function () {
  return gulp.src(options.theme.components + '**/*.js')
    .pipe($.uglify())
    .pipe($.flatten())
    .pipe($.rename({
      suffix: '.min'
    }))
    .pipe(gulp.dest(options.theme.js))
    .pipe(browserSync.reload({stream:true}));
});



// ##################
// Build style guide.
// ##################

// Main styleguide task
gulp.task('styleguide', ['clean:styleguide'], function () {
  return kss(options.styleGuide);
});

// Before deploying create a fresh build
gulp.task('build-styleguide', function (callback) {
  runSequence('styleguide',
    ['base-assets', 'blue-assets', 'brand', 'libraries', 'kss', 'scripts-drupal'],
    callback);
});

// Compile and copy the socialbase styles to the style guide
gulp.task('base-assets', function () {
  return gulp.src(options.basetheme.build + '**/*')
    .pipe(gulp.dest(options.rootPath.styleGuide + 'kss-assets/base/'));
});

// Compile and copy the subtheme assets to the style guide
gulp.task('blue-assets', function () {
  return gulp.src(options.theme.build + '**/*')
    .pipe(gulp.dest(options.rootPath.styleGuide + 'kss-assets/blue/'));
});

gulp.task('brand', function () {
  return gulp.src([
    'logo.svg',
    'favicon.ico'
  ])
    .pipe(gulp.dest(options.rootPath.styleGuide + 'kss-assets/blue/'));
});

// Copy drupal scripts from drupal to make them available for the styleguide
gulp.task('scripts-drupal', function () {
  return gulp.src([
    options.rootPath.drupal + 'assets/vendor/domready/ready.min.js',
    options.rootPath.drupal + 'assets/vendor/jquery/jquery.min.js',
    options.rootPath.drupal + 'assets/vendor/jquery-once/jquery.once.min.js',
    options.rootPath.drupal + '/misc/drupalSettingsLoader.js',
    options.rootPath.drupal + '/misc/drupal.js',
    options.rootPath.drupal + '/misc/debounce.js',
    options.rootPath.drupal + '/misc/tabledrag.js',
    options.rootPath.drupal + '/modules/user/user.js',
    options.rootPath.drupal + '/modules/file/file.js'
  ])
    .pipe(concat('drupal-core.js'))
    .pipe(gulp.dest(options.rootPath.styleGuide + 'kss-assets/lib/'));
});

// Copy libraries scripts from drupal libraries folder to make them available for the styleguide
gulp.task('libraries', function () {
  return gulp.src([
    options.rootPath.libraries + 'bootstrap/dist/js/bootstrap.min.js',
    options.rootPath.libraries + 'morris.js/morris.min.js',
    options.rootPath.libraries + 'raphael/raphael.min.js',
    options.rootPath.libraries + 'waves/dist/waves.min.js',
    options.rootPath.libraries + 'waves/dist/waves.css',
    options.rootPath.libraries + 'autosize/dist/autosize.min.js'
  ])
    .pipe(gulp.dest(options.rootPath.styleGuide + 'kss-assets/lib/'));
});

gulp.task('kss', function () {
  return gulp.src([
    'node_modules/kss/builder/twig/kss-assets/kss-fullscreen.js',
    'node_modules/kss/builder/twig/kss-assets/kss-guides.js',
    'node_modules/kss/builder/twig/kss-assets/kss-markup.js',
    'node_modules/prismjs/prism.js',
    'node_modules/prismjs/components/prism-scss.min.js'
  ])
    .pipe(gulp.dest(options.rootPath.styleGuide + 'kss-assets/kss/'));
});




// #########################
// Lint Sass and JavaScript.
// #########################

gulp.task('lint', ['lint:sass', 'lint:js']);

// Lint JavaScript.
gulp.task('lint:js', function () {
  return gulp.src(options.eslint.files)
    .pipe($.eslint())
    .pipe($.eslint.format());
});

// Lint JavaScript and throw an error for a CI to catch.
gulp.task('lint:js-with-fail', function () {
  return gulp.src(options.eslint.files)
    .pipe($.eslint())
    .pipe($.eslint.format())
    .pipe($.eslint.failOnError());
});

// Lint Sass.
gulp.task('lint:sass', function () {
  return gulp.src(options.theme.components + '**/*.scss')
    .pipe($.sassLint())
    .pipe($.sassLint.format());
});

// Lint Sass and throw an error for a CI to catch.
gulp.task('lint:sass-with-fail', function () {
  return gulp.src(options.theme.components + '**/*.scss')
    .pipe($.sassLint())
    .pipe($.sassLint.format())
    .pipe($.sassLint.failOnError());
});



// ##############################
//
// Watch for changes and rebuild.
//
// ##############################

gulp.task('watch', ['watch:css', 'watch:styleguide', 'watch:js'], function () {
  if (!options.drupalURL) {
    return Promise.resolve();
  }
  return browserSync.init({
    proxy: options.drupalURL,
    noOpen: false
  });
});

gulp.task('watch:css', ['styles'], function () {
  return gulp.watch(options.theme.components + '**/*.scss', ['styles']);
});

gulp.task('watch:js', ['scripts'], function () {
  return gulp.watch(options.theme.components + '**/*.js', ['scripts']);
});

gulp.task('watch:styleguide', ['build-styleguide'], function () {
  return gulp.watch([
    options.basetheme.components + '**/*',
    options.theme.components + '**/*',
  ], options.gulpWatchOptions, ['build-styleguide']);
});



// ######################
//
// Clean all directories.
//
// ######################

gulp.task('clean', ['clean:css', 'clean:styleguide']);

// Clean style guide files.
gulp.task('clean:styleguide', function () {
  // You can use multiple globbing patterns as you would with `gulp.src`
  return del([
    options.styleGuide.destination + '*.html',
    options.styleGuide.destination + 'kss-assets',
    options.theme.build + 'twig/*.twig'
  ], {force: true});
});

// Clean CSS files.
gulp.task('clean:css', function () {
  return del([
    options.theme.css + '**/*.css',
    options.theme.css + '**/*.map'
  ], {force: true});
});


// ######################
// Deploy
// ######################
//
// We use rsync to publish the style guide online
// ===================================================

var rsync         = require('gulp-rsync'),
  prompt        = require('gulp-prompt');

try {
  var deploy    = require('./deploy_config.json');
}
catch (error) {
  console.log('Deploy config file missing');
}

// Before deploying create a fresh build
gulp.task('deploy', ['build-styleguide'], function () {

  // Default options for rsync
  var rsyncConf = {
    progress: true,
    incremental: true,
    emptyDirectories: true
    // clean: true,
  };

  // Load the settings from our deploy_config.json file
  // This file can be made from the deploy_config-example.json
  // and should be in gitignore
  rsyncConf.hostname = deploy.hostname; // hostname
  rsyncConf.username = deploy.username; // ssh username
  rsyncConf.destination = deploy.destination; // path where uploaded files go
  rsyncConf.root = options.rootPath.styleGuide;

  // Use gulp-rsync to sync the files
  // and perform a final check before pushing
  return gulp.src(options.rootPath.styleGuide + '/**/*')
    .pipe(
      prompt.confirm({
        message: 'Heads Up! Are you SURE you want to push to PRODUCTION?',
        default: false
      })
    )
    .pipe(rsync(rsyncConf));

});



// ######################
//
// Default task (no watching)
//
// ######################
gulp.task('default', ['styles', 'styleguide']);<|MERGE_RESOLUTION|>--- conflicted
+++ resolved
@@ -9,21 +9,6 @@
 // ################################
 
 var importOnce  = require('node-sass-import-once'),
-<<<<<<< HEAD
-  path        = require('path'),
-  gulp        = require('gulp'),
-  $           = require('gulp-load-plugins')(),
-  browserSync = require('browser-sync').create(),
-  del         = require('del'),
-    // gulp-load-plugins will report "undefined" error unless you load gulp-sass manually.
-  sass        = require('gulp-sass'),
-  kss         = require('kss'),
-  postcss     = require('gulp-postcss'),
-  autoprefixer = require('autoprefixer'),
-  mqpacker    = require('css-mqpacker'),
-  concat      = require('gulp-concat'),
-  runSequence = require('run-sequence');
-=======
     gulp        = require('gulp'),
     $           = require('gulp-load-plugins')(),
     browserSync = require('browser-sync').create(),
@@ -35,7 +20,6 @@
     mqpacker    = require('css-mqpacker'),
     concat      = require('gulp-concat'),
     runSequence = require('run-sequence');
->>>>>>> e0797eb8
 
 var options = {};
 
