@import "settings";
@import "settings--sky";

// Hero banner with full width.
.socialblue--sky {
  .cover-wrap {
    @include for-tablet-portrait-up {
      > .hero-footer {
        position: static;
      }
    }
  }

  .hero-footer {
    padding-bottom: 4em;
  }

  .hero-footer,
  .hero-footer__header {
    flex-wrap: wrap;
  }

  .hero__banner {
    .hero-footer__share {
      display: flex;
      justify-content: flex-end;
      align-items: center;

      > span {
        padding-right: 1.25rem;
        font-size: .875rem;
        font-weight: 600;
      }
    }

    .shariff.card__block {
      display: flex;
      flex: none;
      padding: 0;

      .orientation-horizontal {
        flex-wrap: inherit;
        margin: 0 -.5rem;

        li {
          margin: 0 .5rem;
        }

        li,
        li > a {
          width: 40px;
          height: 40px;
          border-radius: 50%;
        }

        a {
          display: flex;
          align-items: center;
          justify-content: center;
        }

        .fab {
          font-size: 1rem;
        }

        .fa-facebook-f {
          font-size: 1.25rem;
        }
      }
    }

    .hero-footer {
      .vote-widget {
        @include for-phone-only {
          width: auto;
        }
      }
    }

    .hero-footer__list ul,
    .hero__info-list {
      margin: 0;
      padding-left: 0;
      list-style: none;

      li,
      li a {
        font-weight: 400;
      }

      li {
        display: flex;
        align-items: center;
      }
    }

    .hero-footer__list {
      ul {
        display: flex;
        flex-wrap: wrap;
        margin: 0 -23px;
      }

      li {
        padding: 0 23px;
        margin-bottom: 15px;
      }

      li,
      li a {
        font-weight: 700;
      }

      svg {
        width: 20px;
        height: 20px;
        margin-right: .5rem;

        @include for-tablet-landscape-up {
          width: 26px;
          margin-right: 10px;
        }
      }

      .meta-engage {
        align-items: center;
        margin-bottom: 0;


        .badge--large {
          padding-left: 0;
          font-size: 1rem;
          font-weight: 700;
        }

        > * {
          margin-right: 0;
          padding-right: 1rem;

          @include for-tablet-landscape-up {
            padding-right: 45px;
          }
        }
      }

      .meta-follow {
        margin-left: 0;
        margin-bottom: 0;
        flex-basis: auto;
        order: initial;
      }

      .metainfo__vote {
        .card__link {
          margin: 0;

          .btn {
            border-color: #adadad;

            &.voted {
              border-color: #f3f3f3;
              background: #f3f3f3;
            }
          }

          .vote__label {
            text-transform: initial;
          }
        }
      }

      .vote__count {
        font-size: 1rem;
      }
    }

    .badge {
      color: #4a4a4a;
    }
  }

  // Hero static
  .hero__banner--static {
    @include full-with-inside-container;
    background: #fff;
    padding: 60px 1em 0;

    @include for-tablet-portrait-up {
      padding-bottom: 25px;
    }

    @include for-phone-only {
      padding-top: 30px;
    }

    .teaser__title {
      margin: 0 0 1rem;

      @include for-tablet-landscape-up {
        font-size: 2.25rem;
      }

      a {
        color: #4a4a4a;
        font-weight: 700;
        line-height: 44px;
      }
    }

    .badge {
      vertical-align: middle;
    }

    .vote-like {
      margin-right: 0;
    }

    .metainfo {
      margin-bottom: 1.5rem;
      align-items: center;
    }

    .metainfo__content {
      line-height: 2;

      a {
        text-decoration: none;

        &:hover {
          text-decoration: underline;
        }
      }

      .badge--large {
        line-height: 1.2;
        margin-bottom: 0;
        padding-left: 0;
      }
    }

    .page-title {
      width: auto;
      max-width: inherit;
      text-shadow: none;
      text-align: left;
      color: inherit;
      margin: 0;
      padding: 0 0 35px;
    }

    .cover-wrap {
      min-height: inherit;
      padding-top: 0;
      padding-bottom: 0;
    }

    .teaser__tag {
      margin-bottom: .75rem;
      font-size: 1rem;
      font-weight: 700;
      text-transform: uppercase;

      @include for-tablet-portrait-up {
        font-size: 1.25rem;
      }

      > * {
        font-weight: 700;
      }
    }

    .hero-footer {
      padding-top: 1rem;
      padding-bottom: 1.25rem;
      flex-direction: column;

      @include for-tablet-portrait-up {
        align-items: inherit;
        padding-bottom: 2.5rem;

        main:not(.is-navbar-secondary) & {
          padding-bottom: 20px;
        }
      }

      @include for-tablet-landscape-up {
        flex-direction: row;
        align-items: center;
        justify-content: space-between;
      }

      > * {
        margin-bottom: 1rem;
        flex: 0 0 100%;
        max-width: 100%;

        @include for-tablet-landscape-up {
          margin-bottom: 0;
          flex: 0 0 auto;
          max-width: inherit;
        }

        &:last-child {
          margin-bottom: 0;
        }
      }
    }

    .hero-footer__list {
      a {
        @include for-tablet-landscape-up {
          font-size: 1rem;
        }
      }
    }

    .hero__info-list {
      margin-bottom: -15px;

      &--icon {
        width: 20px;
        height: 20px;
        margin-right: 20px;
      }

      li {
        margin-bottom: 15px;
      }
    }

    .hero-footer__text {
      @include for-tablet-portrait-up {
        margin-left: 0;
        margin-right: 25%;
      }
    }

    .hero-footer__cta {
      flex: 0 0 100%;
      max-width: 100%;
      padding-top: 1rem;

      @include for-tablet-landscape-up {
        flex: 0 0 35%;
        max-width: 35%;
        padding-top: 0;
      }

      .btn-group,
      .btn {
        @include for-phone-only {
          width: 100%;
        }
      }

      .btn {
        border-width: 2px;
        font-size: .875rem;
        text-transform: uppercase;
      }

      .dropdown-menu {
        min-width: auto;
        width: 100%;
        border-radius: 5px;

        a {
          font-weight: 700;
          text-align: center;
          text-transform: uppercase;
        }
      }
    }
  }

  // Hero banner static for event teaser pages.
  &.path-node:not(.page-node-type-topic) .hero__banner--static {
    @include for-tablet-portrait-up {
      padding-top: 75px;
    }

    .hero-image {
      margin-bottom: 3.5rem;

      @include for-phone-only {
        margin-bottom: 1.75rem;
      }
    }

    .metainfo {
      margin-bottom: 26px;
    }

    .hero-footer {
      padding-top: 0;
    }

    .hero-footer__header {
      display: flex;
      flex-direction: column;
      padding-bottom: 2.5rem;
      margin-bottom: 1.25rem;
      border-bottom: 1px solid #d5d6d2;

      @include for-tablet-portrait-up {
        flex-direction: row;
        align-items: flex-end;
      }

      @include for-tablet-landscape-up {
        flex: 0 0 100%;
        max-width: 100%;
      }
    }

    .hero-footer__text {
      margin-top: 0;

      @include for-tablet-portrait-up {
        flex: 0 0 100%;
        max-width: 100%;
        margin-right: 0;
      }

      @include for-tablet-landscape-up {
        flex: 0 0 65%;
        max-width: 65%;
      }
    }

    .article__special-fields {
      padding: 0;
      border: 0;
      letter-spacing: .4px;

      .article__special-field {
        margin-bottom: 10px;

        &:last-child {
          margin-bottom: 0;
        }
      }

      .article__special-fields-icon {
        @include for-tablet-portrait-up {
          width: 20px;
          height: 20px;
        }
      }
    }

    .hero-footer__cta {
      .btn {
        min-width: 195px;
        color: inherit;
      }
    }
  }

  main:not(.is-navbar-secondary) {
    .hero__banner--static {
      @include for-tablet-portrait-up {
        padding-bottom: 0;
      }

      .hero-footer {
        padding-bottom: 1.25rem;
      }
    }

    .hero__full {
      .hero-footer__bottom {
        @include for-tablet-landscape-up {
          padding-bottom: 20px;
        }

        padding-bottom: 20px;
      }
    }
  }

  //Profile Hero Banner.
  &.path-user {
    .cover-wrap {
      @include for-tablet-landscape-down {
        min-height: 160px;
      }
    }
  }

  //Profile/Group Hero Banner.
  &.path-user,
  &.path-group {
    .cover-wrap {
      max-width: 1200px;
      margin-left: auto;
      margin-right: auto;
    }
  }

  &.path-group {
    .cover-wrap {
      padding: 0 2.25rem;

      .page-title {
        width: 100%;
        max-width: 100%;
        text-align: left;
<<<<<<< HEAD
=======

        .badge {
          font-size: 12px;
          font-weight: 700;
          padding-left: 1em;
          padding-right: 1em;
        }

        .group-hero--wrapper {
          margin-top: 8px;
        }

        @include for-phone-only {
          display: flex;
          flex-direction: column;

          > * {
            align-self: flex-start;

            &:not(:first-child) {
              margin-top: 8px;
            }
          }
        }
>>>>>>> eef0d027
      }

      h1 {
        font-size: 1.5rem;
        font-weight: 700;
        line-height: 32px;
        text-shadow: none;
        margin: 0;

        @include for-tablet-landscape-up {
          font-size: 2.25rem;
          line-height: 1.4;
        }
      }

      .teaser__tag {
        display: inline-block;
        width: auto;
<<<<<<< HEAD
        padding: 4px 11px;
        margin-bottom: .875rem;
        font-size: 14px;
        color: #fff;
        border-radius: 2px;
        text-shadow: none;

        @include for-tablet-landscape-down {
          padding-left: 7px;
          padding-right: 7px;
          font-size: 11px;
        }
=======
        padding: 1px 1em;
        margin-bottom: 0;
        font-size: .75rem;
        color: #fff;
        border-radius: 2px;
        text-shadow: none;
        text-transform: inherit;
>>>>>>> eef0d027

        &:hover {
          color: #fff;
        }
      }

      .hero-footer {
        padding-top: 0;
      }

      .hero-footer__text {
        flex: 0 0 100%;
        max-width: 100%;
        margin: 0;
        text-align: left;
      }
    }
  }
}<|MERGE_RESOLUTION|>--- conflicted
+++ resolved
@@ -506,8 +506,6 @@
         width: 100%;
         max-width: 100%;
         text-align: left;
-<<<<<<< HEAD
-=======
 
         .badge {
           font-size: 12px;
@@ -532,7 +530,6 @@
             }
           }
         }
->>>>>>> eef0d027
       }
 
       h1 {
@@ -551,20 +548,6 @@
       .teaser__tag {
         display: inline-block;
         width: auto;
-<<<<<<< HEAD
-        padding: 4px 11px;
-        margin-bottom: .875rem;
-        font-size: 14px;
-        color: #fff;
-        border-radius: 2px;
-        text-shadow: none;
-
-        @include for-tablet-landscape-down {
-          padding-left: 7px;
-          padding-right: 7px;
-          font-size: 11px;
-        }
-=======
         padding: 1px 1em;
         margin-bottom: 0;
         font-size: .75rem;
@@ -572,7 +555,6 @@
         border-radius: 2px;
         text-shadow: none;
         text-transform: inherit;
->>>>>>> eef0d027
 
         &:hover {
           color: #fff;
