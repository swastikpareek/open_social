--- conflicted
+++ resolved
@@ -258,244 +258,4 @@
 // -------------------------
 .navbar-scrollable:after {
   background: linear-gradient(to right, rgba($brand-secondary,0), rgba($brand-secondary,1));
-<<<<<<< HEAD
-}
-
-// SocialBlue Sky.
-.socialblue--sky {
-  .container--navbar {
-    max-width: 100%;
-  }
-
-  .navbar-fixed-top {
-    .navbar-nav {
-      @include for-tablet-landscape-up {
-        padding-right: 1.625rem;
-      }
-    }
-  }
-
-  .navbar-default {
-    .profile {
-      > a {
-        @include for-tablet-landscape-up {
-          padding-top: 8px;
-          padding-bottom: 8px;
-        }
-      }
-
-      img {
-        @include for-tablet-landscape-up {
-          width: 34px;
-          height: 34px;
-        }
-      }
-    }
-  }
-
-  &.mode-search {
-    .navbar__open-search-block {
-      @include for-tablet-landscape-up {
-        transform: scale(100);
-      }
-    }
-  }
-
-  .navbar-secondary {
-    width: 100%;
-    min-height: 44px;
-    box-shadow: none;
-
-    .navbar-scrollable {
-      overflow: hidden;
-      position: relative;
-      width: 100%;
-      height: 44px;
-
-      @include for-tablet-landscape-up {
-        border-radius: 0 $border-radius-extrasmall 0 0;
-        overflow: visible;
-      }
-
-      @include for-tablet-landscape-down {
-        &:after {
-          content: '';
-          display: block;
-          position: absolute;
-          width: 24px;
-          height: 100%;
-          top: 0;
-          right: 0;
-          z-index: 2;
-        }
-
-        .navbar-nav {
-          position: absolute;
-          left: 0;
-          top: 0;
-          width: 100%;
-          user-select: none;
-          overflow-x: scroll;
-          overflow-y: hidden;
-          display: flex;
-          justify-content: center;
-        }
-      }
-    }
-
-    .navbar-nav {
-      li {
-        a {
-          padding-top: 10px;
-          padding-bottom: 8px;
-          font-size: .875rem;
-          font-weight: 700;
-          text-transform: uppercase;
-          opacity: 1;
-
-          @include for-tablet-landscape-up {
-            padding-right: 20px;
-            padding-left: 20px;
-          }
-
-          &:hover,
-          &:active,
-          &:focus,
-          &.is-active {
-            color: #fff;
-          }
-        }
-
-        &.active {
-          a {
-            color: #fff;
-          }
-        }
-      }
-    }
-  }
-
-  // Secondary navigation on the user page.
-  &.path-user,
-  &.path-group {
-    .layout--with-complementary {
-      .navbar-secondary {
-        @include for-tablet-landscape-up {
-          flex: 0 0 (100%/1.5);
-          max-width: (100%/1.5);
-          border-radius: 5px 5px 0 0;
-          order: 1;
-        }
-
-        .navbar-scrollable {
-          overflow: hidden;
-          position: relative;
-          width: 100%;
-          height: 44px;
-
-          @include for-tablet-landscape-up {
-            border-radius: 0 $border-radius-extrasmall 0 0;
-            overflow: visible;
-          }
-
-          @include for-tablet-landscape-down {
-            &:after {
-              content: '';
-              display: block;
-              position: absolute;
-              width: 24px;
-              height: 100%;
-              top: 0;
-              right: 0;
-              z-index: 2;
-            }
-
-            .navbar-nav {
-              position: absolute;
-              left: 0;
-              top: 0;
-              width: 100%;
-              user-select: none;
-              overflow-x: scroll;
-              overflow-y: hidden;
-              display: flex;
-              justify-content: center;
-            }
-          }
-        }
-
-        .navbar-nav {
-          width: 100%;
-          display: table;
-          text-align: center;
-
-          li {
-            display: table-cell;
-
-            @include for-tablet-landscape-up {
-              position: relative;
-            }
-          }
-
-          @include for-tablet-landscape-up {
-            .caret {
-              position: absolute;
-              top: 50%;
-              right: 15px;
-              border-width: 6px 6px 0;
-              border-top-color: #fff;
-              transform: translateY(-50%);
-              cursor: pointer;
-
-              &.active {
-                transform: translateY(-50%) rotate(180deg);
-              }
-            }
-
-            .visible-list {
-              display: flex;
-              height: 44px;
-              align-items: center;
-              justify-content: center;
-              padding: 0 25px;
-
-              a {
-                display: block;
-              }
-            }
-
-            .hidden-list {
-              display: none;
-              position: absolute;
-              top: 100%;
-              right: 0;
-              padding: .5rem 0 .75rem;
-              background: #fff;
-              z-index: 10;
-              border-top-left-radius: 0 !important;
-              border-top-right-radius: 0 !important;
-
-              li {
-                display: block;
-                text-align: left;
-
-                a {
-                  display: block;
-                  width: 100%;
-                  padding: .5rem 2rem;
-                  color: #9b9b9b;
-
-                  &:focus {
-                    background: transparent;
-                  }
-                }
-              }
-            }
-          }
-        }
-      }
-    }
-  }
-=======
->>>>>>> 6a4fb2bd
 }