@import "settings";

.socialblue--sky {
  .container--navbar {
    max-width: 100%;
  }

  .navbar-fixed-top {
    .navbar-nav {
      @include for-tablet-landscape-up {
        padding-right: 1.625rem;
      }
    }
  }

  &.mode-search {
    .navbar__open-search-block {
      @include for-tablet-landscape-up {
        transform: scale(100);
      }
    }
  }

  .navbar-secondary {
    width: 100%;
    min-height: 44px;
    box-shadow: none;

    .navbar-scrollable {
<<<<<<< HEAD
      overflow: hidden;
      position: relative;
=======
>>>>>>> eef0d027
      width: 100%;
      height: 44px;

      @include for-tablet-landscape-up {
        border-radius: 0 $border-radius-extrasmall 0 0;
        overflow: visible;
      }
<<<<<<< HEAD

      @include for-tablet-landscape-down {
        &:after {
          content: '';
          display: block;
          position: absolute;
          width: 24px;
          height: 100%;
          top: 0;
          right: 0;
          z-index: 2;
        }

        .navbar-nav {
          position: absolute;
          left: 0;
          top: 0;
          width: 100%;
          user-select: none;
          overflow-x: scroll;
          overflow-y: hidden;
          display: flex;
          justify-content: center;
        }
      }
=======
>>>>>>> eef0d027
    }

    .navbar-nav {
      li {
        a {
<<<<<<< HEAD
          padding-top: 9px;
          padding-bottom: 8px;
=======
          padding: 9px 20px 8px;
>>>>>>> eef0d027
          opacity: 1;
          border-bottom-width: 3px;

          &:hover,
          &:active,
          &:focus {
            background: transparent;
            border-bottom-color: #fff;
            color: #fff;
          }
        }

        &.active {
          a {
            color: #fff;
            border-bottom-color: #fff;
          }
        }
      }
    }
  }

<<<<<<< HEAD
  // Secondary navigation on the user page.
=======
  // Secondary navigation on the user/group pages.
>>>>>>> eef0d027
  &.path-user,
  &.path-group {
    .layout--with-complementary {
      .navbar-secondary {
        @include for-tablet-landscape-up {
          flex: 0 0 (100%/1.5);
          max-width: (100%/1.5);
          border-radius: 5px 5px 0 0;
          order: 1;
        }

<<<<<<< HEAD
        .navbar-scrollable {
          overflow: hidden;
          position: relative;
          width: 100%;
          height: 44px;

          @include for-tablet-landscape-up {
            border-radius: 0 $border-radius-extrasmall 0 0;
            overflow: visible;
          }

          @include for-tablet-landscape-down {
            &:after {
              content: '';
              display: block;
              position: absolute;
              width: 24px;
              height: 100%;
              top: 0;
              right: 0;
              z-index: 2;
            }

            .navbar-nav {
              position: absolute;
              left: 0;
              top: 0;
              width: 100%;
              user-select: none;
              overflow-x: scroll;
              overflow-y: hidden;
              display: flex;
              justify-content: center;
            }
          }
        }

        .navbar-nav {
          width: 100%;
          display: table;
          text-align: center;

          li {
            display: table-cell;

            @include for-tablet-landscape-up {
=======
        .navbar-nav {
          @include for-tablet-landscape-up {
            width: 100%;
            display: table;
            text-align: center;
          }

          li {
            @include for-tablet-landscape-up {
              display: table-cell;
>>>>>>> eef0d027
              position: relative;
            }
          }

          @include for-tablet-landscape-up {
            .caret {
              position: absolute;
              top: 50%;
              right: 15px;
              border-width: 6px 6px 0;
              border-top-color: #fff;
              transform: translateY(-50%);
              cursor: pointer;

              &.active {
                transform: translateY(-50%) rotate(180deg);
              }
            }

            .visible-list {
              display: flex;
              height: 44px;
              align-items: center;
              justify-content: center;
              padding: 0 25px;

              a {
                display: block;
              }
            }

            .hidden-list {
              display: none;
              position: absolute;
              top: 100%;
              right: 0;
              padding: .5rem 0 .75rem;
              background: #fff;
              z-index: 10;
              border-top-left-radius: 0 !important;
              border-top-right-radius: 0 !important;

              li {
                display: block;
                text-align: left;

                a {
                  display: block;
                  width: 100%;
                  padding: .5rem 2rem;
                  color: #9b9b9b;

                  &:focus {
                    background: transparent;
                  }
                }
              }
            }
          }
        }
      }
    }
  }
}<|MERGE_RESOLUTION|>--- conflicted
+++ resolved
@@ -27,11 +27,6 @@
     box-shadow: none;
 
     .navbar-scrollable {
-<<<<<<< HEAD
-      overflow: hidden;
-      position: relative;
-=======
->>>>>>> eef0d027
       width: 100%;
       height: 44px;
 
@@ -39,45 +34,12 @@
         border-radius: 0 $border-radius-extrasmall 0 0;
         overflow: visible;
       }
-<<<<<<< HEAD
-
-      @include for-tablet-landscape-down {
-        &:after {
-          content: '';
-          display: block;
-          position: absolute;
-          width: 24px;
-          height: 100%;
-          top: 0;
-          right: 0;
-          z-index: 2;
-        }
-
-        .navbar-nav {
-          position: absolute;
-          left: 0;
-          top: 0;
-          width: 100%;
-          user-select: none;
-          overflow-x: scroll;
-          overflow-y: hidden;
-          display: flex;
-          justify-content: center;
-        }
-      }
-=======
->>>>>>> eef0d027
     }
 
     .navbar-nav {
       li {
         a {
-<<<<<<< HEAD
-          padding-top: 9px;
-          padding-bottom: 8px;
-=======
           padding: 9px 20px 8px;
->>>>>>> eef0d027
           opacity: 1;
           border-bottom-width: 3px;
 
@@ -100,11 +62,7 @@
     }
   }
 
-<<<<<<< HEAD
-  // Secondary navigation on the user page.
-=======
   // Secondary navigation on the user/group pages.
->>>>>>> eef0d027
   &.path-user,
   &.path-group {
     .layout--with-complementary {
@@ -116,54 +74,6 @@
           order: 1;
         }
 
-<<<<<<< HEAD
-        .navbar-scrollable {
-          overflow: hidden;
-          position: relative;
-          width: 100%;
-          height: 44px;
-
-          @include for-tablet-landscape-up {
-            border-radius: 0 $border-radius-extrasmall 0 0;
-            overflow: visible;
-          }
-
-          @include for-tablet-landscape-down {
-            &:after {
-              content: '';
-              display: block;
-              position: absolute;
-              width: 24px;
-              height: 100%;
-              top: 0;
-              right: 0;
-              z-index: 2;
-            }
-
-            .navbar-nav {
-              position: absolute;
-              left: 0;
-              top: 0;
-              width: 100%;
-              user-select: none;
-              overflow-x: scroll;
-              overflow-y: hidden;
-              display: flex;
-              justify-content: center;
-            }
-          }
-        }
-
-        .navbar-nav {
-          width: 100%;
-          display: table;
-          text-align: center;
-
-          li {
-            display: table-cell;
-
-            @include for-tablet-landscape-up {
-=======
         .navbar-nav {
           @include for-tablet-landscape-up {
             width: 100%;
@@ -174,7 +84,6 @@
           li {
             @include for-tablet-landscape-up {
               display: table-cell;
->>>>>>> eef0d027
               position: relative;
             }
           }
