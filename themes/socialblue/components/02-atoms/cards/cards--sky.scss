@import 'settings';
@import 'settings--sky';
<<<<<<< HEAD

body:not(.socialblue--sky) {
  .complementary--content-merged {
    border-radius: 0 !important;
    box-shadow: none;
    background: transparent;
  }
}
=======
>>>>>>> eef0d027

.socialblue--sky {
  .card {
    margin-bottom: 1.5rem;
  }

  .card--views__sidebar {

    .card__block {
      @include for-tablet-landscape-up {
        padding-left: 1.875rem;
        padding-right: 1.875rem;
      }
    }
  }

<<<<<<< HEAD
  section:not(.content-merged) {
    .complementary--content-merged {
=======
  section:not(.content-merged--sky) {
    .content-merged--sky--complementary {
>>>>>>> eef0d027
      background: transparent;
      border-radius: 0 !important;
      box-shadow: none;
    }
  }

  // Content Merged.
<<<<<<< HEAD
  .card__content-merged {

=======
  .card--content-merged {
>>>>>>> eef0d027
    > h4 {
      margin-bottom: 1.25rem;

      @include for-tablet-landscape-up {
        font-size: 1.5rem;
      }
    }

    @include for-desktop-up {
      padding: .875rem 3.5rem 5.75rem;
    }

<<<<<<< HEAD
    .content-merged__list {
=======
    .card--content-merged__list {
>>>>>>> eef0d027
      display: flex;
      flex-direction: column;
      padding-top: 1.75rem;
      padding-bottom: 1.75rem;
      border-bottom: 2px solid #fafafa;

      @include for-tablet-portrait-up {
        flex-direction: row;
      }

      h5,
      .list-item__label {
<<<<<<< HEAD
        margin-top: 0;
        font-size: .875rem;
        font-weight: 300;
        color: #9b9b9b;

        @include for-tablet-portrait-up {
          flex: 0 0 120px;
          max-width: 120px;
          margin: 0;
=======
        margin: 0 0 1rem;
        font-size: .875rem;
        text-align: center;
        align-self: center;

        @include for-tablet-portrait-up {
          flex: 0 0 200px;
          max-width: 200px;
          margin: 0;
          text-align: left;
          align-self: flex-start;
>>>>>>> eef0d027
        }
      }

      &:last-child {
        border-bottom: 0;
      }
    }
  }

  // Content merged for Sidebar.
<<<<<<< HEAD
  .complementary--content-merged {
    @include for-tablet-landscape-down {
      margin-bottom: 0;
    }
  }

  .content-merged {
=======
  .content-merged--sky--complementary {
    @include for-tablet-landscape-down {
      margin-bottom: 0;
      border-radius: 0 !important;
      box-shadow: none;
    }
  }

  .content-merged--sky {
>>>>>>> eef0d027
    .region--complementary {
      .card {
        margin-bottom: 0;

<<<<<<< HEAD
        > .card__title {
          padding-top: 1.875rem;
          font-size: .875rem;
          text-transform: uppercase;
          color: #9b9b9b;
        }

        > .card__actionbar {
          padding-bottom: 1.875rem;
        }
      }
    }

    .complementary--content-merged {
=======
        > .card__title,
        > .card__actionbar {
          padding-top: 1.875rem;
        }
      }
    }

    .content-merged--sky--complementary {
>>>>>>> eef0d027
      background: #fff;

      @include for-tablet-landscape-down {
        margin-bottom: 0;
      }
    }

    .region--complementary-top,
    .region--complementary-bottom {
<<<<<<< HEAD
      > .card {
        position: relative;
        box-shadow: none;
=======
      > *:not(.views-exposed-form),
      .off-canvas-xs-only {
        @include for-tablet-landscape-up {
          box-shadow: none !important;
        }
      }

      > *:not(.views-exposed-form) {
        position: relative;
>>>>>>> eef0d027

        &:after {
          @include separate-line;
          top: 100%;
        }

        &:last-child:after {
          display: none;
        }
<<<<<<< HEAD
=======

        &.block-group-add-idea-block,
        &.block-group-add-topic-block,
        &.block-group-add-event-block,
        &.block-group-add-discussion-block {
          padding: 20px;
        }
>>>>>>> eef0d027
      }
    }

    .region--complementary-top + .region--complementary-bottom {
      > .card:first-child:before {
        @include separate-line;
        bottom: 100%;
      }
    }

<<<<<<< HEAD
    [class*='statistic-block'] {
=======
    .block-profile-statistic-block,
    .block-group-statistic-block {
>>>>>>> eef0d027
      box-shadow: none;
    }
  }

  // Statistic block.
<<<<<<< HEAD
  [class*='statistic-block'] {
=======
  .block-profile-statistic-block,
  .block-group-statistic-block {
>>>>>>> eef0d027
    position: relative;
    padding: 1rem 1.875rem 0;
    background: #fafafa;

    @include for-tablet-portrait-up {
      padding: 2.5rem 2.25rem 0;
    }

    @include for-tablet-landscape-down {
      margin-bottom: 0;
      border-radius: 0 !important;
      box-shadow: none;
    }

    .hero-footer__cta {
      position: static;
      padding: 0 0 1.25rem;
      margin: 0;

      @include for-tablet-portrait-up {
        flex: 0 0 100%;
        max-width: 100%;
        justify-content: center;
      }

      > * {
        width: 100%;
      }

      .btn {
        width: 100%;
        font-weight: 700;
        text-transform: uppercase;
        border-width: 2px;
      }
    }

    .card__actionbar {
      padding: 1.5rem 0;
    }

<<<<<<< HEAD
    //.btn-group__chellange {
    //  > div {
    //    display: flex;
    //
    //    > *:not(.caret) {
    //      width: auto;
    //    }
    //
    //    > a {
    //      flex: 1 1 auto;
    //    }
    //
    //    .btn + .btn {
    //      margin-left: 10px;
    //    }
    //  }
    //}

    .card__actionbar {
      padding-left: 0;
      padding-right: 0;
=======
    .btn-group__chellange {
      display: flex;

      > *:not(.caret) {
        width: auto;
      }

      > a {
        flex: 1 1 auto;
      }

      .btn + .btn {
        margin-left: 10px;
      }

      > .dropdown-toggle:not(:first-child) {
        border-radius: 10px;
      }
>>>>>>> eef0d027
    }

    &.block-profile-statistic-block {
      padding-top: 0;

      .card__info-user {
        .hero-avatar {
          border-color: #fafafa;
        }
      }
    }
  }

  .card__info-user {
    position: relative;
    width: 100%;
    margin-bottom: 1.875rem;
    padding-top: 0;
    padding-bottom: 1.25rem;
    text-align: center;

    @include for-phone-only {
      margin: 0  auto .75rem;
      padding-bottom: .75rem;
      padding-left: 1.5rem;
      padding-right: 1.5rem;
    }

    &:after {
      content: '';
      position: absolute;
      height: 2px;
      bottom: 0;
      left: 0;
      right: 0;
      background: #000;

      @include for-phone-only {
        left: 1.5rem;
        right: 1.5rem;
      }
    }

    .hero-avatar {
      width: 160px;
      height: 160px;
      margin: -80px 0 5px;
      border-width: 10px;
      box-shadow: none;

      @include for-phone-only {
        width: 100px;
        height: 100px;
        border-width: 5px;
        margin: -50px 0 10px;
      }
    }

    &--name {
      margin: 0 0 10px;
      font-size: 1.375rem;
      line-height: 24px;

      @include for-tablet-portrait-up {
        font-size: 2.25rem;
        font-weight: 700;
        line-height: 1.2;
      }
    }

    &--about {
      font-size: 1rem;
      line-height: 24px;

      &-job,
      &-organization {
        font-size: .875rem;
        margin-bottom: 5px;

        @include for-tablet-portrait-up {
          font-size: 1.125rem;
          margin-bottom: 10px;
        }
      }

      &-address {
        color: #989b97;
        font-weight: 700;

        @include for-phone-only {
          font-size: .875rem;
          color: #b5b8b3;
          text-transform: uppercase;
        }

        p {
          margin-bottom: 0;
        }
      }
    }
  }

  .card__counter {
    padding-bottom: 1.25rem;

    @include for-phone-only {
      width: 100%;
      margin: 0 auto;
      padding: 0 1.25rem 1rem;
    }

    ul {
      display: flex;
      justify-content: space-between;
      align-items: flex-start;
      list-style: none;
      margin: 0 -.5rem;
      padding: 0;
    }

    li {
      padding: 0 .5rem;
      flex: 0 0 33.333333%;
      max-width: 125px;
    }

    span {
      display: block;
      text-align: center;
    }

    &-quantity {
      font-size: 1.875rem;
      font-weight: 700;
      line-height: 28px;
      margin-bottom: 5px;

      @include for-phone-only {
        font-size: 1.5rem;
        line-height: 1.2;
        margin-bottom: 5px;
      }
    }

    &-text {
      font-size: .75rem;
      line-height: 1.2;

      @include for-phone-only {
        font-size: 11px;
      }
    }
  }
<<<<<<< HEAD
=======

  // Info tab on the group page.
  .block-views-blockgroup-managers-block-list-managers,
  .view-group-information,
  .block-social-group-tags-block {
    .card,
    &.card {
      padding: 1.75rem 1.5rem;

      @include for-tablet-portrait-up {
        flex-direction: row;
      }

      @include for-tablet-landscape-up {
        padding-left: 2.5rem;
        padding-right: 2.5rem;
      }

      @include for-desktop-up {
        padding-left: 3.5rem;
        padding-right: 3.5rem;
      }

      .view--group-managers {
        padding: 0;
        margin-top: -.625rem;
      }

      > .card__title {
        margin-top: 0;
        padding: 0;
        margin-bottom: 1rem;

        @include for-tablet-portrait-up {
          text-align: left;
          flex: 0 0 200px;
          max-width: 200px;
          margin: 0;
        }
      }

      > .card__block,
      > .card__body {
        flex-basis: 0;
        flex-grow: 1;
        max-width: 100%;
        padding: 0;
      }
    }
  }

  .block-social-group-tags-block.card {
    > .card__block {
      p {
        font-size: .875rem;
        margin: .75rem 0 .25rem;

        &:first-child,
        &:nth-child(1) {
          margin-top: 0;
        }
      }
    }
  }
>>>>>>> eef0d027
}<|MERGE_RESOLUTION|>--- conflicted
+++ resolved
@@ -1,16 +1,5 @@
 @import 'settings';
 @import 'settings--sky';
-<<<<<<< HEAD
-
-body:not(.socialblue--sky) {
-  .complementary--content-merged {
-    border-radius: 0 !important;
-    box-shadow: none;
-    background: transparent;
-  }
-}
-=======
->>>>>>> eef0d027
 
 .socialblue--sky {
   .card {
@@ -27,13 +16,8 @@
     }
   }
 
-<<<<<<< HEAD
-  section:not(.content-merged) {
-    .complementary--content-merged {
-=======
   section:not(.content-merged--sky) {
     .content-merged--sky--complementary {
->>>>>>> eef0d027
       background: transparent;
       border-radius: 0 !important;
       box-shadow: none;
@@ -41,12 +25,7 @@
   }
 
   // Content Merged.
-<<<<<<< HEAD
-  .card__content-merged {
-
-=======
   .card--content-merged {
->>>>>>> eef0d027
     > h4 {
       margin-bottom: 1.25rem;
 
@@ -59,11 +38,7 @@
       padding: .875rem 3.5rem 5.75rem;
     }
 
-<<<<<<< HEAD
-    .content-merged__list {
-=======
     .card--content-merged__list {
->>>>>>> eef0d027
       display: flex;
       flex-direction: column;
       padding-top: 1.75rem;
@@ -76,17 +51,6 @@
 
       h5,
       .list-item__label {
-<<<<<<< HEAD
-        margin-top: 0;
-        font-size: .875rem;
-        font-weight: 300;
-        color: #9b9b9b;
-
-        @include for-tablet-portrait-up {
-          flex: 0 0 120px;
-          max-width: 120px;
-          margin: 0;
-=======
         margin: 0 0 1rem;
         font-size: .875rem;
         text-align: center;
@@ -98,7 +62,6 @@
           margin: 0;
           text-align: left;
           align-self: flex-start;
->>>>>>> eef0d027
         }
       }
 
@@ -109,15 +72,6 @@
   }
 
   // Content merged for Sidebar.
-<<<<<<< HEAD
-  .complementary--content-merged {
-    @include for-tablet-landscape-down {
-      margin-bottom: 0;
-    }
-  }
-
-  .content-merged {
-=======
   .content-merged--sky--complementary {
     @include for-tablet-landscape-down {
       margin-bottom: 0;
@@ -127,27 +81,10 @@
   }
 
   .content-merged--sky {
->>>>>>> eef0d027
     .region--complementary {
       .card {
         margin-bottom: 0;
 
-<<<<<<< HEAD
-        > .card__title {
-          padding-top: 1.875rem;
-          font-size: .875rem;
-          text-transform: uppercase;
-          color: #9b9b9b;
-        }
-
-        > .card__actionbar {
-          padding-bottom: 1.875rem;
-        }
-      }
-    }
-
-    .complementary--content-merged {
-=======
         > .card__title,
         > .card__actionbar {
           padding-top: 1.875rem;
@@ -156,7 +93,6 @@
     }
 
     .content-merged--sky--complementary {
->>>>>>> eef0d027
       background: #fff;
 
       @include for-tablet-landscape-down {
@@ -166,11 +102,6 @@
 
     .region--complementary-top,
     .region--complementary-bottom {
-<<<<<<< HEAD
-      > .card {
-        position: relative;
-        box-shadow: none;
-=======
       > *:not(.views-exposed-form),
       .off-canvas-xs-only {
         @include for-tablet-landscape-up {
@@ -180,7 +111,6 @@
 
       > *:not(.views-exposed-form) {
         position: relative;
->>>>>>> eef0d027
 
         &:after {
           @include separate-line;
@@ -190,8 +120,6 @@
         &:last-child:after {
           display: none;
         }
-<<<<<<< HEAD
-=======
 
         &.block-group-add-idea-block,
         &.block-group-add-topic-block,
@@ -199,7 +127,6 @@
         &.block-group-add-discussion-block {
           padding: 20px;
         }
->>>>>>> eef0d027
       }
     }
 
@@ -210,23 +137,15 @@
       }
     }
 
-<<<<<<< HEAD
-    [class*='statistic-block'] {
-=======
     .block-profile-statistic-block,
     .block-group-statistic-block {
->>>>>>> eef0d027
       box-shadow: none;
     }
   }
 
   // Statistic block.
-<<<<<<< HEAD
-  [class*='statistic-block'] {
-=======
   .block-profile-statistic-block,
   .block-group-statistic-block {
->>>>>>> eef0d027
     position: relative;
     padding: 1rem 1.875rem 0;
     background: #fafafa;
@@ -268,29 +187,6 @@
       padding: 1.5rem 0;
     }
 
-<<<<<<< HEAD
-    //.btn-group__chellange {
-    //  > div {
-    //    display: flex;
-    //
-    //    > *:not(.caret) {
-    //      width: auto;
-    //    }
-    //
-    //    > a {
-    //      flex: 1 1 auto;
-    //    }
-    //
-    //    .btn + .btn {
-    //      margin-left: 10px;
-    //    }
-    //  }
-    //}
-
-    .card__actionbar {
-      padding-left: 0;
-      padding-right: 0;
-=======
     .btn-group__chellange {
       display: flex;
 
@@ -309,7 +205,6 @@
       > .dropdown-toggle:not(:first-child) {
         border-radius: 10px;
       }
->>>>>>> eef0d027
     }
 
     &.block-profile-statistic-block {
@@ -463,8 +358,6 @@
       }
     }
   }
-<<<<<<< HEAD
-=======
 
   // Info tab on the group page.
   .block-views-blockgroup-managers-block-list-managers,
@@ -529,5 +422,4 @@
       }
     }
   }
->>>>>>> eef0d027
 }