--- conflicted
+++ resolved
@@ -606,13 +606,10 @@
       }
     }
   }
-<<<<<<< HEAD
-=======
 }
 
 .teaser--tile.teaser-profile {
   .teaser__image {
     background-color: $brand-primary;
   }
->>>>>>> eef0d027
 }