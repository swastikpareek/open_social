@import 'settings';

[type="radio"]:checked + label:before {
  border-color: $brand-primary;
}

[type="radio"]:focus + label:before {
  box-shadow: 0 0 3px 2px $brand-primary;
}

[type="checkbox"]:checked + label:after,
[type="radio"]:checked + label:after {
  border-color: $brand-primary;
  background-color: $brand-primary;
}

[type="checkbox"]:checked:not(:disabled) + label,
[type="radio"]:checked:not(:disabled) + label {
  color: $brand-primary;
}

.tabs-left .nav-tabs > li.active > a,
.tabs-left .nav-tabs > li.active > a:hover,
.tabs-left .nav-tabs > li.active > a:focus {
  border-right-color: $brand-primary;
}

.view-birthday .teaser--tile .teaser__image {
  background-color: $brand-primary;
}

.cover,
.read-indicator,
.select2-container--social .select2-results__option--highlighted[aria-selected],
.select2-container--social .select2-results__option[aria-selected=true],
.pagination > .active > a,
.pagination > .active > a:hover,
.pagination > .active > a:focus,
.pagination > .active > span,
.pagination > .active > span:hover,
.pagination > .active > span:focus {
  background-color: $brand-primary;
}

.hero-form[role='search'] {

  .form-control {
    &:focus,
    &:active,
    &:focus ~ .search-icon,
    &:active ~ .search-icon {
      box-shadow: 0 2px 0 0 $brand-secondary;
    }
  }

  .search-icon {
    fill: $brand-primary;
  }

}

.form-control:focus {
  border-color: $brand-primary;
  box-shadow: 0 2px 0 0 $brand-primary;
}

.select2-container--social.select2-container--focus .select2-selection, .select2-container--social.select2-container--open .select2-selection, .select2-container--social .select2-dropdown {
  border-color: $brand-primary;
}

.site-footer,
.badge-secondary,
.ui-datepicker-calendar > tbody > tr > td .ui-state-active,
.stream-icon-new {
  background-color: $brand-secondary;
}

.eu-cookie-compliance-secondary-button,
.btn-primary {
  background-color: $brand-primary;
  border-color: $brand-primary;

  &:focus,
  &.focus,
  &:hover,
  &:active,
  &.active,
  .open > &.dropdown-toggle,
  &.dropdown-toggle:hover {
    background-color: $brand-primary;
    border-color: $brand-primary;
    background-image: linear-gradient(to bottom, rgba(black, 0.2) 0%, rgba(black, 0.2) 100%);
  }

  &.disabled,
  &[disabled],
  fieldset[disabled] & {
    &:hover,
    &:focus,
    &.focus {
      background-color: $brand-primary;
      border-color: $brand-primary;
      background-image: linear-gradient(to bottom, rgba(black, 0.2) 0%, rgba(black, 0.2) 100%);
    }
  }

}

.btn-secondary {
  background-color: $brand-secondary;
  border-color: $brand-secondary;

  &:focus,
  &.focus,
  &:hover,
  &:active,
  &.active,
  .open > &.dropdown-toggle,
  &.dropdown-toggle:hover {
    background-color: $brand-secondary;
    border-color: $brand-secondary;
    background-image: linear-gradient(to bottom, rgba(black, 0.2) 0%, rgba(black, 0.2) 100%);
  }

  &.disabled,
  &[disabled],
  fieldset[disabled] & {
    &:hover,
    &:focus,
    &.focus {
      background-color: $brand-secondary;
      border-color: $brand-secondary;
      background-image: linear-gradient(to bottom, rgba(black, 0.2) 0%, rgba(black, 0.2) 100%);
    }
  }

}

.badge-accent {
  background-color: $brand-accent;
  border-color: $brand-accent;
}

.btn-accent {
  background-color: $brand-accent;
  border-color: $brand-accent;

  &:focus,
  &.focus,
  &:hover,
  &:active,
  &.active,
  .open > &.dropdown-toggle,
  &.dropdown-toggle:hover {
    background-color: $brand-accent;
    border-color: $brand-accent;
    background-image: linear-gradient(to bottom, rgba(black, 0.2) 0%, rgba(black, 0.2) 100%);
  }

  &.disabled,
  &[disabled],
  fieldset[disabled] & {
    &:hover,
    &:focus,
    &.focus {
      background-color: $brand-accent;
      border-color: $brand-accent;
      background-image: linear-gradient(to bottom, rgba(black, 0.2) 0%, rgba(black, 0.2) 100%);
    }
  }

}


.card__link,
.card__link .btn-default,
.card__link.btn-default {
  border-color: $brand-primary;
}

.btn-flat,
.btn-link,
.btn-link:hover,
.btn-flat:hover,
.btn-link:focus,
.btn-flat:focus,
.nav-tabs > li.active > a,
.nav-tabs > li.active > a:hover,
.nav-tabs > li.active > a:focus,
.card__link,
.card__link:focus,
.card__link:hover,
.view--who-liked .views-field-view-user a,
.comment__reply-btn,
.nav-book .menu-item--active-trail > a {
  color: $brand-primary;
  fill: $brand-primary;
}

.list-item--active,
.list-item--active:hover,
.list-item--active:focus,
.list-group-item.active,
.list-group-item.active:hover,
.list-group-item.active:focus {
  background-color: $brand-secondary;
  border-color: $brand-secondary;
}

.field--name-field-introduction-text a:not(.btn),
.field--name-field-introduction-text a:not(.btn):hover,
.body-text a:not(.btn),
.body-text a:not(.btn):hover {
  color: #33b5e5;
}

blockquote {
  border-left-color: $brand-primary;
}

.input-group .form-control:focus ~ .input-group-addon {
  border-color: $brand-primary;
  box-shadow: 0 2px 0 0 $brand-primary;
}

.navbar-secondary {
  color: #f9f9f9;
  background-color: #1f7ea7;

  .navbar-nav {

    a {
      color: #f9f9f9;
    }

    li.active a {
      border-bottom-color: #f9f9f9;
    }

  }
}

.navbar-scrollable:before {
  background: linear-gradient(90deg, #1f7ea7, transparent);
}

.navbar-scrollable:after {
  background: linear-gradient(-90deg, #1f7ea7, transparent);
}

.navbar-default {
  background-color: $navbar-default-bg;

  .navbar-toggle {
    color: $navbar-default-link-color;

    &:hover,
    &:focus {
      color: $navbar-default-link-active-color;
      background-color: $navbar-default-link-active-bg;
    }
  }

  .navbar-nav {
    > li > a {
      color: $navbar-default-link-color;
      fill: $navbar-default-link-color;

      &:hover,
      &:focus {
        color: $navbar-default-link-active-color;
        background-color: $navbar-default-link-active-bg;

        .navbar-nav__icon {
          fill: $navbar-default-link-active-color;
        }
      }
    }

    > .open > a {
      &,
      &:hover,
      &:focus {
        background-color: $navbar-default-link-active-bg;
        color: $navbar-default-link-active-color;
      }
    }

    > li > a.is-active,
    > .active > a {
      &,
      &:hover,
      &:focus {
        color: $navbar-default-link-active-color;
        fill: $navbar-default-link-active-color;
        background-color: $navbar-default-link-active-bg;
      }
    }

  }
}

html:not(.js) .navbar-default {
  .dropdown {

    &:focus,
    &:hover {

      > a {
        color: $navbar-default-link-active-color;
        background-color: $navbar-default-link-active-bg;

        .navbar-nav__icon {
          fill: $navbar-default-link-active-color;
        }
      }
    }
  }
}

.dropdown {
  &.has-alert {
    > a {
      @include for-phone-only {
        &:before {
          background-color: $brand-accent;
        }
      }
    }
  }
}

@include for-tablet-landscape-down {

  .navbar-collapse .dropdown-menu li a {
    color: $navbar-default-link-color;

    &:hover,
    &:focus {
      color: $navbar-default-link-active-color;
      background-color: $navbar-default-link-active-bg;
    }

  }
}

.navbar-nav__icon {
  fill: $navbar-default-link-color;
}

.navbar__open-search-block {
  background-color: $navbar-default-bg;
}

.search--with-suggestions .spinner > div {
  background-color: $navbar-default-color;
}

@include for-tablet-landscape-up {

  .search-take-over .form-text {
    color: $navbar-default-link-color;

    &:focus {
      border-color: $navbar-default-link-color;
      box-shadow: 0 2px 0 0 $navbar-default-link-color;
    }

  }

  .btn--close-search-take-over svg,
  .search-take-over svg {
    fill: $navbar-default-link-color;
  }

}

.form-item-data-policy {
  .card__block & {
    label {
      a {
        color: $link-color;
      }
    }
  }
}

.vote-widget--social-vote .vote-vote {
  background-color: $brand-accent;
}

.social-gtranslate-list--desktop {
  > a {
    color: $navbar-default-link-color;
    background-color: $navbar-default-bg;
    &:after {
      color: $navbar-default-link-color;
    }
    .select-icon {
      fill: $navbar-default-link-color;
    }
    &:focus,
    &:hover {
      color: $navbar-default-link-active-color;
      fill: $navbar-default-link-active-color;
      background-color: $navbar-default-link-active-bg;
      &:after {
        color: $navbar-default-link-active-color;
      }
      .select-icon {
        fill: $navbar-default-link-active-color;
      }
    }
  }
  &.open {
    > a {
      color: $navbar-default-link-active-color;
      fill: $navbar-default-link-active-color;
      background-color: $navbar-default-link-active-bg;
      &:after {
        color: $navbar-default-link-active-color;
      }
      .select-icon {
        fill: $navbar-default-link-active-color;
      }
      &:focus,
      &:hover {
        color: $navbar-default-link-active-color;
        fill: $navbar-default-link-active-color;
        background-color: $navbar-default-link-active-bg;
        &:after {
          color: $navbar-default-link-active-color;
        }
        .select-icon {
          fill: $navbar-default-link-active-color;
        }
      }
    }
  }
}

#sliding-popup {
  background-color: #1f7ea7 !important;
}

.marker-cluster-small,
.marker-cluster-small div {
  background-color: $brand-secondary;
}

.marker-cluster div {
  font-weight: bold;
  color: #f9f9f9;
  font-size: 1.2em;
}

.geolocation-map-container {
  z-index: 5;
}

.leaflet-popup-content .card__text {
  > a {
    color: $link-color;
    &:after {
      color: $link-color;
    }
  }
}

.card__featured-items .teaser__info {
  svg {
    color: $brand-primary;
    fill: $brand-primary;

    &:hover,
    &:focus,
    &:active {
      color: $brand-accent;
      fill: $brand-accent;
    }
  }
}

.course__navigation {
  .course_nav-title,
  .course_nav-toggle,
  .course_dividing-line {
    color: $brand-primary;
  }

  .course_nav-title {
    .icon {
      background: $brand-primary;
    }

    &:hover,
    &:active,
    &:focus {
      color: $brand-accent;

      .icon {
        background: $brand-accent;
      }
    }
  }

  .course_nav-toggle {
    svg {
      fill: $brand-primary;
    }

    &:hover,
    &:active,
    &:focus {
      color: $brand-accent;

      svg {
        fill: $brand-accent;
      }
    }
  }
}

.badge.badge-active {
  background-color: $brand-accent;
}

.phase {
  &.phase-past {
    &:not(:last-child):before {
      background-color: $brand-accent;
    }
<<<<<<< HEAD
  }

  [class*='statistic-block'] {
    .hero-footer__cta .btn-default {
      color: $brand-primary;
    }
  }

  .card--views__sidebar {
    .card__actionbar {
      .btn {
        &:before {
          background: $brand-primary;
        }
=======
>>>>>>> 6a4fb2bd

    .phase-past--icon .checkmark-icon {
      fill: $brand-accent;
    }
  }

<<<<<<< HEAD
  .card__link--arrow {
    color: $brand-primary;

    &:before {
      background: $brand-primary;
    }

    &:hover,
    &:active,
    &:focus {
      color: $brand-accent;

      &:before {
        background: $brand-accent;
      }
    }
  }

  .paragraph--featured  {
    .field--name-field-featured-link a {
      &:before {
        background: $brand-primary;
      }

      &:hover,
      &:active,
      &:focus {
        color: $brand-accent;

        &:before {
          background: $brand-accent;
        }
      }
    }
  }

  .teaser {
    .card__link {
      .btn {
        color: $brand-primary;
      }
=======
  &.phase-active {
    &:before {
      background-color: $brand-accent;
>>>>>>> 6a4fb2bd
    }
  }

  .teaser__tag {
    color: $brand-primary;

    a {
      &:hover,
      &:active,
      &:focus {
        color: $brand-accent;
      }
    }
  }

  &.path-group {
    .cover-wrap {
      .teaser__tag {
        background-color: $brand-primary;
        color: #fff;
      }
    }
  }

  .badge-primary {
    background: $brand-primary;
  }

  .hero__banner-static {
    .hero__tag {
      color: $brand-primary;

      a,
      span {
        color: $brand-primary;
      }

      a {
        &:hover,
        &:active,
        &:focus {
          color: $brand-accent;
        }
      }
    }
  }

  .navbar-secondary {
    .navbar-nav {
      .hidden-list {
        li a {
          &:hover,
          &.active,
          &:focus,
          &.is-active {
            color: $brand-primary;
          }
        }
      }
    }
  }
}<|MERGE_RESOLUTION|>--- conflicted
+++ resolved
@@ -530,76 +530,15 @@
     &:not(:last-child):before {
       background-color: $brand-accent;
     }
-<<<<<<< HEAD
-  }
-
-  [class*='statistic-block'] {
-    .hero-footer__cta .btn-default {
-      color: $brand-primary;
-    }
-  }
-
-  .card--views__sidebar {
-    .card__actionbar {
-      .btn {
-        &:before {
-          background: $brand-primary;
-        }
-=======
->>>>>>> 6a4fb2bd
 
     .phase-past--icon .checkmark-icon {
       fill: $brand-accent;
     }
   }
 
-<<<<<<< HEAD
-  .card__link--arrow {
-    color: $brand-primary;
-
-    &:before {
-      background: $brand-primary;
-    }
-
-    &:hover,
-    &:active,
-    &:focus {
-      color: $brand-accent;
-
-      &:before {
-        background: $brand-accent;
-      }
-    }
-  }
-
-  .paragraph--featured  {
-    .field--name-field-featured-link a {
-      &:before {
-        background: $brand-primary;
-      }
-
-      &:hover,
-      &:active,
-      &:focus {
-        color: $brand-accent;
-
-        &:before {
-          background: $brand-accent;
-        }
-      }
-    }
-  }
-
-  .teaser {
-    .card__link {
-      .btn {
-        color: $brand-primary;
-      }
-=======
   &.phase-active {
     &:before {
       background-color: $brand-accent;
->>>>>>> 6a4fb2bd
     }
   }
 
