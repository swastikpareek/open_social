--- conflicted
+++ resolved
@@ -481,7 +481,46 @@
   }
 }
 
-<<<<<<< HEAD
+.course__navigation {
+  .course_nav-title,
+  .course_nav-toggle,
+  .course_dividing-line {
+    color: $brand-primary;
+  }
+
+  .course_nav-title {
+    .icon {
+      background: $brand-primary;
+    }
+
+    &:hover,
+    &:active,
+    &:focus {
+      color: $brand-accent;
+
+      .icon {
+        background: $brand-accent;
+      }
+    }
+  }
+
+  .course_nav-toggle {
+    svg {
+      fill: $brand-primary;
+    }
+
+    &:hover,
+    &:active,
+    &:focus {
+      color: $brand-accent;
+
+      svg {
+        fill: $brand-accent;
+      }
+    }
+  }
+}
+
 //SocialBlue Sky.
 .socialblue--sky {
 
@@ -523,43 +562,6 @@
     .card__link {
       .btn {
         color: $brand-primary;
-=======
-.course__navigation {
-  .course_nav-title,
-  .course_nav-toggle,
-  .course_dividing-line {
-    color: $brand-primary;
-  }
-
-  .course_nav-title {
-    .icon {
-      background: $brand-primary;
-    }
-
-    &:hover,
-    &:active,
-    &:focus {
-      color: $brand-accent;
-
-      .icon {
-        background: $brand-accent;
-      }
-    }
-  }
-
-  .course_nav-toggle {
-    svg {
-      fill: $brand-primary;
-    }
-
-    &:hover,
-    &:active,
-    &:focus {
-      color: $brand-accent;
-
-      svg {
-        fill: $brand-accent;
->>>>>>> e6d975c4
       }
     }
   }
