--- conflicted
+++ resolved
@@ -424,25 +424,17 @@
 
 .marker-cluster div {
   font-weight: bold;
-<<<<<<< HEAD
-  color: $navbar-default-link-color;
-=======
   color: #f9f9f9;
   font-size: 1.2em;
 }
 
 .geolocation-map-container {
   z-index: 5;
->>>>>>> 3f5a2c7a
 }
 
 .leaflet-popup-content .card__text {
   > a {
     color: $navbar-default-link-color;
-<<<<<<< HEAD
-=======
-    background-color: $navbar-default-bg;
->>>>>>> 3f5a2c7a
     &:after {
       color: $navbar-default-link-color;
     }
