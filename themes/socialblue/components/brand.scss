--- conflicted
+++ resolved
@@ -231,7 +231,7 @@
 
 .navbar-secondary {
   color: #f9f9f9;
-  background-color: $brand-secondary;
+  background-color: #1f7ea7;
 
   .navbar-nav {
 
@@ -464,24 +464,11 @@
   background-color: #1f7ea7 !important;
 }
 
-<<<<<<< HEAD
-.marker-cluster-small,
-.marker-cluster-small div {
-  background-color: $brand-secondary;
-}
-
-.marker-cluster div {
-  font-weight: bold;
-  color: #f9f9f9;
-  font-size: 1.2em;
-}
-=======
 .marker-cluster,
 .marker-cluster-small {
   &:after {
     background: $brand-secondary;
   }
->>>>>>> 4629a7a2
 
   div {
     &:after {
@@ -513,113 +500,6 @@
   }
 }
 
-<<<<<<< HEAD
-// Sky theme.
-body.socialblue--sky .block-course-material-navigation .complementary-title > a {
-  color: $brand-primary;
-
-  .icon {
-    background: $brand-primary;
-  }
-}
-.socialblue--sky {
-
-  .card__link,
-  .comment__reply-btn {
-    color: $brand-primary;
-
-    &:hover,
-    &:focus,
-    &:active {
-      color: $brand-accent;
-    }
-  }
-
-  .card__link .btn-default,
-  .card__link.btn-default,
-  .card__link .btn-default:hover,
-  .card__link .btn-default:hover,
-  .card__link.btn-default:focus {
-    color: $brand-primary;
-    fill: $brand-primary;
-    border-color: $brand-primary;
-  }
-
-  .hero__tag,
-  .teaser__tag {
-    color: $brand-primary;
-    fill: $brand-primary;
-
-    &:hover,
-    &:focus,
-    &.focus {
-      color: $brand-accent;
-      fill: $brand-accent;
-    }
-  }
-
-  #sliding-popup {
-    background-color: $brand-secondary !important;
-  }
-
-  .main-container:not(.is-navbar-secondary) {
-    .hero__full {
-      &:after {
-        background: $brand-primary;
-      }
-
-      &.hero__banner-footer-bottom {
-        .cover-wrap {
-          &:after {
-            background: $brand-primary;
-          }
-        }
-      }
-    }
-  }
-
-  .resources-search-form .search-icon.inputHasFocus {
-    border-color: $brand-primary;
-    box-shadow: 0 2px 0 0 $brand-primary;
-  }
-
-  .search-filter--wrapper {
-    .toggle-filter,
-    .collapse-wrapper .btn {
-      color: $brand-primary;
-      fill: $brand-primary;
-
-      &:focus,
-      &:active,
-      &:hover {
-        color: $brand-accent;
-        fill: $brand-accent;
-      }
-    }
-  }
-
-  @include for-tablet-landscape-up {
-
-    .search-take-over .form-text {
-
-      &::placeholder {
-        color: $navbar-default-link-color;
-      }
-
-      &:-ms-input-placeholder {
-        color: $navbar-default-link-color;
-      }
-
-      &::-ms-input-placeholder {
-        color: $navbar-default-link-color;
-      }
-    }
-  }
-
-  .teaser.teaser--tile .teaser__published-type,
-  .teaser.teaser--tile .teaser__published-type a {
-    color: $brand-primary;
-=======
 .course__navigation {
   .course_nav-title,
   .course_nav-toggle,
@@ -647,94 +527,11 @@
     svg {
       fill: $brand-primary;
     }
->>>>>>> 4629a7a2
 
     &:hover,
     &:active,
     &:focus {
       color: $brand-accent;
-<<<<<<< HEAD
-    }
-  }
-
-  .teaser.teaser--tile .teaser__published-type {
-
-    &:hover,
-    &:active,
-    &:focus {
-      color: $brand-primary;
-    }
-  }
-
-  .hero__banner {
-    .hero-footer__cta {
-      .btn:not(.button--accent):not(.btn-accent) {
-        color: $brand-primary;
-        border-color: $brand-primary;
-        background: transparent;
-
-        &:hover,
-        &:active,
-        &:focus {
-          background: $brand-secondary;
-          color: inherit;
-          border-color: $brand-secondary;
-        }
-      }
-
-      .btn-accent {
-        color: #4d4d4d;
-      }
-
-      .dropdown-menu a {
-        color: $brand-primary;
-      }
-    }
-
-    .shariff .shariff-button a {
-      background: $brand-primary;
-
-      &:focus,
-      &:active,
-      &:hover {
-        background: $brand-accent;
-      }
-    }
-
-    .cover-wrap > .badge-secondary {
-      .orange-theme & {
-        color: $brand-accent;
-        background: transparent;
-      }
-    }
-  }
-
-  .teaser.teaser--profile .teaser__image {
-    background: $brand-primary;
-  }
-
-  .card.card__column {
-    .card__title {
-      color: $brand-primary;
-    }
-
-    .card__header {
-      background: $brand-primary;
-    }
-  }
-
-  .vote-widget {
-    a:hover  {
-      &:not(.disable-status),
-      &:not(.voted-like) {
-        .icon-vote {
-          path {
-            stroke: $brand-primary;
-          }
-        }
-      }
-    }
-=======
 
       svg {
         fill: $brand-accent;
@@ -766,50 +563,11 @@
 
   .teaser__tag {
     color: $brand-primary;
->>>>>>> 4629a7a2
 
     a {
       &:hover,
       &:active,
       &:focus {
-<<<<<<< HEAD
-        .icon-vote {
-          path {
-            stroke: $brand-primary;
-          }
-        }
-      }
-
-      &.voted-like {
-        .icon-vote {
-          path {
-            stroke: $brand-primary;
-            fill: $brand-primary;
-          }
-        }
-
-        &:hover,
-        &:active,
-        &:focus {
-          .icon-vote {
-            path {
-              fill: transparent;
-            }
-          }
-        }
-      }
-    }
-  }
-
-  .card__link {
-    .paragraph--featured &,
-    .paragraph--block & {
-      .field--item a {
-        &:before {
-          background: $brand-primary;
-        }
-
-=======
         color: $brand-accent;
       }
     }
@@ -838,104 +596,10 @@
       }
 
       a {
->>>>>>> 4629a7a2
         &:hover,
         &:active,
         &:focus {
           color: $brand-accent;
-<<<<<<< HEAD
-
-          &:before {
-            background: $brand-accent;
-          }
-        }
-      }
-    }
-  }
-
-
-  .card__link-arrow {
-    &:before {
-      background: $brand-primary;
-    }
-
-    &:hover,
-    &:active,
-    &:focus {
-      color: $brand-accent;
-
-      &:before {
-        background: $brand-accent;
-      }
-    }
-  }
-
-  &.path-group,
-  &.details,
-  &.path-user {
-    .region--complementary-bottom,
-    .region--complementary-top {
-      .card.block-profile-statistic-block {
-        .hero-footer__cta .btn.btn-default {
-          border: 2px solid $brand-primary;
-          color: $brand-primary;
-
-          &:hover,
-          &:focus,
-          &:active {
-            background-color: #e6e6e6;
-          }
-        }
-      }
-    }
-  }
-
-  &.path-group:not(.group-type-challenge),
-  &.details,
-  &.path-user,
-  &.page-node-type-course-article {
-
-  }
-
-  .hero__group {
-    .teaser__tag {
-      background: $brand-primary;
-    }
-  }
-
-  .navbar-scrollable .navbar-nav .hidden-list {
-    li {
-      a {
-        &:hover,
-        &:focus,
-        &:active {
-          color: $brand-primary;
-        }
-      }
-
-      &.active {
-        a {
-          color: $brand-primary;
-        }
-      }
-    }
-  }
-
-  .site-footer {
-    &:before {
-      background: $brand-primary;
-    }
-
-    nav[aria-labelledby*='footer-menu'] > ul a {
-      color: $brand-primary;
-
-      &:hover,
-      &:active,
-      &:focus {
-        color: $brand-accent;
-      }
-    }
-=======
         }
       }
     }
@@ -960,6 +624,5 @@
 .teaser--tile.teaser-profile {
   .teaser__image {
     background-color: $brand-primary;
->>>>>>> 4629a7a2
   }
 }