--- conflicted
+++ resolved
@@ -135,7 +135,7 @@
         <aside class="region--complementary">
           <div class="complementary-top" role="complementary">
             <nav id="scrollspy" class="docs-sidebar hidden-print toc-wrapper">
-                                                                                                                                                <h6 class="text-primary"><span class="kss-nav_ref" 4</span><span class="kss-nav__name">Molecules</h6>
+                                                                                                                                            <h6 class="text-primary"><span class="kss-nav__name">Molecules</span></h6>
                   <ul class="nav table-of-contents docs-sidebar">
                                               <li>
                           <a class="kss-nav__menu-link" href="#kssref-molecules-navigation">
@@ -210,10 +210,7 @@
           </div>
         </aside>
 
-
-
         <div class="region--content">
-
             
             
                                     <div id="kssref-molecules" class="kss-section kss-section--depth-1 ">
@@ -237,6 +234,9 @@
             
 
             
+                          <div class="kss-source kss-style">
+                Source: <code>00-config/_variables.scss</code>, line 21
+              </div>
                       </div>
                                   <section id="kssref-molecules-navigation" class="kss-section kss-section--depth-2 ">
 
@@ -259,6 +259,9 @@
             
 
             
+                          <div class="kss-source kss-style">
+                Source: <code>03-molecules/navigation/navbar/navbar.scss</code>, line 3
+              </div>
                       </section>
                                   <section id="kssref-molecules-navigation-breadcrumb" class="kss-section kss-section--depth-3 ">
 
@@ -372,11 +375,7 @@
                   <summary style="padding: 5px 20px; cursor: pointer;">
                                           Markup: <code>03-molecules/navigation/breadcrumb/breadcrumb.twig</code>
                                       </summary>
-<<<<<<< HEAD
                    <pre><code class="language-markup" data-language="html">&lt;nav role=&quot;navigation&quot; class=&quot;breadcrumbs&quot;&gt;
-=======
-                   <pre class="language-markup"><code class="language-markup" data-language="html">&lt;nav role=&quot;navigation&quot; class=&quot;breadcrumbs&quot;&gt;
->>>>>>> 3ca66165
   &lt;h2 id=&quot;system-breadcrumb&quot; class=&quot;visually-hidden&quot;&gt;{{ &#039;Breadcrumb&#039;|t }}&lt;/h2&gt;
   &lt;ol class=&quot;breadcrumb container&quot;&gt;
     &lt;li&gt;
@@ -398,38 +397,11 @@
                 </details>
               
             
+                          <div class="kss-source kss-style">
+                Source: <code>03-molecules/navigation/breadcrumb/breadcrumb.scss</code>, line 3
+              </div>
                       </section>
-<<<<<<< HEAD
                                   <section id="kssref-molecules-navigation-nav-tabs" class="kss-section kss-section--depth-3 ">
-=======
-                                  <section id="kssref-molecules-navigation-nav-tabs" class="kss-section kss-section--depth-3">
-
-              
-                            <h3 class="kss-title kss-title--level-3">
-              <a href="#kssref-molecules-navigation-nav-tabs">
-                <span class="lead">
-                  4.1.2
-                  <span class="visually-hidden">
-                      molecules.navigation.nav-tabs
-                    </span>
-                </span>
-                Nav tabs
-              </a>
-            </h3>
-
-            
-
-                          <div class="kss-description">
-                <p>Needs a description.</p>
-
-              </div>
-            
-            
-
-            
-                      </section>
-                                  <section id="kssref-molecules-navigation-nav-tabs" class="kss-section kss-section--depth-3">
->>>>>>> 3ca66165
 
               
                             <h3 class="kss-title kss-title--level-3">
@@ -534,11 +506,7 @@
                   <summary style="padding: 5px 20px; cursor: pointer;">
                                           Markup: <code>03-molecules/navigation/navbar/navbar-scrollable.twig</code>
                                       </summary>
-<<<<<<< HEAD
                    <pre><code class="language-markup" data-language="html">&lt;nav class=&quot;navbar navbar-secondary&quot; role=&quot;navigation&quot; &gt;
-=======
-                   <pre class="language-markup"><code class="language-markup" data-language="html">&lt;nav class=&quot;navbar navbar-secondary&quot; role=&quot;navigation&quot; &gt;
->>>>>>> 3ca66165
   &lt;div class=&quot;navbar-scrollable&quot;&gt;
     &lt;ul class=&quot;nav navbar-nav&quot;&gt;
       &lt;li class=&quot;active&quot;&gt;&lt;a href=&quot;#&quot;&gt;Stream&lt;/a&gt;&lt;/li&gt;
@@ -554,7 +522,6 @@
                 </details>
               
             
-<<<<<<< HEAD
                           <div class="kss-source kss-style">
                 Source: <code>03-molecules/navigation/navbar/navbar.scss</code>, line 541
               </div>
@@ -587,8 +554,6 @@
                           <div class="kss-source kss-style">
                 Source: <code>03-molecules/navigation/nav-tabs/nav-tabs.scss</code>, line 1
               </div>
-=======
->>>>>>> 3ca66165
                       </section>
                                   <section id="kssref-molecules-navigation-pagination" class="kss-section kss-section--depth-3 ">
 
@@ -718,11 +683,7 @@
                   <summary style="padding: 5px 20px; cursor: pointer;">
                                           Markup: <code>03-molecules/navigation/pagination/pagination.twig</code>
                                       </summary>
-<<<<<<< HEAD
                    <pre><code class="language-markup" data-language="html">&lt;nav role=&quot;navigation&quot; aria-labelledby=&quot;pagination-heading&quot; class=&quot;pager-nav text-center&quot;&gt;
-=======
-                   <pre class="language-markup"><code class="language-markup" data-language="html">&lt;nav role=&quot;navigation&quot; aria-labelledby=&quot;pagination-heading&quot; class=&quot;pager-nav text-center&quot;&gt;
->>>>>>> 3ca66165
   &lt;h4 id=&quot;pagination-heading&quot; class=&quot;visually-hidden&quot;&gt;Pagination&lt;/h4&gt;
   &lt;ul class=&quot;pagination&quot;&gt;
     &lt;li class=&quot;disabled pager__item--previous&quot;&gt;
@@ -758,6 +719,9 @@
                 </details>
               
             
+                          <div class="kss-source kss-style">
+                Source: <code>03-molecules/navigation/pagination/pagination.scss</code>, line 1
+              </div>
                       </section>
                                   <section id="kssref-molecules-teaser" class="kss-section kss-section--depth-2 ">
 
@@ -940,11 +904,7 @@
                   <summary style="padding: 5px 20px; cursor: pointer;">
                                           Markup: <code>03-molecules/teaser/teaser.twig</code>
                                       </summary>
-<<<<<<< HEAD
                    <pre><code class="language-markup" data-language="html">&lt;div class=&quot;card teaser&quot;&gt;
-=======
-                   <pre class="language-markup"><code class="language-markup" data-language="html">&lt;div class=&quot;card teaser&quot;&gt;
->>>>>>> 3ca66165
 
   &lt;div class=&quot;teaser__image&quot; &gt;
 
@@ -955,11 +915,7 @@
     &lt;/div&gt;
 
     &lt;a href=&quot;#&quot;&gt;
-<<<<<<< HEAD
       &lt;img src=&quot;kss-assets/teaser-1.jpg&quot; alt=&quot;&quot; class=&quot;img-responsive&quot;&gt;
-=======
-      &lt;img src=&quot;kss-assets/people3-square.jpg&quot; alt=&quot;&quot; class=&quot;img-responsive&quot;&gt;
->>>>>>> 3ca66165
     &lt;/a&gt;
 
   &lt;/div&gt;
@@ -1001,7 +957,6 @@
 
     &lt;div class=&quot;card__actionbar&quot;&gt;
 
-<<<<<<< HEAD
       &lt;a href=&quot;#&quot; class=&quot;badge badge--pill badge-default teaser__badge&quot;&gt;
         &lt;span class=&quot;badge__container&quot;&gt;
           &lt;svg class=&quot;badge__icon&quot;&gt;
@@ -1015,24 +970,6 @@
         &lt;svg class=&quot;badge__icon&quot;&gt;
           &lt;use xlink:href=&quot;#icon-public&quot;&gt;&lt;/use&gt;
         &lt;/svg&gt;
-=======
-      &lt;a href=&quot;#&quot; class=&quot;badge badge--comment-count teaser__badge&quot;&gt;
-        &lt;label&gt;
-          &lt;svg class=&quot;icon-small icon-badge&quot;&gt;
-            &lt;use xlink:href=&quot;#icon-comment&quot;&gt;&lt;/use&gt;
-          &lt;/svg&gt;
-          &lt;span class=&quot;badge--comment-count__number&quot;&gt;6&lt;/span&gt;
-        &lt;/label&gt;
-      &lt;/a&gt;
-
-      &lt;div class=&quot;badge badge--toggle teaser__badge&quot;&gt;
-        &lt;label title=&quot;The visibility of this content is set to public&quot;&gt;
-          &lt;input type=&quot;checkbox&quot;&gt;
-          &lt;svg class=&quot;icon-gray icon-badge-toggle&quot;&gt;
-            &lt;use xlink:href=&quot;#icon-public&quot;&gt;&lt;/use&gt;
-          &lt;/svg&gt;&lt;span class=&quot;badge--toggle__label&quot;&gt;public&lt;/span&gt;
-        &lt;/label&gt;
->>>>>>> 3ca66165
       &lt;/div&gt;
 
       &lt;a href=&quot;#&quot; class=&quot;card__link&quot;&gt;Read more&lt;/a&gt;
@@ -1046,6 +983,9 @@
                 </details>
               
             
+                          <div class="kss-source kss-style">
+                Source: <code>03-molecules/teaser/teaser.scss</code>, line 1
+              </div>
                       </section>
                                   <section id="kssref-molecules-teaser-unpublished" class="kss-section kss-section--depth-3 ">
 
@@ -1215,11 +1155,7 @@
                   <summary style="padding: 5px 20px; cursor: pointer;">
                                           Markup: <code>03-molecules/teaser/teaser-unpublished.twig</code>
                                       </summary>
-<<<<<<< HEAD
                    <pre><code class="language-markup" data-language="html">&lt;div class=&quot;card teaser teaser--unpublished&quot;&gt;
-=======
-                   <pre class="language-markup"><code class="language-markup" data-language="html">&lt;div class=&quot;card teaser teaser--unpublished&quot;&gt;
->>>>>>> 3ca66165
 
   &lt;div class=&quot;teaser__image&quot; &gt;
 
@@ -1230,11 +1166,7 @@
     &lt;/div&gt;
 
     &lt;a href=&quot;#&quot;&gt;
-<<<<<<< HEAD
       &lt;img src=&quot;kss-assets/teaser-1.jpg&quot; alt=&quot;&quot; class=&quot;img-responsive&quot;&gt;
-=======
-      &lt;img src=&quot;kss-assets/animals1-square.jpg&quot; alt=&quot;&quot; class=&quot;img-responsive&quot;&gt;
->>>>>>> 3ca66165
     &lt;/a&gt;
 
     &lt;!-- diff --&gt;
@@ -1280,7 +1212,6 @@
 
     &lt;div class=&quot;card__actionbar teaser__actionbar&quot;&gt;
 
-<<<<<<< HEAD
       &lt;a href=&quot;#&quot; class=&quot;badge badge--pill badge-default teaser__badge&quot;&gt;
         &lt;span class=&quot;badge__container&quot;&gt;
           &lt;svg class=&quot;badge__icon&quot;&gt;
@@ -1294,24 +1225,6 @@
         &lt;svg class=&quot;badge__icon&quot;&gt;
           &lt;use xlink:href=&quot;#icon-community&quot;&gt;&lt;/use&gt;
         &lt;/svg&gt;
-=======
-      &lt;a href=&quot;#&quot; class=&quot;badge badge--comment-count teaser__badge&quot;&gt;
-        &lt;label&gt;
-          &lt;svg class=&quot;icon-small icon-badge&quot;&gt;
-            &lt;use xlink:href=&quot;#icon-comment&quot;&gt;&lt;/use&gt;
-          &lt;/svg&gt;
-          &lt;span class=&quot;badge--comment-count__number&quot;&gt;6&lt;/span&gt;
-        &lt;/label&gt;
-      &lt;/a&gt;
-
-      &lt;div class=&quot;badge badge--toggle teaser__badge&quot;&gt;
-        &lt;label title=&quot;The visibility of this content is set to public&quot;&gt;
-          &lt;input type=&quot;checkbox&quot;&gt;
-          &lt;svg class=&quot;icon-gray icon-badge-toggle&quot;&gt;
-            &lt;use xlink:href=&quot;#icon-public&quot;&gt;&lt;/use&gt;
-          &lt;/svg&gt;&lt;span class=&quot;badge--toggle__label&quot;&gt;public&lt;/span&gt;
-        &lt;/label&gt;
->>>>>>> 3ca66165
       &lt;/div&gt;
 
       &lt;a href=&quot;#&quot; class=&quot;card__link&quot;&gt;Read more&lt;/a&gt;
@@ -1325,6 +1238,9 @@
                 </details>
               
             
+                          <div class="kss-source kss-style">
+                Source: <code>03-molecules/teaser/teaser.scss</code>, line 24
+              </div>
                       </section>
                                   <section id="kssref-molecules-files" class="kss-section kss-section--depth-2 ">
 
@@ -1352,6 +1268,9 @@
             
 
             
+                          <div class="kss-source kss-style">
+                Source: <code>03-molecules/file/file.scss</code>, line 1
+              </div>
                       </section>
                                   <section id="kssref-molecules-files-node" class="kss-section kss-section--depth-3 ">
 
@@ -1458,11 +1377,7 @@
                   <summary style="padding: 5px 20px; cursor: pointer;">
                                           Markup: <code>03-molecules/file/file-node.twig</code>
                                       </summary>
-<<<<<<< HEAD
                    <pre><code class="language-markup" data-language="html">&lt;ul class=&quot;files__grid&quot;&gt;
-=======
-                   <pre class="language-markup"><code class="language-markup" data-language="html">&lt;ul class=&quot;files__grid&quot;&gt;
->>>>>>> 3ca66165
 &lt;li class=&quot;node-file&quot;&gt;
   &lt;a class=&quot;node-file__link&quot; href=&quot;#&quot; title=&quot;{{ &#039;Open file in a new window&#039;|t }}&quot; target=&quot;_blank&quot;&gt;
     &lt;span class=&quot;node-file__title&quot;&gt;Vestibulum id ligula porta felis euismod semper.pdf&lt;/span&gt;
@@ -1477,6 +1392,9 @@
                 </details>
               
             
+                          <div class="kss-source kss-style">
+                Source: <code>03-molecules/file/file.scss</code>, line 10
+              </div>
                       </section>
                                   <section id="kssref-molecules-files-form" class="kss-section kss-section--depth-3 ">
 
@@ -1579,11 +1497,7 @@
                   <summary style="padding: 5px 20px; cursor: pointer;">
                                           Markup: <code>03-molecules/file/file-form.twig</code>
                                       </summary>
-<<<<<<< HEAD
                    <pre><code class="language-markup" data-language="html">&lt;span class=&quot;file&quot;&gt;
-=======
-                   <pre class="language-markup"><code class="language-markup" data-language="html">&lt;span class=&quot;file&quot;&gt;
->>>>>>> 3ca66165
   &lt;span class=&quot;file-icon&quot;&gt;
     &lt;img class=&quot;node-file__icon&quot; src=&quot;kss-assets/icon_1_pdf_x16.png&quot; srcset=&quot;kss-assets/icon_1_pdf_x32.png 2x&quot; alt=&quot;{{ node_icon }}&quot; /&gt;&lt;/span&gt;
   &lt;span class=&quot;file-link&quot;&gt;&lt;a href=&quot;#&quot; title=&quot;{{ &#039;Open file in a new window&#039;|t }}&quot; target=&quot;_blank&quot;&gt;Vestibulum id ligula porta felis euismod semper.pdf&lt;/a&gt;&lt;/span&gt;
@@ -1593,6 +1507,9 @@
                 </details>
               
             
+                          <div class="kss-source kss-style">
+                Source: <code>03-molecules/file/file.scss</code>, line 21
+              </div>
                       </section>
                     
         </div>
