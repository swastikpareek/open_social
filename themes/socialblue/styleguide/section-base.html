<!DOCTYPE html>
<html class="no-js" lang="en">
<head>
  <meta http-equiv="Content-Type" content="text/html; charset=UTF-8">
  <meta name="viewport" content="width=device-width, initial-scale=1">
  <meta http-equiv="X-UA-Compatible" content="IE=edge">
  <meta charset="utf-8">
  <title>Style Guide for Open Social Blue</title>
  <meta name="description" content="">
  <meta name="generator" content="kss-node">
  <link rel="shortcut icon" href="kss-assets/favicon.ico" type="image/vnd.microsoft.icon" />
  <link rel="stylesheet" href="kss-assets/base/base.css">
<link rel="stylesheet" href="kss-assets/css/base.css">
<link rel="stylesheet" href="kss-assets/base/alert.css">
<link rel="stylesheet" href="kss-assets/css/alert.css">
<link rel="stylesheet" href="kss-assets/base/badge.css">
<link rel="stylesheet" href="kss-assets/css/badge.css">
<link rel="stylesheet" href="kss-assets/base/button.css">
<link rel="stylesheet" href="kss-assets/css/button.css">
<link rel="stylesheet" href="kss-assets/base/cards.css">
<link rel="stylesheet" href="kss-assets/css/cards.css">
<link rel="stylesheet" href="kss-assets/base/form-controls.css">
<link rel="stylesheet" href="kss-assets/css/form-controls.css">
<link rel="stylesheet" href="kss-assets/css/list.css">
<link rel="stylesheet" href="kss-assets/base/list.css">
<link rel="stylesheet" href="kss-assets/css/waves.css">
<link rel="stylesheet" href="kss-assets/base/dropdown.css">
<link rel="stylesheet" href="kss-assets/css/dropdown.css">
<link rel="stylesheet" href="kss-assets/base/file.css">
<link rel="stylesheet" href="kss-assets/css/file.css">
<link rel="stylesheet" href="kss-assets/base/form-elements.css">
<link rel="stylesheet" href="kss-assets/css/form-elements.css">
<link rel="stylesheet" href="kss-assets/base/datepicker.css">
<link rel="stylesheet" href="kss-assets/css/datepicker.css">
<link rel="stylesheet" href="kss-assets/base/input-groups.css">
<link rel="stylesheet" href="kss-assets/css/input-groups.css">
<link rel="stylesheet" href="kss-assets/base/password.css">
<link rel="stylesheet" href="kss-assets/css/password.css">
<link rel="stylesheet" href="kss-assets/base/timepicker.css">
<link rel="stylesheet" href="kss-assets/css/timepicker.css">
<link rel="stylesheet" href="kss-assets/base/media.css">
<link rel="stylesheet" href="kss-assets/base/mention.css">
<link rel="stylesheet" href="kss-assets/css/mention.css">
<link rel="stylesheet" href="kss-assets/base/breadcrumb.css">
<link rel="stylesheet" href="kss-assets/css/breadcrumb.css">
<link rel="stylesheet" href="kss-assets/base/nav-book.css">
<link rel="stylesheet" href="kss-assets/css/nav-book.css">
<link rel="stylesheet" href="kss-assets/base/nav-tabs.css">
<link rel="stylesheet" href="kss-assets/css/nav-tabs.css">
<link rel="stylesheet" href="kss-assets/base/navbar.css">
<link rel="stylesheet" href="kss-assets/css/navbar.css">
<link rel="stylesheet" href="kss-assets/base/pagination.css">
<link rel="stylesheet" href="kss-assets/css/pagination.css">
<link rel="stylesheet" href="kss-assets/base/popover.css">
<link rel="stylesheet" href="kss-assets/css/popover.css">
<link rel="stylesheet" href="kss-assets/base/teaser.css">
<link rel="stylesheet" href="kss-assets/css/teaser.css">
<link rel="stylesheet" href="kss-assets/base/tour.css">
<link rel="stylesheet" href="kss-assets/css/tour.css">
<link rel="stylesheet" href="kss-assets/base/comment.css">
<link rel="stylesheet" href="kss-assets/css/comment.css">
<link rel="stylesheet" href="kss-assets/base/hero.css">
<link rel="stylesheet" href="kss-assets/css/hero.css">
<link rel="stylesheet" href="kss-assets/base/meta.css">
<link rel="stylesheet" href="kss-assets/css/meta.css">
<link rel="stylesheet" href="kss-assets/base/offcanvas.css">
<link rel="stylesheet" href="kss-assets/css/offcanvas.css">
<link rel="stylesheet" href="kss-assets/css/site-footer.css">
<link rel="stylesheet" href="kss-assets/base/stream.css">
<link rel="stylesheet" href="kss-assets/css/stream.css">
<link rel="stylesheet" href="kss-assets/base/layout.css">
<link rel="stylesheet" href="kss-assets/base/page-node.css">
<link rel="stylesheet" href="kss-assets/css/page-node.css">
<link rel="stylesheet" href="kss-assets/base/morrisjs.css">
<link rel="stylesheet" href="kss-assets/css/styleguide.css">

</head>

<body id="kss-node" >
<!-- Google Tag Manager-->
<noscript>
  <iframe src="//www.googletagmanager.com/ns.html?id=GTM-5BGZV3" height="0" width="0" style="display:none;visibility:hidden"></iframe>
</noscript>
<script>
  (function(w,d,s,l,i){w[l]=w[l]||[];w[l].push({'gtm.start':
    new Date().getTime(),event:'gtm.js'});var f=d.getElementsByTagName(s)[0],
    j=d.createElement(s),dl=l!='dataLayer'?'&l='+l:'';j.async=true;j.src=
    '//www.googletagmanager.com/gtm.js?id='+i+dl;f.parentNode.insertBefore(j,f);
  })(window,document,'script','dataLayer','GTM-5BGZV3');
</script>
<!-- End Google Tag Manager-->
  <a href="#main-content" class="sr-only sr-only-focusable"> Skip to main content </a>


  <nav class="navbar navbar-default navbar-fixed-top" id="top" role="banner">
    <div class="container">
      <div class="navbar-header">
        <a class="navbar-brand" href="./" title="Home" rel="home">
          <img src="kss-assets/logo.svg" alt="Style Guide for Open Social Blue" />
        </a>
        <button href="#" data-toggle="collapse" data-target="#main-navigation" type="button" aria-haspopup="true" aria-expanded="false" class="navbar-toggle collapsed">
          <span> Menu</span>
          <span class="sr-only">
            Toggle navigation
          </span>
        </button>
      </div>

      <div id="main-navigation" class="collapse navbar-collapse">
        <div class="navbar-collapse-order">
          <ul class="nav navbar-nav" role="navigation">
            <li class="expanded dropdown"><a href="./">Home</a></li>
                          <li class="expanded dropdown"><a href="section-sass.html">Sass</a></li>
                          <li class="expanded dropdown active "><a href="section-base.html">Base</a></li>
                          <li class="expanded dropdown"><a href="section-atoms.html">Atoms</a></li>
                          <li class="expanded dropdown"><a href="section-molecules.html">Molecules</a></li>
                          <li class="expanded dropdown"><a href="section-organisms.html">Organisms</a></li>
                          <li class="expanded dropdown"><a href="section-templates.html">Templates</a></li>
                          <li class="expanded dropdown"><a href="section-javascript.html">Javascript</a></li>
                      </ul>
        </div>
      </div>


    </div>
  </nav>

  <main id="content" class="main-container" role="main">
    <a id="main-content" tabindex="-1"></a>

    <div class="container">

      <div class="row layout--with-complementary">

        <aside class="region--complementary">
          <div class="complementary-top" role="complementary">
            <nav id="scrollspy" class="docs-sidebar hidden-print toc-wrapper">
                                                                                <h6 class="text-primary"><span class="kss-nav_ref" 2</span><span class="kss-nav__name">Base</h6>
                  <ul class="nav table-of-contents docs-sidebar">
                                              <li>
                          <a class="kss-nav__menu-link" href="#kssref-base-root">
                  <span class="kss-nav__ref ">2.1</span
                  ><span class="kss-nav__name">Root</span>
                          </a>
                        </li>
                                              <li>
                          <a class="kss-nav__menu-link" href="#kssref-base-type">
                  <span class="kss-nav__ref ">2.2</span
                  ><span class="kss-nav__name">Typography</span>
                          </a>
                        </li>
                                              <li>
                          <a class="kss-nav__menu-link" href="#kssref-base-type-font">
                  <span class="kss-nav__ref kss-nav__ref-child">2.2.1</span
                  ><span class="kss-nav__name">Font</span>
                          </a>
                        </li>
                                              <li>
                          <a class="kss-nav__menu-link" href="#kssref-base-type-headings">
                  <span class="kss-nav__ref kss-nav__ref-child">2.2.2</span
                  ><span class="kss-nav__name">Headings</span>
                          </a>
                        </li>
                                              <li>
                          <a class="kss-nav__menu-link" href="#kssref-base-type-links">
                  <span class="kss-nav__ref kss-nav__ref-child">2.2.3</span
                  ><span class="kss-nav__name">Links</span>
                          </a>
                        </li>
                                              <li>
                          <a class="kss-nav__menu-link" href="#kssref-base-type-text">
                  <span class="kss-nav__ref kss-nav__ref-child">2.2.4</span
                  ><span class="kss-nav__name">Text elements</span>
                          </a>
                        </li>
                                              <li>
                          <a class="kss-nav__menu-link" href="#kssref-base-type-address">
                  <span class="kss-nav__ref kss-nav__ref-child">2.2.5</span
                  ><span class="kss-nav__name">Addresses</span>
                          </a>
                        </li>
                                              <li>
                          <a class="kss-nav__menu-link" href="#kssref-base-type-blockquotes">
                  <span class="kss-nav__ref kss-nav__ref-child">2.2.6</span
                  ><span class="kss-nav__name">Blockquotes</span>
                          </a>
                        </li>
                                              <li>
                          <a class="kss-nav__menu-link" href="#kssref-base-type-h-rule">
                  <span class="kss-nav__ref kss-nav__ref-child">2.2.7</span
                  ><span class="kss-nav__name">Horizontal rule</span>
                          </a>
                        </li>
                                              <li>
                          <a class="kss-nav__menu-link" href="#kssref-base-code">
                  <span class="kss-nav__ref ">2.3</span
                  ><span class="kss-nav__name">Code</span>
                          </a>
                        </li>
                                              <li>
                          <a class="kss-nav__menu-link" href="#kssref-base-lists">
                  <span class="kss-nav__ref ">2.4</span
                  ><span class="kss-nav__name">Lists</span>
                          </a>
                        </li>
                                              <li>
                          <a class="kss-nav__menu-link" href="#kssref-base-lists-ul">
                  <span class="kss-nav__ref kss-nav__ref-child">2.4.1</span
                  ><span class="kss-nav__name">Unordered list</span>
                          </a>
                        </li>
                                              <li>
                          <a class="kss-nav__menu-link" href="#kssref-base-lists-ol">
                  <span class="kss-nav__ref kss-nav__ref-child">2.4.2</span
                  ><span class="kss-nav__name">Ordered list</span>
                          </a>
                        </li>
                                              <li>
                          <a class="kss-nav__menu-link" href="#kssref-base-lists-dl">
                  <span class="kss-nav__ref kss-nav__ref-child">2.4.3</span
                  ><span class="kss-nav__name">Description list</span>
                          </a>
                        </li>
                                              <li>
                          <a class="kss-nav__menu-link" href="#kssref-base-tables">
                  <span class="kss-nav__ref ">2.5</span
                  ><span class="kss-nav__name">Tables</span>
                          </a>
                        </li>
                                              <li>
                          <a class="kss-nav__menu-link" href="#kssref-base-embedded">
                  <span class="kss-nav__ref ">2.6</span
                  ><span class="kss-nav__name">Embedded content</span>
                          </a>
                        </li>
                                              <li>
                          <a class="kss-nav__menu-link" href="#kssref-base-embedded-img">
                  <span class="kss-nav__ref kss-nav__ref-child">2.6.1</span
                  ><span class="kss-nav__name">Images</span>
                          </a>
                        </li>
                                              <li>
                          <a class="kss-nav__menu-link" href="#kssref-base-embedded-svg">
                  <span class="kss-nav__ref kss-nav__ref-child">2.6.2</span
                  ><span class="kss-nav__name">Scalable vector</span>
                          </a>
                        </li>
                                          <li>
                      <a href="#main-content" class="back-to-top">
                        <span>Back to top</span>
                        <svg class="icon-small icon-gray">
                        <use xlink:href="#icon-expand-less"></use>
                        </svg>
                      </a>
                    </li>
                                                                                                                                                                                                                </ul>
            </nav>
          </div>
        </aside>



        <div class="region--content">

            
            
                                    <div id="kssref-base" class="kss-section kss-section--depth-1 ">

              
                            <h1 class="kss-title kss-title--level-1">
              <a href="#kssref-base">
                <span class="lead">
                  2
                  <span class="visually-hidden">
                      base
                    </span>
                </span>
                Base
              </a>
            </h1>

            

            
            

            
                      </div>
                                  <section id="kssref-base-root" class="kss-section kss-section--depth-2 ">

              
                            <h2 class="kss-title kss-title--level-2">
              <a href="#kssref-base-root">
                <span class="lead">
                  2.1
                  <span class="visually-hidden">
                      base.root
                    </span>
                </span>
                Root
              </a>
            </h2>

            

                          <div class="kss-description">
                <p>The HTML root component contains the doctype, HTML element, HEAD element and
BODY element. It also contains the CSS for those elements and the <code>*</code>
universal selector.</p>

              </div>
            
            

            
                      </section>
                                  <section id="kssref-base-type" class="kss-section kss-section--depth-2 ">

              
                            <h2 class="kss-title kss-title--level-2">
              <a href="#kssref-base-type">
                <span class="lead">
                  2.2
                  <span class="visually-hidden">
                      base.type
                    </span>
                </span>
                Typography
              </a>
            </h2>

            

                          <div class="kss-description">
                <p>Headings, paragraphs, blockquotes, lists, and more have some global resets.</p>

              </div>
            
            

            
                      </section>
                                  <section id="kssref-base-type-font" class="kss-section kss-section--depth-3 ">

              
                            <h3 class="kss-title kss-title--level-3">
              <a href="#kssref-base-type-font">
                <span class="lead">
                  2.2.1
                  <span class="visually-hidden">
                      base.type.font
                    </span>
                </span>
                Font
              </a>
            </h3>

            

                          <div class="kss-description">
                <p>The standard font Open social uses is Montserrat. We have included the font files with our theme.
We bundle our theme with 3 different font weights you can use: 300, 500 and 700</p>
<h3 id="setting-a-custom-font">Setting a custom font</h3>
<p><strong>Option 1</strong></p>
<p>Use the social_font module to upload custom fonts and select you new font in the theme settings.</p>
<p><strong>Option 2</strong></p>
<p>Upload your font to the assets folder of your theme. Update the base component text/fonts and update the <code>$font-family-webfont</code> variable. Don&#39;t forget to compile the CSS again.</p>

              </div>
            
            

            
                      </section>
                                  <section id="kssref-base-type-headings" class="kss-section kss-section--depth-3 ">

              
                            <h3 class="kss-title kss-title--level-3">
              <a href="#kssref-base-type-headings">
                <span class="lead">
                  2.2.2
                  <span class="visually-hidden">
                      base.type.headings
                    </span>
                </span>
                Headings
              </a>
            </h3>

                          <p class="kss-toolbar">
                                  <a href="#kssref-base-type-headings" data-kss-fullscreen="kssref-base-type-headings">
                    <span class="kss-toolbar__tooltip">Toggle full screen</span>
                    <svg class="off" version="1.1" xmlns="http://www.w3.org/2000/svg" xmlns:xlink="http://www.w3.org/1999/xlink" width="100%" height="100%" viewBox="0 0 64 64">
                      <path class="kss-toolbar__icon-fill" d="M64 0v26l-10-10-12 12-6-6 12-12-10-10zM28 42l-12 12 10 10h-26v-26l10 10 12-12z"></path>
                    </svg>
                    <svg class="on" version="1.1" xmlns="http://www.w3.org/2000/svg" xmlns:xlink="http://www.w3.org/1999/xlink" width="100%" height="100%" viewBox="0 0 64 64">
                      <path class="kss-toolbar__icon-fill" d="M28 36v26l-10-10-12 12-6-6 12-12-10-10zM64 6l-12 12 10 10h-26v-26l10 10 12-12z"></path>
                    </svg>
                  </a>
                  <a href="item-base-type-headings.html" target="_blank">
                    <span class="kss-toolbar__tooltip">Open in new window</span>
                    <svg version="1.1" xmlns="http://www.w3.org/2000/svg" xmlns:xlink="http://www.w3.org/1999/xlink" width="100%" height="100%" viewBox="0 0 64 64">
                      <rect x="0" y="20" width="40" height="44" fill="#fff"/>
                      <path class="kss-toolbar__icon-fill" d="M40,64l-40,0l0,-44l40,0l0,44Zm-36,-40l0,36l32,0l0,-36l-32,0Z"/>
                      <rect class="kss-toolbar__icon-fill" x="0" y="20" width="40" height="10"/>
                      <rect x="24" y="0" width="40" height="44" fill="#fff"/>
                      <path class="kss-toolbar__icon-fill" d="M64,44l-40,0l0,-44l40,0l0,44Zm-36,-40l0,36l32,0l0,-36l-32,0Z"/>
                      <rect class="kss-toolbar__icon-fill" x="24" y="0" width="40" height="10"/>
                    </svg>
                  </a>
                                <a href="#kssref-base-type-headings" data-kss-guides="true">
                  <span class="kss-toolbar__tooltip">Toggle example guides</span>
                  <svg version="1.1" xmlns="http://www.w3.org/2000/svg" xmlns:xlink="http://www.w3.org/1999/xlink" width="100%" height="100%" viewBox="0 0 64 64">
                    <rect class="kss-toolbar__icon-fill" x="5" y="35" width="5" height="9"/>
                    <rect class="kss-toolbar__icon-fill" x="54" y="21" width="5" height="9"/>
                    <rect class="kss-toolbar__icon-fill" x="54" y="35" width="5" height="9"/>
                    <rect class="kss-toolbar__icon-fill" x="5" y="21" width="5" height="9"/>
                    <rect class="kss-toolbar__icon-fill" x="5" y="0" width="5" height="15"/>
                    <rect class="kss-toolbar__icon-fill" x="35" y="5" width="9" height="5"/>
                    <rect class="kss-toolbar__icon-fill" x="20" y="5" width="9" height="5"/>
                    <rect class="kss-toolbar__icon-fill" x="0" y="5" width="15" height="5"/>
                    <rect class="kss-toolbar__icon-fill" x="54" y="0" width="5" height="15"/>
                    <rect class="kss-toolbar__icon-fill" x="49" y="5" width="15" height="5"/>
                    <rect class="kss-toolbar__icon-fill" x="54" y="49" width="5" height="15"/>
                    <rect class="kss-toolbar__icon-fill" x="49" y="54" width="15" height="5"/>
                    <rect class="kss-toolbar__icon-fill" x="5" y="49" width="5" height="15"/>
                    <rect class="kss-toolbar__icon-fill" x="0" y="54" width="15" height="5"/>
                    <rect class="kss-toolbar__icon-fill" x="35" y="54" width="9" height="5"/>
                    <rect class="kss-toolbar__icon-fill" x="20" y="54" width="9" height="5"/>
                  </svg>
                </a>
                <a href="#kssref-base-type-headings" data-kss-markup="true">
                  <span class="kss-toolbar__tooltip">Toggle HTML markup</span>
                  <svg version="1.1" xmlns="http://www.w3.org/2000/svg" xmlns:xlink="http://www.w3.org/1999/xlink" width="100%" height="100%" viewBox="0 0 64 64">
                    <path class="kss-toolbar__icon-fill" d="M37.555,46.239l6.103,6.103l20.342,-20.342l-20.342,-20.342l-6.103,6.103l14.24,14.239l-14.24,14.239Z"/>
                    <path class="kss-toolbar__icon-fill" d="M26.445,17.761l-6.103,-6.103l-20.342,20.342l20.342,20.342l6.103,-6.103l-14.24,-14.239l14.24,-14.239Z"/>
                  </svg>
                </a>
              </p>
            

            
            

                          <div class="card">
                <header class="card__title card__title--underline">
                  Example                </header>
                <div class="card__body">

                  
                                      <div class="kss-modifier__example">
                      <h1 class="">A Heading Level 1 (h1) with enough text to wrap to another line</h1>
<p>Lorem ipsum dolor sit amet, consectetur adipiscing elit, sed do eiusmod tempor incididunt ut labore et dolore magna aliqua. Ut enim ad minim veniam, quis nostrud exercitation ullamco laboris nisi.</p>
<h2 class="">Heading Level 2 (h2) with enough text to wrap to another line; Heading Level 2 (h2) with enough text to wrap to another line</h2>
<p>Lorem ipsum dolor sit amet, consectetur adipiscing elit, sed do eiusmod tempor incididunt ut labore et dolore magna aliqua. Ut enim ad minim veniam, quis nostrud exercitation ullamco laboris nisi.</p>
<h3 class="">Heading Level 3 (h3) with enough text to wrap to another line; Heading Level 3 (h3) with enough text to wrap to another line</h3>
<p>Lorem ipsum dolor sit amet, consectetur adipiscing elit, sed do eiusmod tempor incididunt ut labore et dolore magna aliqua. Ut enim ad minim veniam, quis nostrud exercitation ullamco laboris nisi.</p>
<h4 class="">Heading Level 4 (h4) with enough text to wrap to another line; Heading Level 4 (h4) with enough text to wrap to another line; Heading Level 4 (h4) with enough text to wrap to another line</h4>
<p>Lorem ipsum dolor sit amet, consectetur adipiscing elit, sed do eiusmod tempor incididunt ut labore et dolore magna aliqua. Ut enim ad minim veniam, quis nostrud exercitation ullamco laboris nisi.</p>
<h5 class="">Heading Level 5 (h5) with enough text to wrap to another line; Heading Level 5 (h5) with enough text to wrap to another line; Heading Level 5 (h5) with enough text to wrap to another line</h5>
<p>Lorem ipsum dolor sit amet, consectetur adipiscing elit, sed do eiusmod tempor incididunt ut labore et dolore magna aliqua. Ut enim ad minim veniam, quis nostrud exercitation ullamco laboris nisi.</p>
<h6 class="">Heading Level 6 (h6) with enough text to wrap to another line; Heading Level 6 (h6) with enough text to wrap to another line; Heading Level 6 (h6) with enough text to wrap to another line</h6>
<p>Lorem ipsum dolor sit amet, consectetur adipiscing elit, sed do eiusmod tempor incididunt ut labore et dolore magna aliqua. Ut enim ad minim veniam, quis nostrud exercitation ullamco laboris nisi.</p>
                      <div class="kss-modifier__example-footer"></div>
                    </div>
                  
                  
                </div>

              </div>

                              <details class="card kss-markup kss-style">
                  <summary style="padding: 5px 20px; cursor: pointer;">
                                          Markup: <code>01-base/headings/headings.twig</code>
                                      </summary>
<<<<<<< HEAD
                   <pre><code class="language-markup" data-language="html">&lt;h1 class=&quot;{{modifier_class}}&quot;&gt;A Heading Level 1 (h1) with enough text to wrap to another line&lt;/h1&gt;
=======
                   <pre class="language-markup"><code class="language-markup" data-language="html">&lt;h1 class=&quot;{{modifier_class}}&quot;&gt;A Heading Level 1 (h1) with enough text to wrap to another line&lt;/h1&gt;
>>>>>>> 3ca66165
&lt;p&gt;Lorem ipsum dolor sit amet, consectetur adipiscing elit, sed do eiusmod tempor incididunt ut labore et dolore magna aliqua. Ut enim ad minim veniam, quis nostrud exercitation ullamco laboris nisi.&lt;/p&gt;
&lt;h2 class=&quot;{{modifier_class}}&quot;&gt;Heading Level 2 (h2) with enough text to wrap to another line; Heading Level 2 (h2) with enough text to wrap to another line&lt;/h2&gt;
&lt;p&gt;Lorem ipsum dolor sit amet, consectetur adipiscing elit, sed do eiusmod tempor incididunt ut labore et dolore magna aliqua. Ut enim ad minim veniam, quis nostrud exercitation ullamco laboris nisi.&lt;/p&gt;
&lt;h3 class=&quot;{{modifier_class}}&quot;&gt;Heading Level 3 (h3) with enough text to wrap to another line; Heading Level 3 (h3) with enough text to wrap to another line&lt;/h3&gt;
&lt;p&gt;Lorem ipsum dolor sit amet, consectetur adipiscing elit, sed do eiusmod tempor incididunt ut labore et dolore magna aliqua. Ut enim ad minim veniam, quis nostrud exercitation ullamco laboris nisi.&lt;/p&gt;
&lt;h4 class=&quot;{{modifier_class}}&quot;&gt;Heading Level 4 (h4) with enough text to wrap to another line; Heading Level 4 (h4) with enough text to wrap to another line; Heading Level 4 (h4) with enough text to wrap to another line&lt;/h4&gt;
&lt;p&gt;Lorem ipsum dolor sit amet, consectetur adipiscing elit, sed do eiusmod tempor incididunt ut labore et dolore magna aliqua. Ut enim ad minim veniam, quis nostrud exercitation ullamco laboris nisi.&lt;/p&gt;
&lt;h5 class=&quot;{{modifier_class}}&quot;&gt;Heading Level 5 (h5) with enough text to wrap to another line; Heading Level 5 (h5) with enough text to wrap to another line; Heading Level 5 (h5) with enough text to wrap to another line&lt;/h5&gt;
&lt;p&gt;Lorem ipsum dolor sit amet, consectetur adipiscing elit, sed do eiusmod tempor incididunt ut labore et dolore magna aliqua. Ut enim ad minim veniam, quis nostrud exercitation ullamco laboris nisi.&lt;/p&gt;
&lt;h6 class=&quot;{{modifier_class}}&quot;&gt;Heading Level 6 (h6) with enough text to wrap to another line; Heading Level 6 (h6) with enough text to wrap to another line; Heading Level 6 (h6) with enough text to wrap to another line&lt;/h6&gt;
&lt;p&gt;Lorem ipsum dolor sit amet, consectetur adipiscing elit, sed do eiusmod tempor incididunt ut labore et dolore magna aliqua. Ut enim ad minim veniam, quis nostrud exercitation ullamco laboris nisi.&lt;/p&gt;</code></pre>

                </details>
              
            
                      </section>
                                  <section id="kssref-base-type-links" class="kss-section kss-section--depth-3 ">

              
                            <h3 class="kss-title kss-title--level-3">
              <a href="#kssref-base-type-links">
                <span class="lead">
                  2.2.3
                  <span class="visually-hidden">
                      base.type.links
                    </span>
                </span>
                Links
              </a>
            </h3>

                          <p class="kss-toolbar">
                                  <a href="#kssref-base-type-links" data-kss-fullscreen="kssref-base-type-links">
                    <span class="kss-toolbar__tooltip">Toggle full screen</span>
                    <svg class="off" version="1.1" xmlns="http://www.w3.org/2000/svg" xmlns:xlink="http://www.w3.org/1999/xlink" width="100%" height="100%" viewBox="0 0 64 64">
                      <path class="kss-toolbar__icon-fill" d="M64 0v26l-10-10-12 12-6-6 12-12-10-10zM28 42l-12 12 10 10h-26v-26l10 10 12-12z"></path>
                    </svg>
                    <svg class="on" version="1.1" xmlns="http://www.w3.org/2000/svg" xmlns:xlink="http://www.w3.org/1999/xlink" width="100%" height="100%" viewBox="0 0 64 64">
                      <path class="kss-toolbar__icon-fill" d="M28 36v26l-10-10-12 12-6-6 12-12-10-10zM64 6l-12 12 10 10h-26v-26l10 10 12-12z"></path>
                    </svg>
                  </a>
                  <a href="item-base-type-links.html" target="_blank">
                    <span class="kss-toolbar__tooltip">Open in new window</span>
                    <svg version="1.1" xmlns="http://www.w3.org/2000/svg" xmlns:xlink="http://www.w3.org/1999/xlink" width="100%" height="100%" viewBox="0 0 64 64">
                      <rect x="0" y="20" width="40" height="44" fill="#fff"/>
                      <path class="kss-toolbar__icon-fill" d="M40,64l-40,0l0,-44l40,0l0,44Zm-36,-40l0,36l32,0l0,-36l-32,0Z"/>
                      <rect class="kss-toolbar__icon-fill" x="0" y="20" width="40" height="10"/>
                      <rect x="24" y="0" width="40" height="44" fill="#fff"/>
                      <path class="kss-toolbar__icon-fill" d="M64,44l-40,0l0,-44l40,0l0,44Zm-36,-40l0,36l32,0l0,-36l-32,0Z"/>
                      <rect class="kss-toolbar__icon-fill" x="24" y="0" width="40" height="10"/>
                    </svg>
                  </a>
                                <a href="#kssref-base-type-links" data-kss-guides="true">
                  <span class="kss-toolbar__tooltip">Toggle example guides</span>
                  <svg version="1.1" xmlns="http://www.w3.org/2000/svg" xmlns:xlink="http://www.w3.org/1999/xlink" width="100%" height="100%" viewBox="0 0 64 64">
                    <rect class="kss-toolbar__icon-fill" x="5" y="35" width="5" height="9"/>
                    <rect class="kss-toolbar__icon-fill" x="54" y="21" width="5" height="9"/>
                    <rect class="kss-toolbar__icon-fill" x="54" y="35" width="5" height="9"/>
                    <rect class="kss-toolbar__icon-fill" x="5" y="21" width="5" height="9"/>
                    <rect class="kss-toolbar__icon-fill" x="5" y="0" width="5" height="15"/>
                    <rect class="kss-toolbar__icon-fill" x="35" y="5" width="9" height="5"/>
                    <rect class="kss-toolbar__icon-fill" x="20" y="5" width="9" height="5"/>
                    <rect class="kss-toolbar__icon-fill" x="0" y="5" width="15" height="5"/>
                    <rect class="kss-toolbar__icon-fill" x="54" y="0" width="5" height="15"/>
                    <rect class="kss-toolbar__icon-fill" x="49" y="5" width="15" height="5"/>
                    <rect class="kss-toolbar__icon-fill" x="54" y="49" width="5" height="15"/>
                    <rect class="kss-toolbar__icon-fill" x="49" y="54" width="15" height="5"/>
                    <rect class="kss-toolbar__icon-fill" x="5" y="49" width="5" height="15"/>
                    <rect class="kss-toolbar__icon-fill" x="0" y="54" width="15" height="5"/>
                    <rect class="kss-toolbar__icon-fill" x="35" y="54" width="9" height="5"/>
                    <rect class="kss-toolbar__icon-fill" x="20" y="54" width="9" height="5"/>
                  </svg>
                </a>
                <a href="#kssref-base-type-links" data-kss-markup="true">
                  <span class="kss-toolbar__tooltip">Toggle HTML markup</span>
                  <svg version="1.1" xmlns="http://www.w3.org/2000/svg" xmlns:xlink="http://www.w3.org/1999/xlink" width="100%" height="100%" viewBox="0 0 64 64">
                    <path class="kss-toolbar__icon-fill" d="M37.555,46.239l6.103,6.103l20.342,-20.342l-20.342,-20.342l-6.103,6.103l14.24,14.239l-14.24,14.239Z"/>
                    <path class="kss-toolbar__icon-fill" d="M26.445,17.761l-6.103,-6.103l-20.342,20.342l20.342,20.342l6.103,-6.103l-14.24,-14.239l14.24,-14.239Z"/>
                  </svg>
                </a>
              </p>
            

                          <div class="kss-description">
                <p>Hyperlinks are used to allow the user to navigate to other resources or to download a resource.</p>

              </div>
            
            

                          <div class="card">
                <header class="card__title card__title--underline">
                  Example                </header>
                <div class="card__body">

                  
                                      <div class="kss-modifier__example">
                      <p>This is a <a href="#">link to another web page</a></p>
                      <div class="kss-modifier__example-footer"></div>
                    </div>
                  
                  
                </div>

              </div>

                              <details class="card kss-markup kss-style">
                  <summary style="padding: 5px 20px; cursor: pointer;">
                                          Markup: <code>01-base/links/links.twig</code>
                                      </summary>
<<<<<<< HEAD
                   <pre><code class="language-markup" data-language="html">&lt;p&gt;This is a &lt;a href=&quot;#&quot;&gt;link to another web page&lt;/a&gt;&lt;/p&gt;</code></pre>
=======
                   <pre class="language-markup"><code class="language-markup" data-language="html">&lt;p&gt;This is a &lt;a href=&quot;#&quot;&gt;link to another web page&lt;/a&gt;&lt;/p&gt;</code></pre>
>>>>>>> 3ca66165

                </details>
              
            
                      </section>
                                  <section id="kssref-base-type-text" class="kss-section kss-section--depth-3 ">

              
                            <h3 class="kss-title kss-title--level-3">
              <a href="#kssref-base-type-text">
                <span class="lead">
                  2.2.4
                  <span class="visually-hidden">
                      base.type.text
                    </span>
                </span>
                Text elements
              </a>
            </h3>

                          <p class="kss-toolbar">
                                  <a href="#kssref-base-type-text" data-kss-fullscreen="kssref-base-type-text">
                    <span class="kss-toolbar__tooltip">Toggle full screen</span>
                    <svg class="off" version="1.1" xmlns="http://www.w3.org/2000/svg" xmlns:xlink="http://www.w3.org/1999/xlink" width="100%" height="100%" viewBox="0 0 64 64">
                      <path class="kss-toolbar__icon-fill" d="M64 0v26l-10-10-12 12-6-6 12-12-10-10zM28 42l-12 12 10 10h-26v-26l10 10 12-12z"></path>
                    </svg>
                    <svg class="on" version="1.1" xmlns="http://www.w3.org/2000/svg" xmlns:xlink="http://www.w3.org/1999/xlink" width="100%" height="100%" viewBox="0 0 64 64">
                      <path class="kss-toolbar__icon-fill" d="M28 36v26l-10-10-12 12-6-6 12-12-10-10zM64 6l-12 12 10 10h-26v-26l10 10 12-12z"></path>
                    </svg>
                  </a>
                  <a href="item-base-type-text.html" target="_blank">
                    <span class="kss-toolbar__tooltip">Open in new window</span>
                    <svg version="1.1" xmlns="http://www.w3.org/2000/svg" xmlns:xlink="http://www.w3.org/1999/xlink" width="100%" height="100%" viewBox="0 0 64 64">
                      <rect x="0" y="20" width="40" height="44" fill="#fff"/>
                      <path class="kss-toolbar__icon-fill" d="M40,64l-40,0l0,-44l40,0l0,44Zm-36,-40l0,36l32,0l0,-36l-32,0Z"/>
                      <rect class="kss-toolbar__icon-fill" x="0" y="20" width="40" height="10"/>
                      <rect x="24" y="0" width="40" height="44" fill="#fff"/>
                      <path class="kss-toolbar__icon-fill" d="M64,44l-40,0l0,-44l40,0l0,44Zm-36,-40l0,36l32,0l0,-36l-32,0Z"/>
                      <rect class="kss-toolbar__icon-fill" x="24" y="0" width="40" height="10"/>
                    </svg>
                  </a>
                                <a href="#kssref-base-type-text" data-kss-guides="true">
                  <span class="kss-toolbar__tooltip">Toggle example guides</span>
                  <svg version="1.1" xmlns="http://www.w3.org/2000/svg" xmlns:xlink="http://www.w3.org/1999/xlink" width="100%" height="100%" viewBox="0 0 64 64">
                    <rect class="kss-toolbar__icon-fill" x="5" y="35" width="5" height="9"/>
                    <rect class="kss-toolbar__icon-fill" x="54" y="21" width="5" height="9"/>
                    <rect class="kss-toolbar__icon-fill" x="54" y="35" width="5" height="9"/>
                    <rect class="kss-toolbar__icon-fill" x="5" y="21" width="5" height="9"/>
                    <rect class="kss-toolbar__icon-fill" x="5" y="0" width="5" height="15"/>
                    <rect class="kss-toolbar__icon-fill" x="35" y="5" width="9" height="5"/>
                    <rect class="kss-toolbar__icon-fill" x="20" y="5" width="9" height="5"/>
                    <rect class="kss-toolbar__icon-fill" x="0" y="5" width="15" height="5"/>
                    <rect class="kss-toolbar__icon-fill" x="54" y="0" width="5" height="15"/>
                    <rect class="kss-toolbar__icon-fill" x="49" y="5" width="15" height="5"/>
                    <rect class="kss-toolbar__icon-fill" x="54" y="49" width="5" height="15"/>
                    <rect class="kss-toolbar__icon-fill" x="49" y="54" width="15" height="5"/>
                    <rect class="kss-toolbar__icon-fill" x="5" y="49" width="5" height="15"/>
                    <rect class="kss-toolbar__icon-fill" x="0" y="54" width="15" height="5"/>
                    <rect class="kss-toolbar__icon-fill" x="35" y="54" width="9" height="5"/>
                    <rect class="kss-toolbar__icon-fill" x="20" y="54" width="9" height="5"/>
                  </svg>
                </a>
                <a href="#kssref-base-type-text" data-kss-markup="true">
                  <span class="kss-toolbar__tooltip">Toggle HTML markup</span>
                  <svg version="1.1" xmlns="http://www.w3.org/2000/svg" xmlns:xlink="http://www.w3.org/1999/xlink" width="100%" height="100%" viewBox="0 0 64 64">
                    <path class="kss-toolbar__icon-fill" d="M37.555,46.239l6.103,6.103l20.342,-20.342l-20.342,-20.342l-6.103,6.103l14.24,14.239l-14.24,14.239Z"/>
                    <path class="kss-toolbar__icon-fill" d="M26.445,17.761l-6.103,-6.103l-20.342,20.342l20.342,20.342l6.103,-6.103l-14.24,-14.239l14.24,-14.239Z"/>
                  </svg>
                </a>
              </p>
            

                          <div class="kss-description">
                <p>The elements in this section give semantics to inline text.</p>

              </div>
            
            

                          <div class="card">
                <header class="card__title card__title--underline">
                  Example                </header>
                <div class="card__body">

                  
                                      <div class="kss-modifier__example">
                      <p>The default font-size and line-height properties are applied to the <code>&lt;body&gt;</code> element and all paragraphs. In addition, <code>&lt;p&gt;</code> (paragraphs) receive a bottom margin.</p>
<p>You can use the mark tag to <mark>highlight</mark> text.</p>
<p><del>This line of text is meant to be treated as deleted text.</del></p>
<p><s>This line of text is meant to be treated as no longer accurate.</s></p>
<p><ins>This line of text is meant to be treated as an addition to the document.</ins></p>
<p><u>This line of text will render as underlined</u></p>
<p><small>This line of text is meant to be treated as fine print.</small></p>
<p>The following snippets of text are <strong class="">rendered</strong> as <b class="">bold
    text</b>. Bold text nested inside <i>italic text <b>should</b></i> <em>still be
    <strong>bold</strong></em>.</p>
<p>The following snippets of text are <em class="">rendered</em> as <i class="">italic text</i>.
  Italic text nested inside <b>bold text <i>should</i></b> <strong>still be
    <em>italic</em></strong></p>
<p>An abbreviation of the word attribute is <abbr title="attribute">attr</abbr>.
  And <abbr title="HyperText Markup Language">HTML</abbr> is an acroynm.</p>
<p><abbr>M<sup>lle</sup></abbr> Gwendoline wrote the equation <code>f(x, n) = log<sub>4</sub>x<sup class="">n</sup></code>.</p>
                      <div class="kss-modifier__example-footer"></div>
                    </div>
                  
                  
                </div>

              </div>

                              <details class="card kss-markup kss-style">
                  <summary style="padding: 5px 20px; cursor: pointer;">
                                          Markup: <code>01-base/text/text.twig</code>
                                      </summary>
<<<<<<< HEAD
                   <pre><code class="language-markup" data-language="html">&lt;p&gt;The default font-size and line-height properties are applied to the &lt;code&gt;&amp;lt;body&amp;gt;&lt;/code&gt; element and all paragraphs. In addition, &lt;code&gt;&amp;lt;p&amp;gt;&lt;/code&gt; (paragraphs) receive a bottom margin.&lt;/p&gt;
=======
                   <pre class="language-markup"><code class="language-markup" data-language="html">&lt;p&gt;The default font-size and line-height properties are applied to the &lt;code&gt;&amp;lt;body&amp;gt;&lt;/code&gt; element and all paragraphs. In addition, &lt;code&gt;&amp;lt;p&amp;gt;&lt;/code&gt; (paragraphs) receive a bottom margin.&lt;/p&gt;
>>>>>>> 3ca66165
&lt;p&gt;You can use the mark tag to &lt;mark&gt;highlight&lt;/mark&gt; text.&lt;/p&gt;
&lt;p&gt;&lt;del&gt;This line of text is meant to be treated as deleted text.&lt;/del&gt;&lt;/p&gt;
&lt;p&gt;&lt;s&gt;This line of text is meant to be treated as no longer accurate.&lt;/s&gt;&lt;/p&gt;
&lt;p&gt;&lt;ins&gt;This line of text is meant to be treated as an addition to the document.&lt;/ins&gt;&lt;/p&gt;
&lt;p&gt;&lt;u&gt;This line of text will render as underlined&lt;/u&gt;&lt;/p&gt;
&lt;p&gt;&lt;small&gt;This line of text is meant to be treated as fine print.&lt;/small&gt;&lt;/p&gt;
&lt;p&gt;The following snippets of text are &lt;strong class=&quot;&quot;&gt;rendered&lt;/strong&gt; as &lt;b class=&quot;&quot;&gt;bold
    text&lt;/b&gt;. Bold text nested inside &lt;i&gt;italic text &lt;b&gt;should&lt;/b&gt;&lt;/i&gt; &lt;em&gt;still be
    &lt;strong&gt;bold&lt;/strong&gt;&lt;/em&gt;.&lt;/p&gt;
&lt;p&gt;The following snippets of text are &lt;em class=&quot;&quot;&gt;rendered&lt;/em&gt; as &lt;i class=&quot;&quot;&gt;italic text&lt;/i&gt;.
  Italic text nested inside &lt;b&gt;bold text &lt;i&gt;should&lt;/i&gt;&lt;/b&gt; &lt;strong&gt;still be
    &lt;em&gt;italic&lt;/em&gt;&lt;/strong&gt;&lt;/p&gt;
&lt;p&gt;An abbreviation of the word attribute is &lt;abbr title=&quot;attribute&quot;&gt;attr&lt;/abbr&gt;.
  And &lt;abbr title=&quot;HyperText Markup Language&quot;&gt;HTML&lt;/abbr&gt; is an acroynm.&lt;/p&gt;
&lt;p&gt;&lt;abbr&gt;M&lt;sup&gt;lle&lt;/sup&gt;&lt;/abbr&gt; Gwendoline wrote the equation &lt;code&gt;f(x, n) = log&lt;sub&gt;4&lt;/sub&gt;x&lt;sup class=&quot;&quot;&gt;n&lt;/sup&gt;&lt;/code&gt;.&lt;/p&gt;</code></pre>

                </details>
              
            
                      </section>
                                  <section id="kssref-base-type-address" class="kss-section kss-section--depth-3 ">

              
                            <h3 class="kss-title kss-title--level-3">
              <a href="#kssref-base-type-address">
                <span class="lead">
                  2.2.5
                  <span class="visually-hidden">
                      base.type.address
                    </span>
                </span>
                Addresses
              </a>
            </h3>

                          <p class="kss-toolbar">
                                  <a href="#kssref-base-type-address" data-kss-fullscreen="kssref-base-type-address">
                    <span class="kss-toolbar__tooltip">Toggle full screen</span>
                    <svg class="off" version="1.1" xmlns="http://www.w3.org/2000/svg" xmlns:xlink="http://www.w3.org/1999/xlink" width="100%" height="100%" viewBox="0 0 64 64">
                      <path class="kss-toolbar__icon-fill" d="M64 0v26l-10-10-12 12-6-6 12-12-10-10zM28 42l-12 12 10 10h-26v-26l10 10 12-12z"></path>
                    </svg>
                    <svg class="on" version="1.1" xmlns="http://www.w3.org/2000/svg" xmlns:xlink="http://www.w3.org/1999/xlink" width="100%" height="100%" viewBox="0 0 64 64">
                      <path class="kss-toolbar__icon-fill" d="M28 36v26l-10-10-12 12-6-6 12-12-10-10zM64 6l-12 12 10 10h-26v-26l10 10 12-12z"></path>
                    </svg>
                  </a>
                  <a href="item-base-type-address.html" target="_blank">
                    <span class="kss-toolbar__tooltip">Open in new window</span>
                    <svg version="1.1" xmlns="http://www.w3.org/2000/svg" xmlns:xlink="http://www.w3.org/1999/xlink" width="100%" height="100%" viewBox="0 0 64 64">
                      <rect x="0" y="20" width="40" height="44" fill="#fff"/>
                      <path class="kss-toolbar__icon-fill" d="M40,64l-40,0l0,-44l40,0l0,44Zm-36,-40l0,36l32,0l0,-36l-32,0Z"/>
                      <rect class="kss-toolbar__icon-fill" x="0" y="20" width="40" height="10"/>
                      <rect x="24" y="0" width="40" height="44" fill="#fff"/>
                      <path class="kss-toolbar__icon-fill" d="M64,44l-40,0l0,-44l40,0l0,44Zm-36,-40l0,36l32,0l0,-36l-32,0Z"/>
                      <rect class="kss-toolbar__icon-fill" x="24" y="0" width="40" height="10"/>
                    </svg>
                  </a>
                                <a href="#kssref-base-type-address" data-kss-guides="true">
                  <span class="kss-toolbar__tooltip">Toggle example guides</span>
                  <svg version="1.1" xmlns="http://www.w3.org/2000/svg" xmlns:xlink="http://www.w3.org/1999/xlink" width="100%" height="100%" viewBox="0 0 64 64">
                    <rect class="kss-toolbar__icon-fill" x="5" y="35" width="5" height="9"/>
                    <rect class="kss-toolbar__icon-fill" x="54" y="21" width="5" height="9"/>
                    <rect class="kss-toolbar__icon-fill" x="54" y="35" width="5" height="9"/>
                    <rect class="kss-toolbar__icon-fill" x="5" y="21" width="5" height="9"/>
                    <rect class="kss-toolbar__icon-fill" x="5" y="0" width="5" height="15"/>
                    <rect class="kss-toolbar__icon-fill" x="35" y="5" width="9" height="5"/>
                    <rect class="kss-toolbar__icon-fill" x="20" y="5" width="9" height="5"/>
                    <rect class="kss-toolbar__icon-fill" x="0" y="5" width="15" height="5"/>
                    <rect class="kss-toolbar__icon-fill" x="54" y="0" width="5" height="15"/>
                    <rect class="kss-toolbar__icon-fill" x="49" y="5" width="15" height="5"/>
                    <rect class="kss-toolbar__icon-fill" x="54" y="49" width="5" height="15"/>
                    <rect class="kss-toolbar__icon-fill" x="49" y="54" width="15" height="5"/>
                    <rect class="kss-toolbar__icon-fill" x="5" y="49" width="5" height="15"/>
                    <rect class="kss-toolbar__icon-fill" x="0" y="54" width="15" height="5"/>
                    <rect class="kss-toolbar__icon-fill" x="35" y="54" width="9" height="5"/>
                    <rect class="kss-toolbar__icon-fill" x="20" y="54" width="9" height="5"/>
                  </svg>
                </a>
                <a href="#kssref-base-type-address" data-kss-markup="true">
                  <span class="kss-toolbar__tooltip">Toggle HTML markup</span>
                  <svg version="1.1" xmlns="http://www.w3.org/2000/svg" xmlns:xlink="http://www.w3.org/1999/xlink" width="100%" height="100%" viewBox="0 0 64 64">
                    <path class="kss-toolbar__icon-fill" d="M37.555,46.239l6.103,6.103l20.342,-20.342l-20.342,-20.342l-6.103,6.103l14.24,14.239l-14.24,14.239Z"/>
                    <path class="kss-toolbar__icon-fill" d="M26.445,17.761l-6.103,-6.103l-20.342,20.342l20.342,20.342l6.103,-6.103l-14.24,-14.239l14.24,-14.239Z"/>
                  </svg>
                </a>
              </p>
            

                          <div class="kss-description">
                <p>Present contact information for the nearest ancestor or the
entire body of work. Preserve formatting by ending all lines with <code>&lt;br&gt;</code>.</p>

              </div>
            
            

                          <div class="card">
                <header class="card__title card__title--underline">
                  Example                </header>
                <div class="card__body">

                  
                                      <div class="kss-modifier__example">
                      <address>
  <strong>Open Social HQ</strong><br>
  Singel 542<br>
  1017 AZ Amsterdam<br>
  <abbr title="Phone">P:</abbr> (123) 456-7890
</address>

<address>
  <strong>Full Name</strong><br>
  <a href="mailto:#">first.last@example.com</a>
</address>
                      <div class="kss-modifier__example-footer"></div>
                    </div>
                  
                  
                </div>

              </div>

                              <details class="card kss-markup kss-style">
                  <summary style="padding: 5px 20px; cursor: pointer;">
                                          Markup: <code>01-base/text/address.twig</code>
                                      </summary>
<<<<<<< HEAD
                   <pre><code class="language-markup" data-language="html">&lt;address&gt;
=======
                   <pre class="language-markup"><code class="language-markup" data-language="html">&lt;address&gt;
>>>>>>> 3ca66165
  &lt;strong&gt;Open Social HQ&lt;/strong&gt;&lt;br&gt;
  Singel 542&lt;br&gt;
  1017 AZ Amsterdam&lt;br&gt;
  &lt;abbr title=&quot;Phone&quot;&gt;P:&lt;/abbr&gt; (123) 456-7890
&lt;/address&gt;

&lt;address&gt;
  &lt;strong&gt;Full Name&lt;/strong&gt;&lt;br&gt;
  &lt;a href=&quot;mailto:#&quot;&gt;first.last@example.com&lt;/a&gt;
&lt;/address&gt;</code></pre>

                </details>
              
            
                      </section>
                                  <section id="kssref-base-type-blockquotes" class="kss-section kss-section--depth-3 ">

              
                            <h3 class="kss-title kss-title--level-3">
              <a href="#kssref-base-type-blockquotes">
                <span class="lead">
                  2.2.6
                  <span class="visually-hidden">
                      base.type.blockquotes
                    </span>
                </span>
                Blockquotes
              </a>
            </h3>

                          <p class="kss-toolbar">
                                  <a href="#kssref-base-type-blockquotes" data-kss-fullscreen="kssref-base-type-blockquotes">
                    <span class="kss-toolbar__tooltip">Toggle full screen</span>
                    <svg class="off" version="1.1" xmlns="http://www.w3.org/2000/svg" xmlns:xlink="http://www.w3.org/1999/xlink" width="100%" height="100%" viewBox="0 0 64 64">
                      <path class="kss-toolbar__icon-fill" d="M64 0v26l-10-10-12 12-6-6 12-12-10-10zM28 42l-12 12 10 10h-26v-26l10 10 12-12z"></path>
                    </svg>
                    <svg class="on" version="1.1" xmlns="http://www.w3.org/2000/svg" xmlns:xlink="http://www.w3.org/1999/xlink" width="100%" height="100%" viewBox="0 0 64 64">
                      <path class="kss-toolbar__icon-fill" d="M28 36v26l-10-10-12 12-6-6 12-12-10-10zM64 6l-12 12 10 10h-26v-26l10 10 12-12z"></path>
                    </svg>
                  </a>
                  <a href="item-base-type-blockquotes.html" target="_blank">
                    <span class="kss-toolbar__tooltip">Open in new window</span>
                    <svg version="1.1" xmlns="http://www.w3.org/2000/svg" xmlns:xlink="http://www.w3.org/1999/xlink" width="100%" height="100%" viewBox="0 0 64 64">
                      <rect x="0" y="20" width="40" height="44" fill="#fff"/>
                      <path class="kss-toolbar__icon-fill" d="M40,64l-40,0l0,-44l40,0l0,44Zm-36,-40l0,36l32,0l0,-36l-32,0Z"/>
                      <rect class="kss-toolbar__icon-fill" x="0" y="20" width="40" height="10"/>
                      <rect x="24" y="0" width="40" height="44" fill="#fff"/>
                      <path class="kss-toolbar__icon-fill" d="M64,44l-40,0l0,-44l40,0l0,44Zm-36,-40l0,36l32,0l0,-36l-32,0Z"/>
                      <rect class="kss-toolbar__icon-fill" x="24" y="0" width="40" height="10"/>
                    </svg>
                  </a>
                                <a href="#kssref-base-type-blockquotes" data-kss-guides="true">
                  <span class="kss-toolbar__tooltip">Toggle example guides</span>
                  <svg version="1.1" xmlns="http://www.w3.org/2000/svg" xmlns:xlink="http://www.w3.org/1999/xlink" width="100%" height="100%" viewBox="0 0 64 64">
                    <rect class="kss-toolbar__icon-fill" x="5" y="35" width="5" height="9"/>
                    <rect class="kss-toolbar__icon-fill" x="54" y="21" width="5" height="9"/>
                    <rect class="kss-toolbar__icon-fill" x="54" y="35" width="5" height="9"/>
                    <rect class="kss-toolbar__icon-fill" x="5" y="21" width="5" height="9"/>
                    <rect class="kss-toolbar__icon-fill" x="5" y="0" width="5" height="15"/>
                    <rect class="kss-toolbar__icon-fill" x="35" y="5" width="9" height="5"/>
                    <rect class="kss-toolbar__icon-fill" x="20" y="5" width="9" height="5"/>
                    <rect class="kss-toolbar__icon-fill" x="0" y="5" width="15" height="5"/>
                    <rect class="kss-toolbar__icon-fill" x="54" y="0" width="5" height="15"/>
                    <rect class="kss-toolbar__icon-fill" x="49" y="5" width="15" height="5"/>
                    <rect class="kss-toolbar__icon-fill" x="54" y="49" width="5" height="15"/>
                    <rect class="kss-toolbar__icon-fill" x="49" y="54" width="15" height="5"/>
                    <rect class="kss-toolbar__icon-fill" x="5" y="49" width="5" height="15"/>
                    <rect class="kss-toolbar__icon-fill" x="0" y="54" width="15" height="5"/>
                    <rect class="kss-toolbar__icon-fill" x="35" y="54" width="9" height="5"/>
                    <rect class="kss-toolbar__icon-fill" x="20" y="54" width="9" height="5"/>
                  </svg>
                </a>
                <a href="#kssref-base-type-blockquotes" data-kss-markup="true">
                  <span class="kss-toolbar__tooltip">Toggle HTML markup</span>
                  <svg version="1.1" xmlns="http://www.w3.org/2000/svg" xmlns:xlink="http://www.w3.org/1999/xlink" width="100%" height="100%" viewBox="0 0 64 64">
                    <path class="kss-toolbar__icon-fill" d="M37.555,46.239l6.103,6.103l20.342,-20.342l-20.342,-20.342l-6.103,6.103l14.24,14.239l-14.24,14.239Z"/>
                    <path class="kss-toolbar__icon-fill" d="M26.445,17.761l-6.103,-6.103l-20.342,20.342l20.342,20.342l6.103,-6.103l-14.24,-14.239l14.24,-14.239Z"/>
                  </svg>
                </a>
              </p>
            

                          <div class="kss-description">
                <p>Wrap <code>&lt;blockquote&gt;</code> around any <strong>HTML</strong> as the quote.
For straight quotes, we recommend a <code>&lt;p&gt;</code>.</p>

              </div>
            
            

                          <div class="card">
                <header class="card__title card__title--underline">
                  Example                </header>
                <div class="card__body">

                  
                                      <div class="kss-modifier__example">
                      <blockquote>
  <p>Lorem ipsum dolor sit amet, consectetur adipiscing elit. Integer posuere erat a ante.</p>
</blockquote>
                      <div class="kss-modifier__example-footer"></div>
                    </div>
                  
                  
                </div>

              </div>

                              <details class="card kss-markup kss-style">
                  <summary style="padding: 5px 20px; cursor: pointer;">
                                          Markup: <code>01-base/text/blockquote.twig</code>
                                      </summary>
<<<<<<< HEAD
                   <pre><code class="language-markup" data-language="html">&lt;blockquote&gt;
=======
                   <pre class="language-markup"><code class="language-markup" data-language="html">&lt;blockquote&gt;
>>>>>>> 3ca66165
  &lt;p&gt;Lorem ipsum dolor sit amet, consectetur adipiscing elit. Integer posuere erat a ante.&lt;/p&gt;
&lt;/blockquote&gt;</code></pre>

                </details>
              
            
                      </section>
                                  <section id="kssref-base-type-h-rule" class="kss-section kss-section--depth-3 ">

              
                            <h3 class="kss-title kss-title--level-3">
              <a href="#kssref-base-type-h-rule">
                <span class="lead">
                  2.2.7
                  <span class="visually-hidden">
                      base.type.h-rule
                    </span>
                </span>
                Horizontal rule
              </a>
            </h3>

                          <p class="kss-toolbar">
                                  <a href="#kssref-base-type-h-rule" data-kss-fullscreen="kssref-base-type-h-rule">
                    <span class="kss-toolbar__tooltip">Toggle full screen</span>
                    <svg class="off" version="1.1" xmlns="http://www.w3.org/2000/svg" xmlns:xlink="http://www.w3.org/1999/xlink" width="100%" height="100%" viewBox="0 0 64 64">
                      <path class="kss-toolbar__icon-fill" d="M64 0v26l-10-10-12 12-6-6 12-12-10-10zM28 42l-12 12 10 10h-26v-26l10 10 12-12z"></path>
                    </svg>
                    <svg class="on" version="1.1" xmlns="http://www.w3.org/2000/svg" xmlns:xlink="http://www.w3.org/1999/xlink" width="100%" height="100%" viewBox="0 0 64 64">
                      <path class="kss-toolbar__icon-fill" d="M28 36v26l-10-10-12 12-6-6 12-12-10-10zM64 6l-12 12 10 10h-26v-26l10 10 12-12z"></path>
                    </svg>
                  </a>
                  <a href="item-base-type-h-rule.html" target="_blank">
                    <span class="kss-toolbar__tooltip">Open in new window</span>
                    <svg version="1.1" xmlns="http://www.w3.org/2000/svg" xmlns:xlink="http://www.w3.org/1999/xlink" width="100%" height="100%" viewBox="0 0 64 64">
                      <rect x="0" y="20" width="40" height="44" fill="#fff"/>
                      <path class="kss-toolbar__icon-fill" d="M40,64l-40,0l0,-44l40,0l0,44Zm-36,-40l0,36l32,0l0,-36l-32,0Z"/>
                      <rect class="kss-toolbar__icon-fill" x="0" y="20" width="40" height="10"/>
                      <rect x="24" y="0" width="40" height="44" fill="#fff"/>
                      <path class="kss-toolbar__icon-fill" d="M64,44l-40,0l0,-44l40,0l0,44Zm-36,-40l0,36l32,0l0,-36l-32,0Z"/>
                      <rect class="kss-toolbar__icon-fill" x="24" y="0" width="40" height="10"/>
                    </svg>
                  </a>
                                <a href="#kssref-base-type-h-rule" data-kss-guides="true">
                  <span class="kss-toolbar__tooltip">Toggle example guides</span>
                  <svg version="1.1" xmlns="http://www.w3.org/2000/svg" xmlns:xlink="http://www.w3.org/1999/xlink" width="100%" height="100%" viewBox="0 0 64 64">
                    <rect class="kss-toolbar__icon-fill" x="5" y="35" width="5" height="9"/>
                    <rect class="kss-toolbar__icon-fill" x="54" y="21" width="5" height="9"/>
                    <rect class="kss-toolbar__icon-fill" x="54" y="35" width="5" height="9"/>
                    <rect class="kss-toolbar__icon-fill" x="5" y="21" width="5" height="9"/>
                    <rect class="kss-toolbar__icon-fill" x="5" y="0" width="5" height="15"/>
                    <rect class="kss-toolbar__icon-fill" x="35" y="5" width="9" height="5"/>
                    <rect class="kss-toolbar__icon-fill" x="20" y="5" width="9" height="5"/>
                    <rect class="kss-toolbar__icon-fill" x="0" y="5" width="15" height="5"/>
                    <rect class="kss-toolbar__icon-fill" x="54" y="0" width="5" height="15"/>
                    <rect class="kss-toolbar__icon-fill" x="49" y="5" width="15" height="5"/>
                    <rect class="kss-toolbar__icon-fill" x="54" y="49" width="5" height="15"/>
                    <rect class="kss-toolbar__icon-fill" x="49" y="54" width="15" height="5"/>
                    <rect class="kss-toolbar__icon-fill" x="5" y="49" width="5" height="15"/>
                    <rect class="kss-toolbar__icon-fill" x="0" y="54" width="15" height="5"/>
                    <rect class="kss-toolbar__icon-fill" x="35" y="54" width="9" height="5"/>
                    <rect class="kss-toolbar__icon-fill" x="20" y="54" width="9" height="5"/>
                  </svg>
                </a>
                <a href="#kssref-base-type-h-rule" data-kss-markup="true">
                  <span class="kss-toolbar__tooltip">Toggle HTML markup</span>
                  <svg version="1.1" xmlns="http://www.w3.org/2000/svg" xmlns:xlink="http://www.w3.org/1999/xlink" width="100%" height="100%" viewBox="0 0 64 64">
                    <path class="kss-toolbar__icon-fill" d="M37.555,46.239l6.103,6.103l20.342,-20.342l-20.342,-20.342l-6.103,6.103l14.24,14.239l-14.24,14.239Z"/>
                    <path class="kss-toolbar__icon-fill" d="M26.445,17.761l-6.103,-6.103l-20.342,20.342l20.342,20.342l6.103,-6.103l-14.24,-14.239l14.24,-14.239Z"/>
                  </svg>
                </a>
              </p>
            

                          <div class="kss-description">
                <p>The <code>&lt;hr&gt;</code> element represents a paragraph-level thematic break,
e.g. a scene change in a story, or a transition to another topic
within a section of a reference book.</p>

              </div>
            
            

                          <div class="card">
                <header class="card__title card__title--underline">
                  Example                </header>
                <div class="card__body">

                  
                                      <div class="kss-modifier__example">
                      <p>Nullam quis risus eget urna mollis ornare vel eu leo. Cum sociis natoque
  penatibus et magnis dis parturient montes, nascetur ridiculus mus. Nullam id
  dolor id nibh ultricies vehicula.</p>
<hr>
<p>Cum sociis natoque penatibus et magnis dis parturient montes, nascetur
  ridiculus mus. Donec ullamcorper nulla non metus auctor fringilla.</p>
                      <div class="kss-modifier__example-footer"></div>
                    </div>
                  
                  
                </div>

              </div>

                              <details class="card kss-markup kss-style">
                  <summary style="padding: 5px 20px; cursor: pointer;">
                                          Markup: <code>01-base/text/hr.twig</code>
                                      </summary>
<<<<<<< HEAD
                   <pre><code class="language-markup" data-language="html">&lt;p&gt;Nullam quis risus eget urna mollis ornare vel eu leo. Cum sociis natoque
=======
                   <pre class="language-markup"><code class="language-markup" data-language="html">&lt;p&gt;Nullam quis risus eget urna mollis ornare vel eu leo. Cum sociis natoque
>>>>>>> 3ca66165
  penatibus et magnis dis parturient montes, nascetur ridiculus mus. Nullam id
  dolor id nibh ultricies vehicula.&lt;/p&gt;
&lt;hr&gt;
&lt;p&gt;Cum sociis natoque penatibus et magnis dis parturient montes, nascetur
  ridiculus mus. Donec ullamcorper nulla non metus auctor fringilla.&lt;/p&gt;</code></pre>

                </details>
              
            
                      </section>
                                  <section id="kssref-base-code" class="kss-section kss-section--depth-2 ">

              
                            <h2 class="kss-title kss-title--level-2">
              <a href="#kssref-base-code">
                <span class="lead">
                  2.3
                  <span class="visually-hidden">
                      base.code
                    </span>
                </span>
                Code
              </a>
            </h2>

                          <p class="kss-toolbar">
                                  <a href="#kssref-base-code" data-kss-fullscreen="kssref-base-code">
                    <span class="kss-toolbar__tooltip">Toggle full screen</span>
                    <svg class="off" version="1.1" xmlns="http://www.w3.org/2000/svg" xmlns:xlink="http://www.w3.org/1999/xlink" width="100%" height="100%" viewBox="0 0 64 64">
                      <path class="kss-toolbar__icon-fill" d="M64 0v26l-10-10-12 12-6-6 12-12-10-10zM28 42l-12 12 10 10h-26v-26l10 10 12-12z"></path>
                    </svg>
                    <svg class="on" version="1.1" xmlns="http://www.w3.org/2000/svg" xmlns:xlink="http://www.w3.org/1999/xlink" width="100%" height="100%" viewBox="0 0 64 64">
                      <path class="kss-toolbar__icon-fill" d="M28 36v26l-10-10-12 12-6-6 12-12-10-10zM64 6l-12 12 10 10h-26v-26l10 10 12-12z"></path>
                    </svg>
                  </a>
                  <a href="item-base-code.html" target="_blank">
                    <span class="kss-toolbar__tooltip">Open in new window</span>
                    <svg version="1.1" xmlns="http://www.w3.org/2000/svg" xmlns:xlink="http://www.w3.org/1999/xlink" width="100%" height="100%" viewBox="0 0 64 64">
                      <rect x="0" y="20" width="40" height="44" fill="#fff"/>
                      <path class="kss-toolbar__icon-fill" d="M40,64l-40,0l0,-44l40,0l0,44Zm-36,-40l0,36l32,0l0,-36l-32,0Z"/>
                      <rect class="kss-toolbar__icon-fill" x="0" y="20" width="40" height="10"/>
                      <rect x="24" y="0" width="40" height="44" fill="#fff"/>
                      <path class="kss-toolbar__icon-fill" d="M64,44l-40,0l0,-44l40,0l0,44Zm-36,-40l0,36l32,0l0,-36l-32,0Z"/>
                      <rect class="kss-toolbar__icon-fill" x="24" y="0" width="40" height="10"/>
                    </svg>
                  </a>
                                <a href="#kssref-base-code" data-kss-guides="true">
                  <span class="kss-toolbar__tooltip">Toggle example guides</span>
                  <svg version="1.1" xmlns="http://www.w3.org/2000/svg" xmlns:xlink="http://www.w3.org/1999/xlink" width="100%" height="100%" viewBox="0 0 64 64">
                    <rect class="kss-toolbar__icon-fill" x="5" y="35" width="5" height="9"/>
                    <rect class="kss-toolbar__icon-fill" x="54" y="21" width="5" height="9"/>
                    <rect class="kss-toolbar__icon-fill" x="54" y="35" width="5" height="9"/>
                    <rect class="kss-toolbar__icon-fill" x="5" y="21" width="5" height="9"/>
                    <rect class="kss-toolbar__icon-fill" x="5" y="0" width="5" height="15"/>
                    <rect class="kss-toolbar__icon-fill" x="35" y="5" width="9" height="5"/>
                    <rect class="kss-toolbar__icon-fill" x="20" y="5" width="9" height="5"/>
                    <rect class="kss-toolbar__icon-fill" x="0" y="5" width="15" height="5"/>
                    <rect class="kss-toolbar__icon-fill" x="54" y="0" width="5" height="15"/>
                    <rect class="kss-toolbar__icon-fill" x="49" y="5" width="15" height="5"/>
                    <rect class="kss-toolbar__icon-fill" x="54" y="49" width="5" height="15"/>
                    <rect class="kss-toolbar__icon-fill" x="49" y="54" width="15" height="5"/>
                    <rect class="kss-toolbar__icon-fill" x="5" y="49" width="5" height="15"/>
                    <rect class="kss-toolbar__icon-fill" x="0" y="54" width="15" height="5"/>
                    <rect class="kss-toolbar__icon-fill" x="35" y="54" width="9" height="5"/>
                    <rect class="kss-toolbar__icon-fill" x="20" y="54" width="9" height="5"/>
                  </svg>
                </a>
                <a href="#kssref-base-code" data-kss-markup="true">
                  <span class="kss-toolbar__tooltip">Toggle HTML markup</span>
                  <svg version="1.1" xmlns="http://www.w3.org/2000/svg" xmlns:xlink="http://www.w3.org/1999/xlink" width="100%" height="100%" viewBox="0 0 64 64">
                    <path class="kss-toolbar__icon-fill" d="M37.555,46.239l6.103,6.103l20.342,-20.342l-20.342,-20.342l-6.103,6.103l14.24,14.239l-14.24,14.239Z"/>
                    <path class="kss-toolbar__icon-fill" d="M26.445,17.761l-6.103,-6.103l-20.342,20.342l20.342,20.342l6.103,-6.103l-14.24,-14.239l14.24,-14.239Z"/>
                  </svg>
                </a>
              </p>
            

                          <div class="kss-description">
                <p>The <code>&lt;code&gt;</code> element represents a fragment of computer code. <br />
The <code>&lt;var&gt;</code> element represents a variable. <br />The <code>&lt;samp&gt;</code> element
represents (sample) output from a program or computing system. <br />
The <code>&lt;kbd&gt;</code> element represents user input (typically keyboard input.)</p>

              </div>
            
            

                          <div class="card">
                <header class="card__title card__title--underline">
                  Example                </header>
                <div class="card__body">

                  
                                      <div class="kss-modifier__example">
                      <p>The <code>code</code> element represents a fragment of computer code.</p>
<p>There are <var><var>y</var> = <var>m</var><var>x</var> + <var>b</var></var> flavors of ice cream to be available for purchase!</p>
<p><samp>This text is meant to be treated as sample output from a computer program.</samp></p>
<p>To switch directories, type <kbd>cd</kbd> followed by the name of the directory.<br>
  To edit settings, press <kbd><kbd>ctrl</kbd> + <kbd>,</kbd></kbd></p>
                      <div class="kss-modifier__example-footer"></div>
                    </div>
                  
                  
                </div>

              </div>

                              <details class="card kss-markup kss-style">
                  <summary style="padding: 5px 20px; cursor: pointer;">
                                          Markup: <code>01-base/code/code.twig</code>
                                      </summary>
<<<<<<< HEAD
                   <pre><code class="language-markup" data-language="html">&lt;p&gt;The &lt;code&gt;code&lt;/code&gt; element represents a fragment of computer code.&lt;/p&gt;
=======
                   <pre class="language-markup"><code class="language-markup" data-language="html">&lt;p&gt;The &lt;code&gt;code&lt;/code&gt; element represents a fragment of computer code.&lt;/p&gt;
>>>>>>> 3ca66165
&lt;p&gt;There are &lt;var&gt;&lt;var&gt;y&lt;/var&gt; = &lt;var&gt;m&lt;/var&gt;&lt;var&gt;x&lt;/var&gt; + &lt;var&gt;b&lt;/var&gt;&lt;/var&gt; flavors of ice cream to be available for purchase!&lt;/p&gt;
&lt;p&gt;&lt;samp&gt;This text is meant to be treated as sample output from a computer program.&lt;/samp&gt;&lt;/p&gt;
&lt;p&gt;To switch directories, type &lt;kbd&gt;cd&lt;/kbd&gt; followed by the name of the directory.&lt;br&gt;
  To edit settings, press &lt;kbd&gt;&lt;kbd&gt;ctrl&lt;/kbd&gt; + &lt;kbd&gt;,&lt;/kbd&gt;&lt;/kbd&gt;&lt;/p&gt;</code></pre>

                </details>
              
            
                      </section>
                                  <section id="kssref-base-lists" class="kss-section kss-section--depth-2 ">

              
                            <h2 class="kss-title kss-title--level-2">
              <a href="#kssref-base-lists">
                <span class="lead">
                  2.4
                  <span class="visually-hidden">
                      base.lists
                    </span>
                </span>
                Lists
              </a>
            </h2>

            

            
            

            
                      </section>
                                  <section id="kssref-base-lists-ul" class="kss-section kss-section--depth-3 ">

              
                            <h3 class="kss-title kss-title--level-3">
              <a href="#kssref-base-lists-ul">
                <span class="lead">
                  2.4.1
                  <span class="visually-hidden">
                      base.lists.ul
                    </span>
                </span>
                Unordered list
              </a>
            </h3>

                          <p class="kss-toolbar">
                                  <a href="#kssref-base-lists-ul" data-kss-fullscreen="kssref-base-lists-ul">
                    <span class="kss-toolbar__tooltip">Toggle full screen</span>
                    <svg class="off" version="1.1" xmlns="http://www.w3.org/2000/svg" xmlns:xlink="http://www.w3.org/1999/xlink" width="100%" height="100%" viewBox="0 0 64 64">
                      <path class="kss-toolbar__icon-fill" d="M64 0v26l-10-10-12 12-6-6 12-12-10-10zM28 42l-12 12 10 10h-26v-26l10 10 12-12z"></path>
                    </svg>
                    <svg class="on" version="1.1" xmlns="http://www.w3.org/2000/svg" xmlns:xlink="http://www.w3.org/1999/xlink" width="100%" height="100%" viewBox="0 0 64 64">
                      <path class="kss-toolbar__icon-fill" d="M28 36v26l-10-10-12 12-6-6 12-12-10-10zM64 6l-12 12 10 10h-26v-26l10 10 12-12z"></path>
                    </svg>
                  </a>
                  <a href="item-base-lists-ul.html" target="_blank">
                    <span class="kss-toolbar__tooltip">Open in new window</span>
                    <svg version="1.1" xmlns="http://www.w3.org/2000/svg" xmlns:xlink="http://www.w3.org/1999/xlink" width="100%" height="100%" viewBox="0 0 64 64">
                      <rect x="0" y="20" width="40" height="44" fill="#fff"/>
                      <path class="kss-toolbar__icon-fill" d="M40,64l-40,0l0,-44l40,0l0,44Zm-36,-40l0,36l32,0l0,-36l-32,0Z"/>
                      <rect class="kss-toolbar__icon-fill" x="0" y="20" width="40" height="10"/>
                      <rect x="24" y="0" width="40" height="44" fill="#fff"/>
                      <path class="kss-toolbar__icon-fill" d="M64,44l-40,0l0,-44l40,0l0,44Zm-36,-40l0,36l32,0l0,-36l-32,0Z"/>
                      <rect class="kss-toolbar__icon-fill" x="24" y="0" width="40" height="10"/>
                    </svg>
                  </a>
                                <a href="#kssref-base-lists-ul" data-kss-guides="true">
                  <span class="kss-toolbar__tooltip">Toggle example guides</span>
                  <svg version="1.1" xmlns="http://www.w3.org/2000/svg" xmlns:xlink="http://www.w3.org/1999/xlink" width="100%" height="100%" viewBox="0 0 64 64">
                    <rect class="kss-toolbar__icon-fill" x="5" y="35" width="5" height="9"/>
                    <rect class="kss-toolbar__icon-fill" x="54" y="21" width="5" height="9"/>
                    <rect class="kss-toolbar__icon-fill" x="54" y="35" width="5" height="9"/>
                    <rect class="kss-toolbar__icon-fill" x="5" y="21" width="5" height="9"/>
                    <rect class="kss-toolbar__icon-fill" x="5" y="0" width="5" height="15"/>
                    <rect class="kss-toolbar__icon-fill" x="35" y="5" width="9" height="5"/>
                    <rect class="kss-toolbar__icon-fill" x="20" y="5" width="9" height="5"/>
                    <rect class="kss-toolbar__icon-fill" x="0" y="5" width="15" height="5"/>
                    <rect class="kss-toolbar__icon-fill" x="54" y="0" width="5" height="15"/>
                    <rect class="kss-toolbar__icon-fill" x="49" y="5" width="15" height="5"/>
                    <rect class="kss-toolbar__icon-fill" x="54" y="49" width="5" height="15"/>
                    <rect class="kss-toolbar__icon-fill" x="49" y="54" width="15" height="5"/>
                    <rect class="kss-toolbar__icon-fill" x="5" y="49" width="5" height="15"/>
                    <rect class="kss-toolbar__icon-fill" x="0" y="54" width="15" height="5"/>
                    <rect class="kss-toolbar__icon-fill" x="35" y="54" width="9" height="5"/>
                    <rect class="kss-toolbar__icon-fill" x="20" y="54" width="9" height="5"/>
                  </svg>
                </a>
                <a href="#kssref-base-lists-ul" data-kss-markup="true">
                  <span class="kss-toolbar__tooltip">Toggle HTML markup</span>
                  <svg version="1.1" xmlns="http://www.w3.org/2000/svg" xmlns:xlink="http://www.w3.org/1999/xlink" width="100%" height="100%" viewBox="0 0 64 64">
                    <path class="kss-toolbar__icon-fill" d="M37.555,46.239l6.103,6.103l20.342,-20.342l-20.342,-20.342l-6.103,6.103l14.24,14.239l-14.24,14.239Z"/>
                    <path class="kss-toolbar__icon-fill" d="M26.445,17.761l-6.103,-6.103l-20.342,20.342l20.342,20.342l6.103,-6.103l-14.24,-14.239l14.24,-14.239Z"/>
                  </svg>
                </a>
              </p>
            

                          <div class="kss-description">
                <p>The <code>&lt;ul&gt;</code> element is a list of items in which the order does <em>not</em>
explicitly matter.</p>

              </div>
            
            

                          <div class="card">
                <header class="card__title card__title--underline">
                  Example                </header>
                <div class="card__body">

                  
                                      <div class="kss-modifier__example">
                      <ul>
  <li>Sit Ullamcorper Ultricies</li>
  <li>Tortor</li>
  <li>Mollis</li>
  <li>Dolor
    <ul>
      <li>Cursus</li>
      <li>Cras</li>
      <li>Pellentesque</li>
      <li>Egestas Sem</li>
    </ul>
  </li>
  <li>Cursus Malesuada</li>
  <li>Fermentum Tellus</li>
</ul>
                      <div class="kss-modifier__example-footer"></div>
                    </div>
                  
                  
                </div>

              </div>

                              <details class="card kss-markup kss-style">
                  <summary style="padding: 5px 20px; cursor: pointer;">
                                          Markup: <code>01-base/lists/ul.twig</code>
                                      </summary>
<<<<<<< HEAD
                   <pre><code class="language-markup" data-language="html">&lt;ul&gt;
=======
                   <pre class="language-markup"><code class="language-markup" data-language="html">&lt;ul&gt;
>>>>>>> 3ca66165
  &lt;li&gt;Sit Ullamcorper Ultricies&lt;/li&gt;
  &lt;li&gt;Tortor&lt;/li&gt;
  &lt;li&gt;Mollis&lt;/li&gt;
  &lt;li&gt;Dolor
    &lt;ul&gt;
      &lt;li&gt;Cursus&lt;/li&gt;
      &lt;li&gt;Cras&lt;/li&gt;
      &lt;li&gt;Pellentesque&lt;/li&gt;
      &lt;li&gt;Egestas Sem&lt;/li&gt;
    &lt;/ul&gt;
  &lt;/li&gt;
  &lt;li&gt;Cursus Malesuada&lt;/li&gt;
  &lt;li&gt;Fermentum Tellus&lt;/li&gt;
&lt;/ul&gt;</code></pre>

                </details>
              
            
                      </section>
                                  <section id="kssref-base-lists-ol" class="kss-section kss-section--depth-3 ">

              
                            <h3 class="kss-title kss-title--level-3">
              <a href="#kssref-base-lists-ol">
                <span class="lead">
                  2.4.2
                  <span class="visually-hidden">
                      base.lists.ol
                    </span>
                </span>
                Ordered list
              </a>
            </h3>

                          <p class="kss-toolbar">
                                  <a href="#kssref-base-lists-ol" data-kss-fullscreen="kssref-base-lists-ol">
                    <span class="kss-toolbar__tooltip">Toggle full screen</span>
                    <svg class="off" version="1.1" xmlns="http://www.w3.org/2000/svg" xmlns:xlink="http://www.w3.org/1999/xlink" width="100%" height="100%" viewBox="0 0 64 64">
                      <path class="kss-toolbar__icon-fill" d="M64 0v26l-10-10-12 12-6-6 12-12-10-10zM28 42l-12 12 10 10h-26v-26l10 10 12-12z"></path>
                    </svg>
                    <svg class="on" version="1.1" xmlns="http://www.w3.org/2000/svg" xmlns:xlink="http://www.w3.org/1999/xlink" width="100%" height="100%" viewBox="0 0 64 64">
                      <path class="kss-toolbar__icon-fill" d="M28 36v26l-10-10-12 12-6-6 12-12-10-10zM64 6l-12 12 10 10h-26v-26l10 10 12-12z"></path>
                    </svg>
                  </a>
                  <a href="item-base-lists-ol.html" target="_blank">
                    <span class="kss-toolbar__tooltip">Open in new window</span>
                    <svg version="1.1" xmlns="http://www.w3.org/2000/svg" xmlns:xlink="http://www.w3.org/1999/xlink" width="100%" height="100%" viewBox="0 0 64 64">
                      <rect x="0" y="20" width="40" height="44" fill="#fff"/>
                      <path class="kss-toolbar__icon-fill" d="M40,64l-40,0l0,-44l40,0l0,44Zm-36,-40l0,36l32,0l0,-36l-32,0Z"/>
                      <rect class="kss-toolbar__icon-fill" x="0" y="20" width="40" height="10"/>
                      <rect x="24" y="0" width="40" height="44" fill="#fff"/>
                      <path class="kss-toolbar__icon-fill" d="M64,44l-40,0l0,-44l40,0l0,44Zm-36,-40l0,36l32,0l0,-36l-32,0Z"/>
                      <rect class="kss-toolbar__icon-fill" x="24" y="0" width="40" height="10"/>
                    </svg>
                  </a>
                                <a href="#kssref-base-lists-ol" data-kss-guides="true">
                  <span class="kss-toolbar__tooltip">Toggle example guides</span>
                  <svg version="1.1" xmlns="http://www.w3.org/2000/svg" xmlns:xlink="http://www.w3.org/1999/xlink" width="100%" height="100%" viewBox="0 0 64 64">
                    <rect class="kss-toolbar__icon-fill" x="5" y="35" width="5" height="9"/>
                    <rect class="kss-toolbar__icon-fill" x="54" y="21" width="5" height="9"/>
                    <rect class="kss-toolbar__icon-fill" x="54" y="35" width="5" height="9"/>
                    <rect class="kss-toolbar__icon-fill" x="5" y="21" width="5" height="9"/>
                    <rect class="kss-toolbar__icon-fill" x="5" y="0" width="5" height="15"/>
                    <rect class="kss-toolbar__icon-fill" x="35" y="5" width="9" height="5"/>
                    <rect class="kss-toolbar__icon-fill" x="20" y="5" width="9" height="5"/>
                    <rect class="kss-toolbar__icon-fill" x="0" y="5" width="15" height="5"/>
                    <rect class="kss-toolbar__icon-fill" x="54" y="0" width="5" height="15"/>
                    <rect class="kss-toolbar__icon-fill" x="49" y="5" width="15" height="5"/>
                    <rect class="kss-toolbar__icon-fill" x="54" y="49" width="5" height="15"/>
                    <rect class="kss-toolbar__icon-fill" x="49" y="54" width="15" height="5"/>
                    <rect class="kss-toolbar__icon-fill" x="5" y="49" width="5" height="15"/>
                    <rect class="kss-toolbar__icon-fill" x="0" y="54" width="15" height="5"/>
                    <rect class="kss-toolbar__icon-fill" x="35" y="54" width="9" height="5"/>
                    <rect class="kss-toolbar__icon-fill" x="20" y="54" width="9" height="5"/>
                  </svg>
                </a>
                <a href="#kssref-base-lists-ol" data-kss-markup="true">
                  <span class="kss-toolbar__tooltip">Toggle HTML markup</span>
                  <svg version="1.1" xmlns="http://www.w3.org/2000/svg" xmlns:xlink="http://www.w3.org/1999/xlink" width="100%" height="100%" viewBox="0 0 64 64">
                    <path class="kss-toolbar__icon-fill" d="M37.555,46.239l6.103,6.103l20.342,-20.342l-20.342,-20.342l-6.103,6.103l14.24,14.239l-14.24,14.239Z"/>
                    <path class="kss-toolbar__icon-fill" d="M26.445,17.761l-6.103,-6.103l-20.342,20.342l20.342,20.342l6.103,-6.103l-14.24,-14.239l14.24,-14.239Z"/>
                  </svg>
                </a>
              </p>
            

                          <div class="kss-description">
                <p>The <code>&lt;ol&gt;</code> element is a list of items in which the order <em>does</em>
explicitly matter.</p>

              </div>
            
            

                          <div class="card">
                <header class="card__title card__title--underline">
                  Example                </header>
                <div class="card__body">

                  
                                      <div class="kss-modifier__example">
                      <ol>
  <li>Sit Ullamcorper Ultricies</li>
  <li>Tortor</li>
  <li>Mollis</li>
  <li>Dolor
    <ol>
      <li>Cursus</li>
      <li>Cras</li>
      <li>Pellentesque</li>
      <li>Egestas Sem</li>
    </ol>
  </li>
  <li>Cursus Malesuada</li>
  <li>Fermentum Tellus</li>
</ol>

                      <div class="kss-modifier__example-footer"></div>
                    </div>
                  
                  
                </div>

              </div>

                              <details class="card kss-markup kss-style">
                  <summary style="padding: 5px 20px; cursor: pointer;">
                                          Markup: <code>01-base/lists/ol.twig</code>
                                      </summary>
<<<<<<< HEAD
                   <pre><code class="language-markup" data-language="html">&lt;ol&gt;
=======
                   <pre class="language-markup"><code class="language-markup" data-language="html">&lt;ol&gt;
>>>>>>> 3ca66165
  &lt;li&gt;Sit Ullamcorper Ultricies&lt;/li&gt;
  &lt;li&gt;Tortor&lt;/li&gt;
  &lt;li&gt;Mollis&lt;/li&gt;
  &lt;li&gt;Dolor
    &lt;ol&gt;
      &lt;li&gt;Cursus&lt;/li&gt;
      &lt;li&gt;Cras&lt;/li&gt;
      &lt;li&gt;Pellentesque&lt;/li&gt;
      &lt;li&gt;Egestas Sem&lt;/li&gt;
    &lt;/ol&gt;
  &lt;/li&gt;
  &lt;li&gt;Cursus Malesuada&lt;/li&gt;
  &lt;li&gt;Fermentum Tellus&lt;/li&gt;
&lt;/ol&gt;
</code></pre>

                </details>
              
            
                      </section>
                                  <section id="kssref-base-lists-dl" class="kss-section kss-section--depth-3 ">

              
                            <h3 class="kss-title kss-title--level-3">
              <a href="#kssref-base-lists-dl">
                <span class="lead">
                  2.4.3
                  <span class="visually-hidden">
                      base.lists.dl
                    </span>
                </span>
                Description list
              </a>
            </h3>

                          <p class="kss-toolbar">
                                  <a href="#kssref-base-lists-dl" data-kss-fullscreen="kssref-base-lists-dl">
                    <span class="kss-toolbar__tooltip">Toggle full screen</span>
                    <svg class="off" version="1.1" xmlns="http://www.w3.org/2000/svg" xmlns:xlink="http://www.w3.org/1999/xlink" width="100%" height="100%" viewBox="0 0 64 64">
                      <path class="kss-toolbar__icon-fill" d="M64 0v26l-10-10-12 12-6-6 12-12-10-10zM28 42l-12 12 10 10h-26v-26l10 10 12-12z"></path>
                    </svg>
                    <svg class="on" version="1.1" xmlns="http://www.w3.org/2000/svg" xmlns:xlink="http://www.w3.org/1999/xlink" width="100%" height="100%" viewBox="0 0 64 64">
                      <path class="kss-toolbar__icon-fill" d="M28 36v26l-10-10-12 12-6-6 12-12-10-10zM64 6l-12 12 10 10h-26v-26l10 10 12-12z"></path>
                    </svg>
                  </a>
                  <a href="item-base-lists-dl.html" target="_blank">
                    <span class="kss-toolbar__tooltip">Open in new window</span>
                    <svg version="1.1" xmlns="http://www.w3.org/2000/svg" xmlns:xlink="http://www.w3.org/1999/xlink" width="100%" height="100%" viewBox="0 0 64 64">
                      <rect x="0" y="20" width="40" height="44" fill="#fff"/>
                      <path class="kss-toolbar__icon-fill" d="M40,64l-40,0l0,-44l40,0l0,44Zm-36,-40l0,36l32,0l0,-36l-32,0Z"/>
                      <rect class="kss-toolbar__icon-fill" x="0" y="20" width="40" height="10"/>
                      <rect x="24" y="0" width="40" height="44" fill="#fff"/>
                      <path class="kss-toolbar__icon-fill" d="M64,44l-40,0l0,-44l40,0l0,44Zm-36,-40l0,36l32,0l0,-36l-32,0Z"/>
                      <rect class="kss-toolbar__icon-fill" x="24" y="0" width="40" height="10"/>
                    </svg>
                  </a>
                                <a href="#kssref-base-lists-dl" data-kss-guides="true">
                  <span class="kss-toolbar__tooltip">Toggle example guides</span>
                  <svg version="1.1" xmlns="http://www.w3.org/2000/svg" xmlns:xlink="http://www.w3.org/1999/xlink" width="100%" height="100%" viewBox="0 0 64 64">
                    <rect class="kss-toolbar__icon-fill" x="5" y="35" width="5" height="9"/>
                    <rect class="kss-toolbar__icon-fill" x="54" y="21" width="5" height="9"/>
                    <rect class="kss-toolbar__icon-fill" x="54" y="35" width="5" height="9"/>
                    <rect class="kss-toolbar__icon-fill" x="5" y="21" width="5" height="9"/>
                    <rect class="kss-toolbar__icon-fill" x="5" y="0" width="5" height="15"/>
                    <rect class="kss-toolbar__icon-fill" x="35" y="5" width="9" height="5"/>
                    <rect class="kss-toolbar__icon-fill" x="20" y="5" width="9" height="5"/>
                    <rect class="kss-toolbar__icon-fill" x="0" y="5" width="15" height="5"/>
                    <rect class="kss-toolbar__icon-fill" x="54" y="0" width="5" height="15"/>
                    <rect class="kss-toolbar__icon-fill" x="49" y="5" width="15" height="5"/>
                    <rect class="kss-toolbar__icon-fill" x="54" y="49" width="5" height="15"/>
                    <rect class="kss-toolbar__icon-fill" x="49" y="54" width="15" height="5"/>
                    <rect class="kss-toolbar__icon-fill" x="5" y="49" width="5" height="15"/>
                    <rect class="kss-toolbar__icon-fill" x="0" y="54" width="15" height="5"/>
                    <rect class="kss-toolbar__icon-fill" x="35" y="54" width="9" height="5"/>
                    <rect class="kss-toolbar__icon-fill" x="20" y="54" width="9" height="5"/>
                  </svg>
                </a>
                <a href="#kssref-base-lists-dl" data-kss-markup="true">
                  <span class="kss-toolbar__tooltip">Toggle HTML markup</span>
                  <svg version="1.1" xmlns="http://www.w3.org/2000/svg" xmlns:xlink="http://www.w3.org/1999/xlink" width="100%" height="100%" viewBox="0 0 64 64">
                    <path class="kss-toolbar__icon-fill" d="M37.555,46.239l6.103,6.103l20.342,-20.342l-20.342,-20.342l-6.103,6.103l14.24,14.239l-14.24,14.239Z"/>
                    <path class="kss-toolbar__icon-fill" d="M26.445,17.761l-6.103,-6.103l-20.342,20.342l20.342,20.342l6.103,-6.103l-14.24,-14.239l14.24,-14.239Z"/>
                  </svg>
                </a>
              </p>
            

                          <div class="kss-description">
                <p>The <code>&lt;dl&gt;</code> element is a list of terms with their associated descriptions.</p>

              </div>
            
            

                          <div class="card">
                <header class="card__title card__title--underline">
                  Example                </header>
                <div class="card__body">

                  
                                      <div class="kss-modifier__example">
                      <dl>
  <dt>Description lists</dt>
  <dd>A description list is perfect for defining terms.</dd>
  <dt>Euismod</dt>
  <dd>Vestibulum id ligula porta felis euismod semper eget lacinia odio sem nec elit.</dd>
  <dd>Donec id elit non mi porta gravida at eget metus.</dd>
  <dt>Malesuada porta</dt>
  <dd>Etiam porta sem malesuada magna mollis euismod.</dd>
</dl>
                      <div class="kss-modifier__example-footer"></div>
                    </div>
                  
                  
                </div>

              </div>

                              <details class="card kss-markup kss-style">
                  <summary style="padding: 5px 20px; cursor: pointer;">
                                          Markup: <code>01-base/lists/dl.twig</code>
                                      </summary>
<<<<<<< HEAD
                   <pre><code class="language-markup" data-language="html">&lt;dl&gt;
=======
                   <pre class="language-markup"><code class="language-markup" data-language="html">&lt;dl&gt;
>>>>>>> 3ca66165
  &lt;dt&gt;Description lists&lt;/dt&gt;
  &lt;dd&gt;A description list is perfect for defining terms.&lt;/dd&gt;
  &lt;dt&gt;Euismod&lt;/dt&gt;
  &lt;dd&gt;Vestibulum id ligula porta felis euismod semper eget lacinia odio sem nec elit.&lt;/dd&gt;
  &lt;dd&gt;Donec id elit non mi porta gravida at eget metus.&lt;/dd&gt;
  &lt;dt&gt;Malesuada porta&lt;/dt&gt;
  &lt;dd&gt;Etiam porta sem malesuada magna mollis euismod.&lt;/dd&gt;
&lt;/dl&gt;</code></pre>

                </details>
              
            
                      </section>
                                  <section id="kssref-base-tables" class="kss-section kss-section--depth-2 ">

              
                            <h2 class="kss-title kss-title--level-2">
              <a href="#kssref-base-tables">
                <span class="lead">
                  2.5
                  <span class="visually-hidden">
                      base.tables
                    </span>
                </span>
                Tables
              </a>
            </h2>

                          <p class="kss-toolbar">
                                  <a href="#kssref-base-tables" data-kss-fullscreen="kssref-base-tables">
                    <span class="kss-toolbar__tooltip">Toggle full screen</span>
                    <svg class="off" version="1.1" xmlns="http://www.w3.org/2000/svg" xmlns:xlink="http://www.w3.org/1999/xlink" width="100%" height="100%" viewBox="0 0 64 64">
                      <path class="kss-toolbar__icon-fill" d="M64 0v26l-10-10-12 12-6-6 12-12-10-10zM28 42l-12 12 10 10h-26v-26l10 10 12-12z"></path>
                    </svg>
                    <svg class="on" version="1.1" xmlns="http://www.w3.org/2000/svg" xmlns:xlink="http://www.w3.org/1999/xlink" width="100%" height="100%" viewBox="0 0 64 64">
                      <path class="kss-toolbar__icon-fill" d="M28 36v26l-10-10-12 12-6-6 12-12-10-10zM64 6l-12 12 10 10h-26v-26l10 10 12-12z"></path>
                    </svg>
                  </a>
                  <a href="item-base-tables.html" target="_blank">
                    <span class="kss-toolbar__tooltip">Open in new window</span>
                    <svg version="1.1" xmlns="http://www.w3.org/2000/svg" xmlns:xlink="http://www.w3.org/1999/xlink" width="100%" height="100%" viewBox="0 0 64 64">
                      <rect x="0" y="20" width="40" height="44" fill="#fff"/>
                      <path class="kss-toolbar__icon-fill" d="M40,64l-40,0l0,-44l40,0l0,44Zm-36,-40l0,36l32,0l0,-36l-32,0Z"/>
                      <rect class="kss-toolbar__icon-fill" x="0" y="20" width="40" height="10"/>
                      <rect x="24" y="0" width="40" height="44" fill="#fff"/>
                      <path class="kss-toolbar__icon-fill" d="M64,44l-40,0l0,-44l40,0l0,44Zm-36,-40l0,36l32,0l0,-36l-32,0Z"/>
                      <rect class="kss-toolbar__icon-fill" x="24" y="0" width="40" height="10"/>
                    </svg>
                  </a>
                                <a href="#kssref-base-tables" data-kss-guides="true">
                  <span class="kss-toolbar__tooltip">Toggle example guides</span>
                  <svg version="1.1" xmlns="http://www.w3.org/2000/svg" xmlns:xlink="http://www.w3.org/1999/xlink" width="100%" height="100%" viewBox="0 0 64 64">
                    <rect class="kss-toolbar__icon-fill" x="5" y="35" width="5" height="9"/>
                    <rect class="kss-toolbar__icon-fill" x="54" y="21" width="5" height="9"/>
                    <rect class="kss-toolbar__icon-fill" x="54" y="35" width="5" height="9"/>
                    <rect class="kss-toolbar__icon-fill" x="5" y="21" width="5" height="9"/>
                    <rect class="kss-toolbar__icon-fill" x="5" y="0" width="5" height="15"/>
                    <rect class="kss-toolbar__icon-fill" x="35" y="5" width="9" height="5"/>
                    <rect class="kss-toolbar__icon-fill" x="20" y="5" width="9" height="5"/>
                    <rect class="kss-toolbar__icon-fill" x="0" y="5" width="15" height="5"/>
                    <rect class="kss-toolbar__icon-fill" x="54" y="0" width="5" height="15"/>
                    <rect class="kss-toolbar__icon-fill" x="49" y="5" width="15" height="5"/>
                    <rect class="kss-toolbar__icon-fill" x="54" y="49" width="5" height="15"/>
                    <rect class="kss-toolbar__icon-fill" x="49" y="54" width="15" height="5"/>
                    <rect class="kss-toolbar__icon-fill" x="5" y="49" width="5" height="15"/>
                    <rect class="kss-toolbar__icon-fill" x="0" y="54" width="15" height="5"/>
                    <rect class="kss-toolbar__icon-fill" x="35" y="54" width="9" height="5"/>
                    <rect class="kss-toolbar__icon-fill" x="20" y="54" width="9" height="5"/>
                  </svg>
                </a>
                <a href="#kssref-base-tables" data-kss-markup="true">
                  <span class="kss-toolbar__tooltip">Toggle HTML markup</span>
                  <svg version="1.1" xmlns="http://www.w3.org/2000/svg" xmlns:xlink="http://www.w3.org/1999/xlink" width="100%" height="100%" viewBox="0 0 64 64">
                    <path class="kss-toolbar__icon-fill" d="M37.555,46.239l6.103,6.103l20.342,-20.342l-20.342,-20.342l-6.103,6.103l14.24,14.239l-14.24,14.239Z"/>
                    <path class="kss-toolbar__icon-fill" d="M26.445,17.761l-6.103,-6.103l-20.342,20.342l20.342,20.342l6.103,-6.103l-14.24,-14.239l14.24,-14.239Z"/>
                  </svg>
                </a>
              </p>
            

                          <div class="kss-description">
                <p>The <code>&lt;table&gt;</code> element displays tabular data in rows, columns, and cells.</p>

              </div>
            
            

                          <div class="card">
                <header class="card__title card__title--underline">
                  Example                </header>
                <div class="card__body">

                  
                                      <div class="kss-modifier__example">
                      <table>
  <caption>Optional table caption.</caption>
  <thead>
    <tr>
      <th>Member</th>
      <th>Organisation</th>
      <th>Role</th>
      <th>Action</th>
    </tr>
  </thead>

  <tbody>
  <tr>
    <td><a href="#">Chris Hall</a></td>
    <td>Receptionist at Bastion Hotels</td>
    <td>Member</td>
    <td>
      <div class="btn-group">
        <button type="button" autocomplete="off" data-toggle="dropdown" aria-haspopup="true" aria-expanded="false" class="btn btn-primary btn-sm btn-raised dropdown-toggle">Manage<span class="caret"></span></button>
        <ul class="dropdown-menu dropdown-menu-right">
          <li><a href="#">Edit</a></li>
          <li><a href="#">Remove</a></li>
        </ul>
      </div>
    </td>
  </tr>
  <tr>
    <td><a href="#">Michelle Williams</a></td>
    <td>Community manager at Open Social</td>
    <td>Group organiser</td>
    <td>
      <div class="btn-group">
        <button type="button" autocomplete="off" data-toggle="dropdown" aria-haspopup="true" aria-expanded="false" class="btn btn-primary btn-sm btn-raised dropdown-toggle">Manage<span class="caret"></span></button>
        <ul class="dropdown-menu dropdown-menu-right">
          <li><a href="#">Edit</a></li>
          <li><a href="#">Remove</a></li>
        </ul>
      </div>
    </td>
  </tr>
  <tr>
    <td><a href="#">Jim Oyster</a></td>
    <td>Plumber at Forgottoflush </td>
    <td>Member</td>
    <td>
      <div class="btn-group">
        <button type="button" autocomplete="off" data-toggle="dropdown" aria-haspopup="true" aria-expanded="false" class="btn btn-primary btn-sm btn-raised dropdown-toggle">Manage<span class="caret"></span></button>
        <ul class="dropdown-menu dropdown-menu-right">
          <li><a href="#">Edit</a></li>
          <li><a href="#">Remove</a></li>
        </ul>
      </div>
    </td>
  </tr>
  </tbody>
</table>
                      <div class="kss-modifier__example-footer"></div>
                    </div>
                  
                  
                </div>

              </div>

                              <details class="card kss-markup kss-style">
                  <summary style="padding: 5px 20px; cursor: pointer;">
                                          Markup: <code>01-base/tables/table.twig</code>
                                      </summary>
<<<<<<< HEAD
                   <pre><code class="language-markup" data-language="html">&lt;table&gt;
=======
                   <pre class="language-markup"><code class="language-markup" data-language="html">&lt;table&gt;
>>>>>>> 3ca66165
  &lt;caption&gt;Optional table caption.&lt;/caption&gt;
  &lt;thead&gt;
    &lt;tr&gt;
      &lt;th&gt;Member&lt;/th&gt;
      &lt;th&gt;Organisation&lt;/th&gt;
      &lt;th&gt;Role&lt;/th&gt;
      &lt;th&gt;Action&lt;/th&gt;
    &lt;/tr&gt;
  &lt;/thead&gt;

  &lt;tbody&gt;
  &lt;tr&gt;
    &lt;td&gt;&lt;a href=&quot;#&quot;&gt;Chris Hall&lt;/a&gt;&lt;/td&gt;
    &lt;td&gt;Receptionist at Bastion Hotels&lt;/td&gt;
    &lt;td&gt;Member&lt;/td&gt;
    &lt;td&gt;
      &lt;div class=&quot;btn-group&quot;&gt;
        &lt;button type=&quot;button&quot; autocomplete=&quot;off&quot; data-toggle=&quot;dropdown&quot; aria-haspopup=&quot;true&quot; aria-expanded=&quot;false&quot; class=&quot;btn btn-primary btn-sm btn-raised dropdown-toggle&quot;&gt;Manage&lt;span class=&quot;caret&quot;&gt;&lt;/span&gt;&lt;/button&gt;
        &lt;ul class=&quot;dropdown-menu dropdown-menu-right&quot;&gt;
          &lt;li&gt;&lt;a href=&quot;#&quot;&gt;Edit&lt;/a&gt;&lt;/li&gt;
          &lt;li&gt;&lt;a href=&quot;#&quot;&gt;Remove&lt;/a&gt;&lt;/li&gt;
        &lt;/ul&gt;
      &lt;/div&gt;
    &lt;/td&gt;
  &lt;/tr&gt;
  &lt;tr&gt;
    &lt;td&gt;&lt;a href=&quot;#&quot;&gt;Michelle Williams&lt;/a&gt;&lt;/td&gt;
    &lt;td&gt;Community manager at Open Social&lt;/td&gt;
    &lt;td&gt;Group organiser&lt;/td&gt;
    &lt;td&gt;
      &lt;div class=&quot;btn-group&quot;&gt;
        &lt;button type=&quot;button&quot; autocomplete=&quot;off&quot; data-toggle=&quot;dropdown&quot; aria-haspopup=&quot;true&quot; aria-expanded=&quot;false&quot; class=&quot;btn btn-primary btn-sm btn-raised dropdown-toggle&quot;&gt;Manage&lt;span class=&quot;caret&quot;&gt;&lt;/span&gt;&lt;/button&gt;
        &lt;ul class=&quot;dropdown-menu dropdown-menu-right&quot;&gt;
          &lt;li&gt;&lt;a href=&quot;#&quot;&gt;Edit&lt;/a&gt;&lt;/li&gt;
          &lt;li&gt;&lt;a href=&quot;#&quot;&gt;Remove&lt;/a&gt;&lt;/li&gt;
        &lt;/ul&gt;
      &lt;/div&gt;
    &lt;/td&gt;
  &lt;/tr&gt;
  &lt;tr&gt;
    &lt;td&gt;&lt;a href=&quot;#&quot;&gt;Jim Oyster&lt;/a&gt;&lt;/td&gt;
    &lt;td&gt;Plumber at Forgottoflush &lt;/td&gt;
    &lt;td&gt;Member&lt;/td&gt;
    &lt;td&gt;
      &lt;div class=&quot;btn-group&quot;&gt;
        &lt;button type=&quot;button&quot; autocomplete=&quot;off&quot; data-toggle=&quot;dropdown&quot; aria-haspopup=&quot;true&quot; aria-expanded=&quot;false&quot; class=&quot;btn btn-primary btn-sm btn-raised dropdown-toggle&quot;&gt;Manage&lt;span class=&quot;caret&quot;&gt;&lt;/span&gt;&lt;/button&gt;
        &lt;ul class=&quot;dropdown-menu dropdown-menu-right&quot;&gt;
          &lt;li&gt;&lt;a href=&quot;#&quot;&gt;Edit&lt;/a&gt;&lt;/li&gt;
          &lt;li&gt;&lt;a href=&quot;#&quot;&gt;Remove&lt;/a&gt;&lt;/li&gt;
        &lt;/ul&gt;
      &lt;/div&gt;
    &lt;/td&gt;
  &lt;/tr&gt;
  &lt;/tbody&gt;
&lt;/table&gt;</code></pre>

                </details>
              
            
                      </section>
                                  <section id="kssref-base-embedded" class="kss-section kss-section--depth-2 ">

              
                            <h2 class="kss-title kss-title--level-2">
              <a href="#kssref-base-embedded">
                <span class="lead">
                  2.6
                  <span class="visually-hidden">
                      base.embedded
                    </span>
                </span>
                Embedded content
              </a>
            </h2>

            

            
            

            
                      </section>
                                  <section id="kssref-base-embedded-img" class="kss-section kss-section--depth-3 ">

              
                            <h3 class="kss-title kss-title--level-3">
              <a href="#kssref-base-embedded-img">
                <span class="lead">
                  2.6.1
                  <span class="visually-hidden">
                      base.embedded.img
                    </span>
                </span>
                Images
              </a>
            </h3>

                          <p class="kss-toolbar">
                                  <a href="#kssref-base-embedded-img" data-kss-fullscreen="kssref-base-embedded-img">
                    <span class="kss-toolbar__tooltip">Toggle full screen</span>
                    <svg class="off" version="1.1" xmlns="http://www.w3.org/2000/svg" xmlns:xlink="http://www.w3.org/1999/xlink" width="100%" height="100%" viewBox="0 0 64 64">
                      <path class="kss-toolbar__icon-fill" d="M64 0v26l-10-10-12 12-6-6 12-12-10-10zM28 42l-12 12 10 10h-26v-26l10 10 12-12z"></path>
                    </svg>
                    <svg class="on" version="1.1" xmlns="http://www.w3.org/2000/svg" xmlns:xlink="http://www.w3.org/1999/xlink" width="100%" height="100%" viewBox="0 0 64 64">
                      <path class="kss-toolbar__icon-fill" d="M28 36v26l-10-10-12 12-6-6 12-12-10-10zM64 6l-12 12 10 10h-26v-26l10 10 12-12z"></path>
                    </svg>
                  </a>
                  <a href="item-base-embedded-img.html" target="_blank">
                    <span class="kss-toolbar__tooltip">Open in new window</span>
                    <svg version="1.1" xmlns="http://www.w3.org/2000/svg" xmlns:xlink="http://www.w3.org/1999/xlink" width="100%" height="100%" viewBox="0 0 64 64">
                      <rect x="0" y="20" width="40" height="44" fill="#fff"/>
                      <path class="kss-toolbar__icon-fill" d="M40,64l-40,0l0,-44l40,0l0,44Zm-36,-40l0,36l32,0l0,-36l-32,0Z"/>
                      <rect class="kss-toolbar__icon-fill" x="0" y="20" width="40" height="10"/>
                      <rect x="24" y="0" width="40" height="44" fill="#fff"/>
                      <path class="kss-toolbar__icon-fill" d="M64,44l-40,0l0,-44l40,0l0,44Zm-36,-40l0,36l32,0l0,-36l-32,0Z"/>
                      <rect class="kss-toolbar__icon-fill" x="24" y="0" width="40" height="10"/>
                    </svg>
                  </a>
                                <a href="#kssref-base-embedded-img" data-kss-guides="true">
                  <span class="kss-toolbar__tooltip">Toggle example guides</span>
                  <svg version="1.1" xmlns="http://www.w3.org/2000/svg" xmlns:xlink="http://www.w3.org/1999/xlink" width="100%" height="100%" viewBox="0 0 64 64">
                    <rect class="kss-toolbar__icon-fill" x="5" y="35" width="5" height="9"/>
                    <rect class="kss-toolbar__icon-fill" x="54" y="21" width="5" height="9"/>
                    <rect class="kss-toolbar__icon-fill" x="54" y="35" width="5" height="9"/>
                    <rect class="kss-toolbar__icon-fill" x="5" y="21" width="5" height="9"/>
                    <rect class="kss-toolbar__icon-fill" x="5" y="0" width="5" height="15"/>
                    <rect class="kss-toolbar__icon-fill" x="35" y="5" width="9" height="5"/>
                    <rect class="kss-toolbar__icon-fill" x="20" y="5" width="9" height="5"/>
                    <rect class="kss-toolbar__icon-fill" x="0" y="5" width="15" height="5"/>
                    <rect class="kss-toolbar__icon-fill" x="54" y="0" width="5" height="15"/>
                    <rect class="kss-toolbar__icon-fill" x="49" y="5" width="15" height="5"/>
                    <rect class="kss-toolbar__icon-fill" x="54" y="49" width="5" height="15"/>
                    <rect class="kss-toolbar__icon-fill" x="49" y="54" width="15" height="5"/>
                    <rect class="kss-toolbar__icon-fill" x="5" y="49" width="5" height="15"/>
                    <rect class="kss-toolbar__icon-fill" x="0" y="54" width="15" height="5"/>
                    <rect class="kss-toolbar__icon-fill" x="35" y="54" width="9" height="5"/>
                    <rect class="kss-toolbar__icon-fill" x="20" y="54" width="9" height="5"/>
                  </svg>
                </a>
                <a href="#kssref-base-embedded-img" data-kss-markup="true">
                  <span class="kss-toolbar__tooltip">Toggle HTML markup</span>
                  <svg version="1.1" xmlns="http://www.w3.org/2000/svg" xmlns:xlink="http://www.w3.org/1999/xlink" width="100%" height="100%" viewBox="0 0 64 64">
                    <path class="kss-toolbar__icon-fill" d="M37.555,46.239l6.103,6.103l20.342,-20.342l-20.342,-20.342l-6.103,6.103l14.24,14.239l-14.24,14.239Z"/>
                    <path class="kss-toolbar__icon-fill" d="M26.445,17.761l-6.103,-6.103l-20.342,20.342l20.342,20.342l6.103,-6.103l-14.24,-14.239l14.24,-14.239Z"/>
                  </svg>
                </a>
              </p>
            

                          <div class="kss-description">
                <p>An <code>&lt;img&gt;</code> element represents an image.
We are using the following image styles in Drupal. You can use devtools to inspect images.</p>
<div class="tables-start"></div>

<table>
<thead>
<tr>
<th>Name</th>
<th>Sizes</th>
<th>Effects</th>
<th>Example</th>
</tr>
</thead>
<tbody>
<tr>
<td>Social extra extra large</td>
<td>1200 x 423</td>
<td>Scale &amp; crop</td>
<td>Hero background</td>
</tr>
<tr>
<td>Social extra large</td>
<td>220 x 220</td>
<td>Scale &amp; crop</td>
<td>Event teaser</td>
</tr>
<tr>
<td>Social large</td>
<td>128 x 128</td>
<td>Scale &amp; crop</td>
<td>Profile image</td>
</tr>
<tr>
<td>Social medium</td>
<td>44 x 44</td>
<td>Scale &amp; crop</td>
<td>Stream avatar</td>
</tr>
<tr>
<td>Social small</td>
<td>24 x 24</td>
<td>Scale &amp; crop</td>
<td>Newest members listd</td>
</tr>
</tbody>
</table>
<div class="tables-end"></div>
              </div>
            
            

                          <div class="card">
                <header class="card__title card__title--underline">
                  Example                </header>
                <div class="card__body">

                  
                                      <div class="kss-modifier__example">
                      <p>An image <img src="kss-assets/sample-inline.png"> that is inline with other text.</p>

<figure style="width: 50%; max-width: 300px;">
  <figcaption>An image inside a figure.</figcaption>
  <img src="kss-assets/sample.png">
</figure>

                      <div class="kss-modifier__example-footer"></div>
                    </div>
                  
                  
                </div>

              </div>

                              <details class="card kss-markup kss-style">
                  <summary style="padding: 5px 20px; cursor: pointer;">
                                          Markup: <code>01-base/embedded/embedded-img.twig</code>
                                      </summary>
<<<<<<< HEAD
                   <pre><code class="language-markup" data-language="html">&lt;p&gt;An image &lt;img src=&quot;kss-assets/sample-inline.png&quot;&gt; that is inline with other text.&lt;/p&gt;
=======
                   <pre class="language-markup"><code class="language-markup" data-language="html">&lt;p&gt;An image &lt;img src=&quot;kss-assets/sample-inline.png&quot;&gt; that is inline with other text.&lt;/p&gt;
>>>>>>> 3ca66165

&lt;figure style=&quot;width: 50%; max-width: 300px;&quot;&gt;
  &lt;figcaption&gt;An image inside a figure.&lt;/figcaption&gt;
  &lt;img src=&quot;kss-assets/sample.png&quot;&gt;
&lt;/figure&gt;
</code></pre>

                </details>
              
            
                      </section>
                                  <section id="kssref-base-embedded-svg" class="kss-section kss-section--depth-3 ">

              
                            <h3 class="kss-title kss-title--level-3">
              <a href="#kssref-base-embedded-svg">
                <span class="lead">
                  2.6.2
                  <span class="visually-hidden">
                      base.embedded.svg
                    </span>
                </span>
                Scalable vector
              </a>
            </h3>

                          <p class="kss-toolbar">
                                  <a href="#kssref-base-embedded-svg" data-kss-fullscreen="kssref-base-embedded-svg">
                    <span class="kss-toolbar__tooltip">Toggle full screen</span>
                    <svg class="off" version="1.1" xmlns="http://www.w3.org/2000/svg" xmlns:xlink="http://www.w3.org/1999/xlink" width="100%" height="100%" viewBox="0 0 64 64">
                      <path class="kss-toolbar__icon-fill" d="M64 0v26l-10-10-12 12-6-6 12-12-10-10zM28 42l-12 12 10 10h-26v-26l10 10 12-12z"></path>
                    </svg>
                    <svg class="on" version="1.1" xmlns="http://www.w3.org/2000/svg" xmlns:xlink="http://www.w3.org/1999/xlink" width="100%" height="100%" viewBox="0 0 64 64">
                      <path class="kss-toolbar__icon-fill" d="M28 36v26l-10-10-12 12-6-6 12-12-10-10zM64 6l-12 12 10 10h-26v-26l10 10 12-12z"></path>
                    </svg>
                  </a>
                  <a href="item-base-embedded-svg.html" target="_blank">
                    <span class="kss-toolbar__tooltip">Open in new window</span>
                    <svg version="1.1" xmlns="http://www.w3.org/2000/svg" xmlns:xlink="http://www.w3.org/1999/xlink" width="100%" height="100%" viewBox="0 0 64 64">
                      <rect x="0" y="20" width="40" height="44" fill="#fff"/>
                      <path class="kss-toolbar__icon-fill" d="M40,64l-40,0l0,-44l40,0l0,44Zm-36,-40l0,36l32,0l0,-36l-32,0Z"/>
                      <rect class="kss-toolbar__icon-fill" x="0" y="20" width="40" height="10"/>
                      <rect x="24" y="0" width="40" height="44" fill="#fff"/>
                      <path class="kss-toolbar__icon-fill" d="M64,44l-40,0l0,-44l40,0l0,44Zm-36,-40l0,36l32,0l0,-36l-32,0Z"/>
                      <rect class="kss-toolbar__icon-fill" x="24" y="0" width="40" height="10"/>
                    </svg>
                  </a>
                                <a href="#kssref-base-embedded-svg" data-kss-guides="true">
                  <span class="kss-toolbar__tooltip">Toggle example guides</span>
                  <svg version="1.1" xmlns="http://www.w3.org/2000/svg" xmlns:xlink="http://www.w3.org/1999/xlink" width="100%" height="100%" viewBox="0 0 64 64">
                    <rect class="kss-toolbar__icon-fill" x="5" y="35" width="5" height="9"/>
                    <rect class="kss-toolbar__icon-fill" x="54" y="21" width="5" height="9"/>
                    <rect class="kss-toolbar__icon-fill" x="54" y="35" width="5" height="9"/>
                    <rect class="kss-toolbar__icon-fill" x="5" y="21" width="5" height="9"/>
                    <rect class="kss-toolbar__icon-fill" x="5" y="0" width="5" height="15"/>
                    <rect class="kss-toolbar__icon-fill" x="35" y="5" width="9" height="5"/>
                    <rect class="kss-toolbar__icon-fill" x="20" y="5" width="9" height="5"/>
                    <rect class="kss-toolbar__icon-fill" x="0" y="5" width="15" height="5"/>
                    <rect class="kss-toolbar__icon-fill" x="54" y="0" width="5" height="15"/>
                    <rect class="kss-toolbar__icon-fill" x="49" y="5" width="15" height="5"/>
                    <rect class="kss-toolbar__icon-fill" x="54" y="49" width="5" height="15"/>
                    <rect class="kss-toolbar__icon-fill" x="49" y="54" width="15" height="5"/>
                    <rect class="kss-toolbar__icon-fill" x="5" y="49" width="5" height="15"/>
                    <rect class="kss-toolbar__icon-fill" x="0" y="54" width="15" height="5"/>
                    <rect class="kss-toolbar__icon-fill" x="35" y="54" width="9" height="5"/>
                    <rect class="kss-toolbar__icon-fill" x="20" y="54" width="9" height="5"/>
                  </svg>
                </a>
                <a href="#kssref-base-embedded-svg" data-kss-markup="true">
                  <span class="kss-toolbar__tooltip">Toggle HTML markup</span>
                  <svg version="1.1" xmlns="http://www.w3.org/2000/svg" xmlns:xlink="http://www.w3.org/1999/xlink" width="100%" height="100%" viewBox="0 0 64 64">
                    <path class="kss-toolbar__icon-fill" d="M37.555,46.239l6.103,6.103l20.342,-20.342l-20.342,-20.342l-6.103,6.103l14.24,14.239l-14.24,14.239Z"/>
                    <path class="kss-toolbar__icon-fill" d="M26.445,17.761l-6.103,-6.103l-20.342,20.342l20.342,20.342l6.103,-6.103l-14.24,-14.239l14.24,-14.239Z"/>
                  </svg>
                </a>
              </p>
            

                          <div class="kss-description">
                <p>A <code>&lt;svg&gt;</code> element represents an image encoded as a Scalable Vector Graphic.</p>

              </div>
            
            

                          <div class="card">
                <header class="card__title card__title--underline">
                  Example                </header>
                <div class="card__body">

                  
                                      <div class="kss-modifier__example">
                      <p>A svg image <svg fill="#000000" height="14" viewBox="0 0 24 24" width="14" xmlns="http://www.w3.org/2000/svg">
    <path d="M12 2C6.48 2 2 6.48 2 12s4.48 10 10 10 10-4.48 10-10S17.52 2 12 2zm0 3c1.66 0 3 1.34 3 3s-1.34 3-3 3-3-1.34-3-3 1.34-3 3-3zm0 14.2c-2.5 0-4.71-1.28-6-3.22.03-1.99 4-3.08 6-3.08 1.99 0 5.97 1.09 6 3.08-1.29 1.94-3.5 3.22-6 3.22z"/>
    <path d="M0 0h24v24H0z" fill="none"/>
  </svg> that is inline with other text.</p>

<figure style="width: 50%; max-width: 300px;">
  <figcaption>A svg inside a figure.</figcaption>
  <svg width="300px" height="250px" viewBox="0 0 60 50" xmlns="http://www.w3.org/2000/svg">
    <g stroke="none" stroke-width="1" fill="none" fill-rule="evenodd">
      <rect x="0" y="0" width="60" height="50"></rect>
      <g transform="translate(15.000000, 10.000000)" fill="#29abe2">
        <g>
          <path d="M17.5625,15.9375 C17.0625,15.9375 16.8125,15.9375 16.75,16 L16.0625,16.0625 L16,16.75 C16,16.9375 15.625,20.8125 17.875,23.125 C19.375,24.625 21.1875,25.5 22.6875,25.5 C23.5,25.5 24.1875,25.25 24.6875,24.75 C26.125,23.3125 25.4375,20.25 23.0625,17.875 C21.4375,16.1875 18.9375,15.9375 17.5625,15.9375 L17.5625,15.9375 Z M23.5625,23.5 C23.375,23.6875 23.0625,23.75 22.6875,23.75 L22.6875,23.75 C21.875,23.75 20.4375,23.25 19.0625,21.8125 C17.875,20.625 17.625,18.5625 17.625,17.5 C18.75,17.5 20.6875,17.75 21.9375,18.9375 C22.8125,19.8125 23.4375,20.8125 23.6875,21.6875 C23.9375,22.5625 23.875,23.1875 23.5625,23.5 L23.5625,23.5 Z" id="Shape"></path>
          <path d="M7.125,12.3125 C8.8125,14 11.3125,14.25 12.6875,14.25 C13.125,14.25 13.4375,14.25 13.5,14.1875 L14.1875,14.125 L14.25,13.4375 C14.25,13.25 14.625,9.375 12.375,7.0625 C10.875,5.5625 9.0625,4.6875 7.5625,4.6875 C6.75,4.6875 6.0625,4.9375 5.5625,5.4375 C4.8125,6.1875 4.625,7.3125 4.9375,8.5625 C5.25,9.875 6,11.1875 7.125,12.3125 L7.125,12.3125 Z M6.6875,6.625 C6.875,6.4375 7.1875,6.375 7.5625,6.375 C8.375,6.375 9.8125,6.875 11.1875,8.3125 C12.375,9.5 12.625,11.5625 12.625,12.625 C11.5,12.625 9.5625,12.375 8.3125,11.1875 C7.4375,10.3125 6.8125,9.3125 6.5625,8.4375 C6.3125,7.5625 6.375,6.9375 6.6875,6.625 L6.6875,6.625 Z"></path>
          <path d="M14.25,16.6875 L14.1875,16 L13.5,15.9375 C13.4375,15.9375 13.1875,15.875 12.6875,15.875 C11.3125,15.875 8.8125,16.125 7.125,17.8125 C4.75,20.1875 4,23.1875 5.5,24.6875 C6,25.1875 6.6875,25.4375 7.5,25.4375 C9,25.4375 10.8125,24.5625 12.3125,23.0625 C14.625,20.75 14.25,16.875 14.25,16.6875 L14.25,16.6875 Z M12.625,17.5625 C12.625,18.625 12.4375,20.625 11.1875,21.875 C9.75,23.3125 8.375,23.8125 7.5625,23.8125 L7.5625,23.8125 C7.1875,23.8125 6.875,23.6875 6.6875,23.5625 C6.125,23 6.375,21.0625 8.3125,19.0625 C9.5,17.8125 11.5,17.625 12.625,17.5625 L12.625,17.5625 Z"></path>
          <path d="M16,13.4375 L16.0625,14.125 L16.75,14.1875 C16.8125,14.1875 17.125,14.25 17.5625,14.25 C18.9375,14.25 21.4375,14 23.125,12.3125 C24.25,11.1875 25.0625,9.875 25.375,8.625 C25.6875,7.3125 25.5,6.1875 24.75,5.5 C24.25,5 23.5625,4.75 22.75,4.75 C21.25,4.75 19.4375,5.625 17.9375,7.125 C15.625,9.375 16,13.25 16,13.4375 L16,13.4375 Z M17.625,12.5625 C17.625,11.5 17.8125,9.5 19.0625,8.25 C20.5,6.8125 21.875,6.3125 22.6875,6.3125 C23.0625,6.3125 23.375,6.4375 23.5625,6.5625 C23.875,6.875 23.9375,7.5 23.6875,8.3125 C23.4375,9.25 22.8125,10.1875 21.9375,11.0625 C20.75,12.3125 18.75,12.5625 17.625,12.5625 L17.625,12.5625 Z"></path>
          <path d="M26,11.5625 L25.8125,11.5 L25.6875,11.6875 C25.4375,12 25.25,12.3125 24.9375,12.625 L24.5625,13.0625 L25.125,13.125 C27.125,13.375 28.3125,14.3125 28.3125,15.0625 C28.3125,15.8125 27.125,16.75 25.125,17 L24.5625,17.0625 L24.9375,17.5 C25.1875,17.8125 25.4375,18.125 25.6875,18.4375 L25.8125,18.625 L26,18.5625 C28.4375,18.0625 30,16.6875 30,15.0625 C30,13.4375 28.4375,12.0625 26,11.5625 L26,11.5625 Z"></path>
          <path d="M4.5,18.625 L4.625,18.4375 C4.8125,18.125 5.0625,17.8125 5.375,17.5 L5.75,17.0625 L5.1875,17 C3.1875,16.75 2,15.8125 2,15.0625 C2,14.3125 3.1875,13.375 5.1875,13.125 L5.75,13.0625 L5.375,12.625 C5.125,12.3125 4.875,12 4.625,11.6875 L4.5,11.5 L4.3125,11.5625 C1.875,12.0625 0.3125,13.4375 0.3125,15.0625 C0.3125,16.6875 1.875,18.0625 4.3125,18.5625 L4.5,18.625 L4.5,18.625 Z"></path>
          <path d="M17.5625,24.875 L17.125,24.5 L17.0625,25.0625 C16.8125,27.0625 15.875,28.25 15.125,28.25 C14.375,28.25 13.4375,27.0625 13.1875,25.0625 L13.125,24.5 L12.6875,24.875 C12.375,25.125 12.0625,25.375 11.75,25.625 L11.5625,25.75 L11.625,25.9375 C12.125,28.375 13.5,29.9375 15.125,29.9375 C16.75,29.9375 18.125,28.375 18.625,25.9375 L18.6875,25.75 L18.5,25.625 C18.1875,25.375 17.875,25.125 17.5625,24.875 L17.5625,24.875 Z"></path>
          <path d="M12.6875,5.3125 L13.125,5.6875 L13.1875,5.125 C13.4375,3.0625 14.375,1.875 15.125,1.875 C15.875,1.875 16.8125,3.0625 17.0625,5.0625 L17.125,5.625 L17.5625,5.25 C17.875,5 18.1875,4.75 18.5,4.5 L18.6875,4.375 L18.625,4.1875 C18.125,1.75 16.75,0.1875 15.125,0.1875 C13.5,0.1875 12.125,1.75 11.625,4.1875 L11.5625,4.375 L11.75,4.5 C12.0625,4.75 12.375,5 12.6875,5.3125 L12.6875,5.3125 Z"></path>
        </g>
      </g>
    </g>
  </svg>

</figure>
                      <div class="kss-modifier__example-footer"></div>
                    </div>
                  
                  
                </div>

              </div>

                              <details class="card kss-markup kss-style">
                  <summary style="padding: 5px 20px; cursor: pointer;">
                                          Markup: <code>01-base/embedded/embedded-svg.twig</code>
                                      </summary>
<<<<<<< HEAD
                   <pre><code class="language-markup" data-language="html">&lt;p&gt;A svg image &lt;svg fill=&quot;#000000&quot; height=&quot;14&quot; viewBox=&quot;0 0 24 24&quot; width=&quot;14&quot; xmlns=&quot;http://www.w3.org/2000/svg&quot;&gt;
=======
                   <pre class="language-markup"><code class="language-markup" data-language="html">&lt;p&gt;A svg image &lt;svg fill=&quot;#000000&quot; height=&quot;14&quot; viewBox=&quot;0 0 24 24&quot; width=&quot;14&quot; xmlns=&quot;http://www.w3.org/2000/svg&quot;&gt;
>>>>>>> 3ca66165
    &lt;path d=&quot;M12 2C6.48 2 2 6.48 2 12s4.48 10 10 10 10-4.48 10-10S17.52 2 12 2zm0 3c1.66 0 3 1.34 3 3s-1.34 3-3 3-3-1.34-3-3 1.34-3 3-3zm0 14.2c-2.5 0-4.71-1.28-6-3.22.03-1.99 4-3.08 6-3.08 1.99 0 5.97 1.09 6 3.08-1.29 1.94-3.5 3.22-6 3.22z&quot;/&gt;
    &lt;path d=&quot;M0 0h24v24H0z&quot; fill=&quot;none&quot;/&gt;
  &lt;/svg&gt; that is inline with other text.&lt;/p&gt;

&lt;figure style=&quot;width: 50%; max-width: 300px;&quot;&gt;
  &lt;figcaption&gt;A svg inside a figure.&lt;/figcaption&gt;
  &lt;svg width=&quot;300px&quot; height=&quot;250px&quot; viewBox=&quot;0 0 60 50&quot; xmlns=&quot;http://www.w3.org/2000/svg&quot;&gt;
    &lt;g stroke=&quot;none&quot; stroke-width=&quot;1&quot; fill=&quot;none&quot; fill-rule=&quot;evenodd&quot;&gt;
      &lt;rect x=&quot;0&quot; y=&quot;0&quot; width=&quot;60&quot; height=&quot;50&quot;&gt;&lt;/rect&gt;
      &lt;g transform=&quot;translate(15.000000, 10.000000)&quot; fill=&quot;#29abe2&quot;&gt;
        &lt;g&gt;
          &lt;path d=&quot;M17.5625,15.9375 C17.0625,15.9375 16.8125,15.9375 16.75,16 L16.0625,16.0625 L16,16.75 C16,16.9375 15.625,20.8125 17.875,23.125 C19.375,24.625 21.1875,25.5 22.6875,25.5 C23.5,25.5 24.1875,25.25 24.6875,24.75 C26.125,23.3125 25.4375,20.25 23.0625,17.875 C21.4375,16.1875 18.9375,15.9375 17.5625,15.9375 L17.5625,15.9375 Z M23.5625,23.5 C23.375,23.6875 23.0625,23.75 22.6875,23.75 L22.6875,23.75 C21.875,23.75 20.4375,23.25 19.0625,21.8125 C17.875,20.625 17.625,18.5625 17.625,17.5 C18.75,17.5 20.6875,17.75 21.9375,18.9375 C22.8125,19.8125 23.4375,20.8125 23.6875,21.6875 C23.9375,22.5625 23.875,23.1875 23.5625,23.5 L23.5625,23.5 Z&quot; id=&quot;Shape&quot;&gt;&lt;/path&gt;
          &lt;path d=&quot;M7.125,12.3125 C8.8125,14 11.3125,14.25 12.6875,14.25 C13.125,14.25 13.4375,14.25 13.5,14.1875 L14.1875,14.125 L14.25,13.4375 C14.25,13.25 14.625,9.375 12.375,7.0625 C10.875,5.5625 9.0625,4.6875 7.5625,4.6875 C6.75,4.6875 6.0625,4.9375 5.5625,5.4375 C4.8125,6.1875 4.625,7.3125 4.9375,8.5625 C5.25,9.875 6,11.1875 7.125,12.3125 L7.125,12.3125 Z M6.6875,6.625 C6.875,6.4375 7.1875,6.375 7.5625,6.375 C8.375,6.375 9.8125,6.875 11.1875,8.3125 C12.375,9.5 12.625,11.5625 12.625,12.625 C11.5,12.625 9.5625,12.375 8.3125,11.1875 C7.4375,10.3125 6.8125,9.3125 6.5625,8.4375 C6.3125,7.5625 6.375,6.9375 6.6875,6.625 L6.6875,6.625 Z&quot;&gt;&lt;/path&gt;
          &lt;path d=&quot;M14.25,16.6875 L14.1875,16 L13.5,15.9375 C13.4375,15.9375 13.1875,15.875 12.6875,15.875 C11.3125,15.875 8.8125,16.125 7.125,17.8125 C4.75,20.1875 4,23.1875 5.5,24.6875 C6,25.1875 6.6875,25.4375 7.5,25.4375 C9,25.4375 10.8125,24.5625 12.3125,23.0625 C14.625,20.75 14.25,16.875 14.25,16.6875 L14.25,16.6875 Z M12.625,17.5625 C12.625,18.625 12.4375,20.625 11.1875,21.875 C9.75,23.3125 8.375,23.8125 7.5625,23.8125 L7.5625,23.8125 C7.1875,23.8125 6.875,23.6875 6.6875,23.5625 C6.125,23 6.375,21.0625 8.3125,19.0625 C9.5,17.8125 11.5,17.625 12.625,17.5625 L12.625,17.5625 Z&quot;&gt;&lt;/path&gt;
          &lt;path d=&quot;M16,13.4375 L16.0625,14.125 L16.75,14.1875 C16.8125,14.1875 17.125,14.25 17.5625,14.25 C18.9375,14.25 21.4375,14 23.125,12.3125 C24.25,11.1875 25.0625,9.875 25.375,8.625 C25.6875,7.3125 25.5,6.1875 24.75,5.5 C24.25,5 23.5625,4.75 22.75,4.75 C21.25,4.75 19.4375,5.625 17.9375,7.125 C15.625,9.375 16,13.25 16,13.4375 L16,13.4375 Z M17.625,12.5625 C17.625,11.5 17.8125,9.5 19.0625,8.25 C20.5,6.8125 21.875,6.3125 22.6875,6.3125 C23.0625,6.3125 23.375,6.4375 23.5625,6.5625 C23.875,6.875 23.9375,7.5 23.6875,8.3125 C23.4375,9.25 22.8125,10.1875 21.9375,11.0625 C20.75,12.3125 18.75,12.5625 17.625,12.5625 L17.625,12.5625 Z&quot;&gt;&lt;/path&gt;
          &lt;path d=&quot;M26,11.5625 L25.8125,11.5 L25.6875,11.6875 C25.4375,12 25.25,12.3125 24.9375,12.625 L24.5625,13.0625 L25.125,13.125 C27.125,13.375 28.3125,14.3125 28.3125,15.0625 C28.3125,15.8125 27.125,16.75 25.125,17 L24.5625,17.0625 L24.9375,17.5 C25.1875,17.8125 25.4375,18.125 25.6875,18.4375 L25.8125,18.625 L26,18.5625 C28.4375,18.0625 30,16.6875 30,15.0625 C30,13.4375 28.4375,12.0625 26,11.5625 L26,11.5625 Z&quot;&gt;&lt;/path&gt;
          &lt;path d=&quot;M4.5,18.625 L4.625,18.4375 C4.8125,18.125 5.0625,17.8125 5.375,17.5 L5.75,17.0625 L5.1875,17 C3.1875,16.75 2,15.8125 2,15.0625 C2,14.3125 3.1875,13.375 5.1875,13.125 L5.75,13.0625 L5.375,12.625 C5.125,12.3125 4.875,12 4.625,11.6875 L4.5,11.5 L4.3125,11.5625 C1.875,12.0625 0.3125,13.4375 0.3125,15.0625 C0.3125,16.6875 1.875,18.0625 4.3125,18.5625 L4.5,18.625 L4.5,18.625 Z&quot;&gt;&lt;/path&gt;
          &lt;path d=&quot;M17.5625,24.875 L17.125,24.5 L17.0625,25.0625 C16.8125,27.0625 15.875,28.25 15.125,28.25 C14.375,28.25 13.4375,27.0625 13.1875,25.0625 L13.125,24.5 L12.6875,24.875 C12.375,25.125 12.0625,25.375 11.75,25.625 L11.5625,25.75 L11.625,25.9375 C12.125,28.375 13.5,29.9375 15.125,29.9375 C16.75,29.9375 18.125,28.375 18.625,25.9375 L18.6875,25.75 L18.5,25.625 C18.1875,25.375 17.875,25.125 17.5625,24.875 L17.5625,24.875 Z&quot;&gt;&lt;/path&gt;
          &lt;path d=&quot;M12.6875,5.3125 L13.125,5.6875 L13.1875,5.125 C13.4375,3.0625 14.375,1.875 15.125,1.875 C15.875,1.875 16.8125,3.0625 17.0625,5.0625 L17.125,5.625 L17.5625,5.25 C17.875,5 18.1875,4.75 18.5,4.5 L18.6875,4.375 L18.625,4.1875 C18.125,1.75 16.75,0.1875 15.125,0.1875 C13.5,0.1875 12.125,1.75 11.625,4.1875 L11.5625,4.375 L11.75,4.5 C12.0625,4.75 12.375,5 12.6875,5.3125 L12.6875,5.3125 Z&quot;&gt;&lt;/path&gt;
        &lt;/g&gt;
      &lt;/g&gt;
    &lt;/g&gt;
  &lt;/svg&gt;

&lt;/figure&gt;</code></pre>

                </details>
              
            
                      </section>
                    
        </div>

      </div>

    </div>

  </main>

  <footer class="site-footer" role="contentinfo">
    <div class="container clearfix">
      <nav role="navigation">
        <ul class="nav navbar-nav navbar-right">
          <li><a href='https://www.drupal.org/project/social'>Drupal project</a></li>
          <li><a href="https://github.com/goalgorilla/open_social/">Main repository</a></li>
          <li><a href="https://github.com/goalgorilla/open_social/issues/new">Report an issue</a></li>
        </ul>
      </nav>
    </div>
  </footer>

  <svg xmlns="http://www.w3.org/2000/svg" class="hide"><symbol id="icon-account_circle" viewBox="0 0 24 24"><path d="M12 2C6.48 2 2 6.48 2 12s4.48 10 10 10 10-4.48 10-10S17.52 2 12 2zm0 3c1.66 0 3 1.34 3 3s-1.34 3-3 3-3-1.34-3-3 1.34-3 3-3zm0 14.2a7.2 7.2 0 0 1-6-3.22c.03-1.99 4-3.08 6-3.08 1.99 0 5.97 1.09 6 3.08a7.2 7.2 0 0 1-6 3.22z"/><path d="M0 0h24v24H0z" fill="none"/></symbol><symbol id="icon-add_box" viewBox="0 0 24 24"><path d="M19 3H5a2 2 0 0 0-2 2v14a2 2 0 0 0 2 2h14c1.1 0 2-.9 2-2V5c0-1.1-.9-2-2-2zm-2 10h-4v4h-2v-4H7v-2h4V7h2v4h4v2z"/><path d="M0 0h24v24H0z" fill="none"/></symbol><symbol id="icon-autorenew" viewBox="0 0 24 24"><path d="M12 6v3l4-4-4-4v3c-4.42 0-8 3.58-8 8 0 1.57.46 3.03 1.24 4.26L6.7 14.8A5.87 5.87 0 0 1 6 12c0-3.31 2.69-6 6-6zm6.76 1.74L17.3 9.2c.44.84.7 1.79.7 2.8 0 3.31-2.69 6-6 6v-3l-4 4 4 4v-3c4.42 0 8-3.58 8-8 0-1.57-.46-3.03-1.24-4.26z"/><path d="M0 0h24v24H0z" fill="none"/></symbol><symbol id="icon-book" viewBox="0 0 24 24"><path d="M0 0h24v24H0z" fill="none"/><path d="M18 2H6c-1.1 0-2 .9-2 2v16c0 1.1.9 2 2 2h12c1.1 0 2-.9 2-2V4c0-1.1-.9-2-2-2zM6 4h5v8l-2.5-1.5L6 12V4z"/></symbol><symbol id="icon-business_center" viewBox="0 0 24 24"><path d="M0 0h24v24H0zm10 5h4v2h-4zm0 0h4v2h-4z" fill="none"/><path d="M10 16v-1H3.01L3 19c0 1.11.89 2 2 2h14c1.11 0 2-.89 2-2v-4h-7v1h-4zm10-9h-4.01V5l-2-2h-4l-2 2v2H4c-1.1 0-2 .9-2 2v3c0 1.11.89 2 2 2h6v-2h4v2h6c1.1 0 2-.9 2-2V9c0-1.1-.9-2-2-2zm-6 0h-4V5h4v2z"/></symbol><symbol id="icon-close" viewBox="0 0 24 24"><path d="M19 6.41L17.59 5 12 10.59 6.41 5 5 6.41 10.59 12 5 17.59 6.41 19 12 13.41 17.59 19 19 17.59 13.41 12z"/><path d="M0 0h24v24H0z" fill="none"/></symbol><symbol id="icon-comment" viewBox="0 0 24 24"><path d="M21.99 4c0-1.1-.89-2-1.99-2H4c-1.1 0-2 .9-2 2v12c0 1.1.9 2 2 2h14l4 4-.01-18z"/><path d="M0 0h24v24H0z" fill="none"/></symbol><symbol id="icon-community" viewBox="0 0 24 24"><path d="M0 0h24v24H0z" fill="none"/><path d="M16 11c1.66 0 2.99-1.34 2.99-3S17.66 5 16 5c-1.66 0-3 1.34-3 3s1.34 3 3 3zm-8 0c1.66 0 2.99-1.34 2.99-3S9.66 5 8 5C6.34 5 5 6.34 5 8s1.34 3 3 3zm0 2c-2.33 0-7 1.17-7 3.5V19h14v-2.5c0-2.33-4.67-3.5-7-3.5zm8 0c-.29 0-.62.02-.97.05 1.16.84 1.97 1.97 1.97 3.45V19h6v-2.5c0-2.33-4.67-3.5-7-3.5z"/></symbol><symbol id="icon-delete" viewBox="0 0 24 24"><path d="M6 19c0 1.1.9 2 2 2h8c1.1 0 2-.9 2-2V7H6v12zM19 4h-3.5l-1-1h-5l-1 1H5v2h14V4z"/><path d="M0 0h24v24H0z" fill="none"/></symbol><symbol id="icon-edit" viewBox="0 0 24 24"><path d="M3 17.25V21h3.75L17.81 9.94l-3.75-3.75L3 17.25zM20.71 7.04a.996.996 0 0 0 0-1.41l-2.34-2.34a.996.996 0 0 0-1.41 0l-1.83 1.83 3.75 3.75 1.83-1.83z"/><path d="M0 0h24v24H0z" fill="none"/></symbol><symbol id="icon-event" viewBox="0 0 24 24"><path d="M17 12h-5v5h5v-5zM16 1v2H8V1H6v2H5c-1.11 0-1.99.9-1.99 2L3 19a2 2 0 0 0 2 2h14c1.1 0 2-.9 2-2V5c0-1.1-.9-2-2-2h-1V1h-2zm3 18H5V8h14v11z"/><path d="M0 0h24v24H0z" fill="none"/></symbol><symbol id="icon-expand-less" viewBox="0 0 24 24"><path d="M12 8l-6 6 1.41 1.41L12 10.83l4.59 4.58L18 14z"/><path d="M0 0h24v24H0z" fill="none"/></symbol><symbol id="icon-expand_more" viewBox="0 0 24 24"><path d="M16.59 8.59L12 13.17 7.41 8.59 6 10l6 6 6-6z"/><path d="M0 0h24v24H0z" fill="none"/></symbol><symbol id="icon-filter_list" viewBox="0 0 24 24"><path d="M10 18h4v-2h-4v2zM3 6v2h18V6H3zm3 7h12v-2H6v2z"/><path d="M0 0h24v24H0z" fill="none"/></symbol><symbol id="icon-forum" viewBox="0 0 24 24"><path d="M0 0h24v24H0z" fill="none"/><path d="M21 6h-2v9H6v2c0 .55.45 1 1 1h11l4 4V7c0-.55-.45-1-1-1zm-4 6V3c0-.55-.45-1-1-1H3c-.55 0-1 .45-1 1v14l4-4h10c.55 0 1-.45 1-1z"/></symbol><symbol id="icon-group" viewBox="0 0 24 24"><path d="M18.8 11.3c1.6 0 2.9-1.3 2.9-3s-1.3-3-2.9-3c-1.6 0-2.9 1.3-2.9 3s1.3 3 2.9 3zm-10.7-3c0-1.7-1.3-3-2.9-3s-2.9 1.3-2.9 3 1.3 3 2.9 3 2.9-1.3 2.9-3zm3.9 2.4c1.8 0 3.2-1.5 3.2-3.3S13.8 4 12 4 8.8 5.5 8.8 7.3s1.4 3.4 3.2 3.4zm-5.8 5.6v3.1h11.6v-3.1c0-2.8-3.9-4.3-5.8-4.3s-5.8 1.4-5.8 4.3zm9.6-4.3c2 1.3 2.7 2.5 2.7 4.3v3.1h4.4v-3.1c0-2.9-3.4-4.3-5.1-4.3h-2zm-7.7 0c-2 1.3-2.7 2.5-2.7 4.3v3.1H1v-3.1C1 13.5 4.4 12 6.1 12h2z"/></symbol><symbol id="icon-help" viewBox="0 0 24 24"><path d="M0 0h24v24H0z" fill="none"/><path d="M12 2C6.48 2 2 6.48 2 12s4.48 10 10 10 10-4.48 10-10S17.52 2 12 2zm1 17h-2v-2h2v2zm2.07-7.75l-.9.92C13.45 12.9 13 13.5 13 15h-2v-.5c0-1.1.45-2.1 1.17-2.83l1.24-1.26c.37-.36.59-.86.59-1.41 0-1.1-.9-2-2-2s-2 .9-2 2H8c0-2.21 1.79-4 4-4s4 1.79 4 4c0 .88-.36 1.68-.93 2.25z"/></symbol><symbol id="icon-insert_drive_file" viewBox="0 0 24 24"><path d="M6 2c-1.1 0-1.99.9-1.99 2L4 20c0 1.1.89 2 1.99 2H18c1.1 0 2-.9 2-2V8l-6-6H6zm7 7V3.5L18.5 9H13z"/><path d="M0 0h24v24H0z" fill="none"/></symbol><symbol id="icon-label" viewBox="0 0 24 24"><path d="M0 0h24v24H0z" fill="none"/><path d="M17.63 5.84C17.27 5.33 16.67 5 16 5L5 5.01C3.9 5.01 3 5.9 3 7v10c0 1.1.9 1.99 2 1.99L16 19c.67 0 1.27-.33 1.63-.84L22 12l-4.37-6.16z"/></symbol><symbol id="icon-language" viewBox="0 0 24 24"><path d="M0 0h24v24H0z" fill="none"/><path d="M11.99 2C6.47 2 2 6.48 2 12s4.47 10 9.99 10C17.52 22 22 17.52 22 12S17.52 2 11.99 2zm6.93 6h-2.95a15.65 15.65 0 0 0-1.38-3.56A8.03 8.03 0 0 1 18.92 8zM12 4.04c.83 1.2 1.48 2.53 1.91 3.96h-3.82c.43-1.43 1.08-2.76 1.91-3.96zM4.26 14C4.1 13.36 4 12.69 4 12s.1-1.36.26-2h3.38c-.08.66-.14 1.32-.14 2 0 .68.06 1.34.14 2H4.26zm.82 2h2.95c.32 1.25.78 2.45 1.38 3.56A7.987 7.987 0 0 1 5.08 16zm2.95-8H5.08a7.987 7.987 0 0 1 4.33-3.56A15.65 15.65 0 0 0 8.03 8zM12 19.96c-.83-1.2-1.48-2.53-1.91-3.96h3.82c-.43 1.43-1.08 2.76-1.91 3.96zM14.34 14H9.66c-.09-.66-.16-1.32-.16-2 0-.68.07-1.35.16-2h4.68c.09.65.16 1.32.16 2 0 .68-.07 1.34-.16 2zm.25 5.56c.6-1.11 1.06-2.31 1.38-3.56h2.95a8.03 8.03 0 0 1-4.33 3.56zM16.36 14c.08-.66.14-1.32.14-2 0-.68-.06-1.34-.14-2h3.38c.16.64.26 1.31.26 2s-.1 1.36-.26 2h-3.38z"/></symbol><symbol id="icon-location" viewBox="0 0 24 24"><path d="M12 2C8.13 2 5 5.13 5 9c0 5.25 7 13 7 13s7-7.75 7-13c0-3.87-3.13-7-7-7zm0 9.5a2.5 2.5 0 0 1 0-5 2.5 2.5 0 0 1 0 5z"/><path d="M0 0h24v24H0z" fill="none"/></symbol><symbol id="icon-menu" viewBox="0 0 24 24"><path d="M0 0h24v24H0z" fill="none"/><path d="M3 18h18v-2H3v2zm0-5h18v-2H3v2zm0-7v2h18V6H3z"/></symbol><symbol id="icon-navigate_before" viewBox="0 0 24 24"><path d="M15.41 7.41L14 6l-6 6 6 6 1.41-1.41L10.83 12z"/><path d="M0 0h24v24H0z" fill="none"/></symbol><symbol id="icon-navigate_next" viewBox="0 0 24 24"><path d="M10 6L8.59 7.41 13.17 12l-4.58 4.59L10 18l6-6z"/><path d="M0 0h24v24H0z" fill="none"/></symbol><symbol id="icon-notifications" viewBox="0 0 24 24"><path d="M12 22c1.1 0 2-.9 2-2h-4a2 2 0 0 0 2 2zm6-6v-5c0-3.07-1.64-5.64-4.5-6.32V4c0-.83-.67-1.5-1.5-1.5s-1.5.67-1.5 1.5v.68C7.63 5.36 6 7.92 6 11v5l-2 2v1h16v-1l-2-2z"/></symbol><symbol id="icon-notifications_none" viewBox="0 0 24 24"><path d="M0 0h24v24H0z" fill="none"/><path d="M12 22c1.1 0 2-.9 2-2h-4c0 1.1.9 2 2 2zm6-6v-5c0-3.07-1.63-5.64-4.5-6.32V4c0-.83-.67-1.5-1.5-1.5s-1.5.67-1.5 1.5v.68C7.64 5.36 6 7.92 6 11v5l-2 2v1h16v-1l-2-2zm-2 1H8v-6c0-2.48 1.51-4.5 4-4.5s4 2.02 4 4.5v6z"/></symbol><symbol id="icon-open_with" viewBox="0 0 24 24"><path d="M10 9h4V6h3l-5-5-5 5h3v3zm-1 1H6V7l-5 5 5 5v-3h3v-4zm14 2l-5-5v3h-3v4h3v3l5-5zm-9 3h-4v3H7l5 5 5-5h-3v-3z"/><path d="M0 0h24v24H0z" fill="none"/></symbol><symbol id="icon-page" viewBox="0 0 24 24"><path d="M0 0h24v24H0z" fill="none"/><path d="M14 2H6c-1.1 0-1.99.9-1.99 2L4 20c0 1.1.89 2 1.99 2H18c1.1 0 2-.9 2-2V8l-6-6zm2 16H8v-2h8v2zm0-4H8v-2h8v2zm-3-5V3.5L18.5 9H13z"/></symbol><symbol id="icon-photo" viewBox="0 0 24 24"><path d="M0 0h24v24H0z" fill="none"/><path d="M21 19V5c0-1.1-.9-2-2-2H5c-1.1 0-2 .9-2 2v14c0 1.1.9 2 2 2h14c1.1 0 2-.9 2-2zM8.5 13.5l2.5 3.01L14.5 12l4.5 6H5l3.5-4.5z"/></symbol><symbol id="icon-public" viewBox="0 0 24 24"><path d="M0 0h24v24H0z" fill="none"/><path d="M12 2C6.48 2 2 6.48 2 12s4.48 10 10 10 10-4.48 10-10S17.52 2 12 2zm-1 17.93c-3.95-.49-7-3.85-7-7.93 0-.62.08-1.21.21-1.79L9 15v1c0 1.1.9 2 2 2v1.93zm6.9-2.54c-.26-.81-1-1.39-1.9-1.39h-1v-3c0-.55-.45-1-1-1H8v-2h2c.55 0 1-.45 1-1V7h2c1.1 0 2-.9 2-2v-.41c2.93 1.19 5 4.06 5 7.41 0 2.08-.8 3.97-2.1 5.39z"/></symbol><symbol id="icon-schedule" viewBox="0 0 24 24"><path d="M11.99 2C6.47 2 2 6.48 2 12s4.47 10 9.99 10C17.52 22 22 17.52 22 12S17.52 2 11.99 2zM12 20c-4.42 0-8-3.58-8-8s3.58-8 8-8 8 3.58 8 8-3.58 8-8 8z"/><path d="M0 0h24v24H0z" fill="none"/><path d="M12.5 7H11v6l5.25 3.15.75-1.23-4.5-2.67z"/></symbol><symbol id="icon-search" viewBox="0 0 24 24"><path d="M15.5 14h-.79l-.28-.27A6.471 6.471 0 0 0 16 9.5 6.5 6.5 0 1 0 9.5 16c1.61 0 3.09-.59 4.23-1.57l.27.28v.79l5 4.99L20.49 19l-4.99-5zm-6 0C7.01 14 5 11.99 5 9.5S7.01 5 9.5 5 14 7.01 14 9.5 11.99 14 9.5 14z"/><path d="M0 0h24v24H0z" fill="none"/></symbol><symbol id="icon-select" viewBox="0 0 24.4 39.3"><path fill="#666" d="M17.3 24.7L12 30l-5.3-5.3zM6.7 14.7L12 9.4l5.3 5.3z"/></symbol><symbol id="icon-today" viewBox="0 0 24 24"><path d="M0 0h24v24H0z" fill="none"/><path d="M19 3h-1V1h-2v2H8V1H6v2H5c-1.11 0-1.99.9-1.99 2L3 19a2 2 0 0 0 2 2h14c1.1 0 2-.9 2-2V5c0-1.1-.9-2-2-2zm0 16H5V8h14v11zM7 10h5v5H7z"/></symbol><symbol id="icon-topic" viewBox="-147 239 24 24"><path fill="none" d="M-147 239h24v24h-24v-24z"/><path d="M-142.4 241c-2.5 0-4.6 2.1-4.6 4.7s2.1 4.7 4.6 4.7c4.6 0 1.5 9.1-4.6 9.1v2.2c11 .1 15.3-20.7 4.6-20.7zm13.3 0c-2.5 0-4.6 2.1-4.6 4.7s2.1 4.7 4.6 4.7c4.6 0 1.5 9.1-4.6 9.1v2.2c10.9.1 15.2-20.7 4.6-20.7z"/></symbol><symbol id="icon-warning" viewBox="0 0 24 24"><path d="M0 0h24v24H0z" fill="none"/><path d="M1 21h22L12 2 1 21zm12-3h-2v-2h2v2zm0-4h-2v-4h2v4z"/></symbol></svg>
  <!-- SCRIPTS -->

  <script src="kss-assets/drupal-core.js"></script>
  <script src="kss-assets/affix.js"></script>
  <script src="kss-assets/alert.js"></script>
  <script src="kss-assets/collapse.js"></script>
  <script src="kss-assets/dropdown.js"></script>
  <script src="kss-assets/modal.js"></script>
  <script src="kss-assets/tooltip.js"></script>
  <script src="kss-assets/popover.js"></script>
  <script src="kss-assets/scrollspy.js"></script>
  <script src="kss-assets/tab.js"></script>
  <script src="kss-assets/transition.js"></script>
  <script src="kss-assets/prism.js"></script>
  <script src="kss-assets/kss-fullscreen.js"></script>
  <script src="kss-assets/kss-guides.js"></script>
  <script src="kss-assets/kss-markup.js"></script>
  <script src="kss-assets/styleguide.js"></script>
  <script src="kss-assets/textarea-autogrow.min.js"></script>
  <script>
    // Escape code
    // ============================================================

    var $lang_markup       = document.querySelectorAll('pre.language-html code'),
        $lang_js           = document.querySelectorAll('script.atomic-js'),
        $lang_jscode       = document.querySelectorAll('pre code.language-javascript'),
        lang_markupsnippet = [],
        lang_jsnippet      = [];

    // Markup
    // order matters!
    // ============================================================

    for(var i = 0, l = $lang_markup.length; i < l; i++) {
      lang_markupsnippet.push(
        $lang_markup[i].innerHTML.replace(/&/g, '&amp;').replace(/</g, '&lt;').replace(/>/g, '&gt;')
      );
      $lang_markup[i].innerHTML = lang_markupsnippet[i];
    }

    // JavaScript
    // order matters!
    // ============================================================
    for(var i = 0, l = $lang_jscode.length; i < l; i++) {
      lang_jsnippet.push(
        $lang_jscode[i].innerHTML.replace(/&/g, '&amp;').replace(/</g, '&lt;').replace(/>/g, '&gt;')
      );
    }

    for(var i = 0, l = $lang_js.length; i < l; i++) {
      $lang_js[i].innerHTML = lang_jsnippet[i];
    }

    var kssFullScreen = new KssFullScreen({
      idPrefix: 'kss-fullscreen-',
      bodyClass: 'kss-fullscreen-mode',
      elementClass: 'is-fullscreen'
    });
    var kssGuides = new KssGuides({
      bodyClass: 'kss-guides-mode'
    });
    var kssMarkup = new KssMarkup({
      bodyClass: 'kss-markup-mode',
      detailsClass: 'kss-markup'
    });

  </script>

    <script src="kss-assets/js/waves.min.js"></script>


</body>
</html><|MERGE_RESOLUTION|>--- conflicted
+++ resolved
@@ -135,7 +135,7 @@
         <aside class="region--complementary">
           <div class="complementary-top" role="complementary">
             <nav id="scrollspy" class="docs-sidebar hidden-print toc-wrapper">
-                                                                                <h6 class="text-primary"><span class="kss-nav_ref" 2</span><span class="kss-nav__name">Base</h6>
+                                                                            <h6 class="text-primary"><span class="kss-nav__name">Base</span></h6>
                   <ul class="nav table-of-contents docs-sidebar">
                                               <li>
                           <a class="kss-nav__menu-link" href="#kssref-base-root">
@@ -258,10 +258,7 @@
           </div>
         </aside>
 
-
-
         <div class="region--content">
-
             
             
                                     <div id="kssref-base" class="kss-section kss-section--depth-1 ">
@@ -285,6 +282,9 @@
             
 
             
+                          <div class="kss-source kss-style">
+                Source: <code>00-config/_variables.scss</code>, line 9
+              </div>
                       </div>
                                   <section id="kssref-base-root" class="kss-section kss-section--depth-2 ">
 
@@ -313,6 +313,9 @@
             
 
             
+                          <div class="kss-source kss-style">
+                Source: <code>01-base/root/_root.scss</code>, line 1
+              </div>
                       </section>
                                   <section id="kssref-base-type" class="kss-section kss-section--depth-2 ">
 
@@ -339,6 +342,9 @@
             
 
             
+                          <div class="kss-source kss-style">
+                Source: <code>01-base/text/_text.scss</code>, line 1
+              </div>
                       </section>
                                   <section id="kssref-base-type-font" class="kss-section kss-section--depth-3 ">
 
@@ -371,6 +377,9 @@
             
 
             
+                          <div class="kss-source kss-style">
+                Source: <code>01-base/text/_fonts.scss</code>, line 1
+              </div>
                       </section>
                                   <section id="kssref-base-type-headings" class="kss-section kss-section--depth-3 ">
 
@@ -473,11 +482,7 @@
                   <summary style="padding: 5px 20px; cursor: pointer;">
                                           Markup: <code>01-base/headings/headings.twig</code>
                                       </summary>
-<<<<<<< HEAD
                    <pre><code class="language-markup" data-language="html">&lt;h1 class=&quot;{{modifier_class}}&quot;&gt;A Heading Level 1 (h1) with enough text to wrap to another line&lt;/h1&gt;
-=======
-                   <pre class="language-markup"><code class="language-markup" data-language="html">&lt;h1 class=&quot;{{modifier_class}}&quot;&gt;A Heading Level 1 (h1) with enough text to wrap to another line&lt;/h1&gt;
->>>>>>> 3ca66165
 &lt;p&gt;Lorem ipsum dolor sit amet, consectetur adipiscing elit, sed do eiusmod tempor incididunt ut labore et dolore magna aliqua. Ut enim ad minim veniam, quis nostrud exercitation ullamco laboris nisi.&lt;/p&gt;
 &lt;h2 class=&quot;{{modifier_class}}&quot;&gt;Heading Level 2 (h2) with enough text to wrap to another line; Heading Level 2 (h2) with enough text to wrap to another line&lt;/h2&gt;
 &lt;p&gt;Lorem ipsum dolor sit amet, consectetur adipiscing elit, sed do eiusmod tempor incididunt ut labore et dolore magna aliqua. Ut enim ad minim veniam, quis nostrud exercitation ullamco laboris nisi.&lt;/p&gt;
@@ -493,6 +498,9 @@
                 </details>
               
             
+                          <div class="kss-source kss-style">
+                Source: <code>01-base/headings/_headings.scss</code>, line 1
+              </div>
                       </section>
                                   <section id="kssref-base-type-links" class="kss-section kss-section--depth-3 ">
 
@@ -588,15 +596,14 @@
                   <summary style="padding: 5px 20px; cursor: pointer;">
                                           Markup: <code>01-base/links/links.twig</code>
                                       </summary>
-<<<<<<< HEAD
                    <pre><code class="language-markup" data-language="html">&lt;p&gt;This is a &lt;a href=&quot;#&quot;&gt;link to another web page&lt;/a&gt;&lt;/p&gt;</code></pre>
-=======
-                   <pre class="language-markup"><code class="language-markup" data-language="html">&lt;p&gt;This is a &lt;a href=&quot;#&quot;&gt;link to another web page&lt;/a&gt;&lt;/p&gt;</code></pre>
->>>>>>> 3ca66165
 
                 </details>
               
             
+                          <div class="kss-source kss-style">
+                Source: <code>01-base/links/_links.scss</code>, line 1
+              </div>
                       </section>
                                   <section id="kssref-base-type-text" class="kss-section kss-section--depth-3 ">
 
@@ -707,11 +714,7 @@
                   <summary style="padding: 5px 20px; cursor: pointer;">
                                           Markup: <code>01-base/text/text.twig</code>
                                       </summary>
-<<<<<<< HEAD
                    <pre><code class="language-markup" data-language="html">&lt;p&gt;The default font-size and line-height properties are applied to the &lt;code&gt;&amp;lt;body&amp;gt;&lt;/code&gt; element and all paragraphs. In addition, &lt;code&gt;&amp;lt;p&amp;gt;&lt;/code&gt; (paragraphs) receive a bottom margin.&lt;/p&gt;
-=======
-                   <pre class="language-markup"><code class="language-markup" data-language="html">&lt;p&gt;The default font-size and line-height properties are applied to the &lt;code&gt;&amp;lt;body&amp;gt;&lt;/code&gt; element and all paragraphs. In addition, &lt;code&gt;&amp;lt;p&amp;gt;&lt;/code&gt; (paragraphs) receive a bottom margin.&lt;/p&gt;
->>>>>>> 3ca66165
 &lt;p&gt;You can use the mark tag to &lt;mark&gt;highlight&lt;/mark&gt; text.&lt;/p&gt;
 &lt;p&gt;&lt;del&gt;This line of text is meant to be treated as deleted text.&lt;/del&gt;&lt;/p&gt;
 &lt;p&gt;&lt;s&gt;This line of text is meant to be treated as no longer accurate.&lt;/s&gt;&lt;/p&gt;
@@ -731,6 +734,9 @@
                 </details>
               
             
+                          <div class="kss-source kss-style">
+                Source: <code>01-base/text/_text.scss</code>, line 9
+              </div>
                       </section>
                                   <section id="kssref-base-type-address" class="kss-section kss-section--depth-3 ">
 
@@ -837,11 +843,7 @@
                   <summary style="padding: 5px 20px; cursor: pointer;">
                                           Markup: <code>01-base/text/address.twig</code>
                                       </summary>
-<<<<<<< HEAD
                    <pre><code class="language-markup" data-language="html">&lt;address&gt;
-=======
-                   <pre class="language-markup"><code class="language-markup" data-language="html">&lt;address&gt;
->>>>>>> 3ca66165
   &lt;strong&gt;Open Social HQ&lt;/strong&gt;&lt;br&gt;
   Singel 542&lt;br&gt;
   1017 AZ Amsterdam&lt;br&gt;
@@ -856,6 +858,9 @@
                 </details>
               
             
+                          <div class="kss-source kss-style">
+                Source: <code>01-base/text/_text.scss</code>, line 19
+              </div>
                       </section>
                                   <section id="kssref-base-type-blockquotes" class="kss-section kss-section--depth-3 ">
 
@@ -954,17 +959,16 @@
                   <summary style="padding: 5px 20px; cursor: pointer;">
                                           Markup: <code>01-base/text/blockquote.twig</code>
                                       </summary>
-<<<<<<< HEAD
                    <pre><code class="language-markup" data-language="html">&lt;blockquote&gt;
-=======
-                   <pre class="language-markup"><code class="language-markup" data-language="html">&lt;blockquote&gt;
->>>>>>> 3ca66165
   &lt;p&gt;Lorem ipsum dolor sit amet, consectetur adipiscing elit. Integer posuere erat a ante.&lt;/p&gt;
 &lt;/blockquote&gt;</code></pre>
 
                 </details>
               
             
+                          <div class="kss-source kss-style">
+                Source: <code>01-base/text/_text.scss</code>, line 30
+              </div>
                       </section>
                                   <section id="kssref-base-type-h-rule" class="kss-section kss-section--depth-3 ">
 
@@ -1067,11 +1071,7 @@
                   <summary style="padding: 5px 20px; cursor: pointer;">
                                           Markup: <code>01-base/text/hr.twig</code>
                                       </summary>
-<<<<<<< HEAD
                    <pre><code class="language-markup" data-language="html">&lt;p&gt;Nullam quis risus eget urna mollis ornare vel eu leo. Cum sociis natoque
-=======
-                   <pre class="language-markup"><code class="language-markup" data-language="html">&lt;p&gt;Nullam quis risus eget urna mollis ornare vel eu leo. Cum sociis natoque
->>>>>>> 3ca66165
   penatibus et magnis dis parturient montes, nascetur ridiculus mus. Nullam id
   dolor id nibh ultricies vehicula.&lt;/p&gt;
 &lt;hr&gt;
@@ -1081,6 +1081,9 @@
                 </details>
               
             
+                          <div class="kss-source kss-style">
+                Source: <code>01-base/text/_text.scss</code>, line 41
+              </div>
                       </section>
                                   <section id="kssref-base-code" class="kss-section kss-section--depth-2 ">
 
@@ -1183,11 +1186,7 @@
                   <summary style="padding: 5px 20px; cursor: pointer;">
                                           Markup: <code>01-base/code/code.twig</code>
                                       </summary>
-<<<<<<< HEAD
                    <pre><code class="language-markup" data-language="html">&lt;p&gt;The &lt;code&gt;code&lt;/code&gt; element represents a fragment of computer code.&lt;/p&gt;
-=======
-                   <pre class="language-markup"><code class="language-markup" data-language="html">&lt;p&gt;The &lt;code&gt;code&lt;/code&gt; element represents a fragment of computer code.&lt;/p&gt;
->>>>>>> 3ca66165
 &lt;p&gt;There are &lt;var&gt;&lt;var&gt;y&lt;/var&gt; = &lt;var&gt;m&lt;/var&gt;&lt;var&gt;x&lt;/var&gt; + &lt;var&gt;b&lt;/var&gt;&lt;/var&gt; flavors of ice cream to be available for purchase!&lt;/p&gt;
 &lt;p&gt;&lt;samp&gt;This text is meant to be treated as sample output from a computer program.&lt;/samp&gt;&lt;/p&gt;
 &lt;p&gt;To switch directories, type &lt;kbd&gt;cd&lt;/kbd&gt; followed by the name of the directory.&lt;br&gt;
@@ -1196,6 +1195,9 @@
                 </details>
               
             
+                          <div class="kss-source kss-style">
+                Source: <code>01-base/code/_code.scss</code>, line 1
+              </div>
                       </section>
                                   <section id="kssref-base-lists" class="kss-section kss-section--depth-2 ">
 
@@ -1218,6 +1220,9 @@
             
 
             
+                          <div class="kss-source kss-style">
+                Source: <code>01-base/lists/_lists.scss</code>, line 1
+              </div>
                       </section>
                                   <section id="kssref-base-lists-ul" class="kss-section kss-section--depth-3 ">
 
@@ -1328,11 +1333,7 @@
                   <summary style="padding: 5px 20px; cursor: pointer;">
                                           Markup: <code>01-base/lists/ul.twig</code>
                                       </summary>
-<<<<<<< HEAD
                    <pre><code class="language-markup" data-language="html">&lt;ul&gt;
-=======
-                   <pre class="language-markup"><code class="language-markup" data-language="html">&lt;ul&gt;
->>>>>>> 3ca66165
   &lt;li&gt;Sit Ullamcorper Ultricies&lt;/li&gt;
   &lt;li&gt;Tortor&lt;/li&gt;
   &lt;li&gt;Mollis&lt;/li&gt;
@@ -1351,6 +1352,9 @@
                 </details>
               
             
+                          <div class="kss-source kss-style">
+                Source: <code>01-base/lists/_lists.scss</code>, line 7
+              </div>
                       </section>
                                   <section id="kssref-base-lists-ol" class="kss-section kss-section--depth-3 ">
 
@@ -1462,11 +1466,7 @@
                   <summary style="padding: 5px 20px; cursor: pointer;">
                                           Markup: <code>01-base/lists/ol.twig</code>
                                       </summary>
-<<<<<<< HEAD
                    <pre><code class="language-markup" data-language="html">&lt;ol&gt;
-=======
-                   <pre class="language-markup"><code class="language-markup" data-language="html">&lt;ol&gt;
->>>>>>> 3ca66165
   &lt;li&gt;Sit Ullamcorper Ultricies&lt;/li&gt;
   &lt;li&gt;Tortor&lt;/li&gt;
   &lt;li&gt;Mollis&lt;/li&gt;
@@ -1486,6 +1486,9 @@
                 </details>
               
             
+                          <div class="kss-source kss-style">
+                Source: <code>01-base/lists/_lists.scss</code>, line 16
+              </div>
                       </section>
                                   <section id="kssref-base-lists-dl" class="kss-section kss-section--depth-3 ">
 
@@ -1589,11 +1592,7 @@
                   <summary style="padding: 5px 20px; cursor: pointer;">
                                           Markup: <code>01-base/lists/dl.twig</code>
                                       </summary>
-<<<<<<< HEAD
                    <pre><code class="language-markup" data-language="html">&lt;dl&gt;
-=======
-                   <pre class="language-markup"><code class="language-markup" data-language="html">&lt;dl&gt;
->>>>>>> 3ca66165
   &lt;dt&gt;Description lists&lt;/dt&gt;
   &lt;dd&gt;A description list is perfect for defining terms.&lt;/dd&gt;
   &lt;dt&gt;Euismod&lt;/dt&gt;
@@ -1606,6 +1605,9 @@
                 </details>
               
             
+                          <div class="kss-source kss-style">
+                Source: <code>01-base/lists/_lists.scss</code>, line 27
+              </div>
                       </section>
                                   <section id="kssref-base-tables" class="kss-section kss-section--depth-2 ">
 
@@ -1756,11 +1758,7 @@
                   <summary style="padding: 5px 20px; cursor: pointer;">
                                           Markup: <code>01-base/tables/table.twig</code>
                                       </summary>
-<<<<<<< HEAD
                    <pre><code class="language-markup" data-language="html">&lt;table&gt;
-=======
-                   <pre class="language-markup"><code class="language-markup" data-language="html">&lt;table&gt;
->>>>>>> 3ca66165
   &lt;caption&gt;Optional table caption.&lt;/caption&gt;
   &lt;thead&gt;
     &lt;tr&gt;
@@ -1820,6 +1818,9 @@
                 </details>
               
             
+                          <div class="kss-source kss-style">
+                Source: <code>01-base/tables/_tables.scss</code>, line 3
+              </div>
                       </section>
                                   <section id="kssref-base-embedded" class="kss-section kss-section--depth-2 ">
 
@@ -1842,6 +1843,9 @@
             
 
             
+                          <div class="kss-source kss-style">
+                Source: <code>01-base/embedded/_embedded.scss</code>, line 1
+              </div>
                       </section>
                                   <section id="kssref-base-embedded-img" class="kss-section kss-section--depth-3 ">
 
@@ -1988,11 +1992,7 @@
                   <summary style="padding: 5px 20px; cursor: pointer;">
                                           Markup: <code>01-base/embedded/embedded-img.twig</code>
                                       </summary>
-<<<<<<< HEAD
                    <pre><code class="language-markup" data-language="html">&lt;p&gt;An image &lt;img src=&quot;kss-assets/sample-inline.png&quot;&gt; that is inline with other text.&lt;/p&gt;
-=======
-                   <pre class="language-markup"><code class="language-markup" data-language="html">&lt;p&gt;An image &lt;img src=&quot;kss-assets/sample-inline.png&quot;&gt; that is inline with other text.&lt;/p&gt;
->>>>>>> 3ca66165
 
 &lt;figure style=&quot;width: 50%; max-width: 300px;&quot;&gt;
   &lt;figcaption&gt;An image inside a figure.&lt;/figcaption&gt;
@@ -2003,6 +2003,9 @@
                 </details>
               
             
+                          <div class="kss-source kss-style">
+                Source: <code>01-base/embedded/_embedded.scss</code>, line 7
+              </div>
                       </section>
                                   <section id="kssref-base-embedded-svg" class="kss-section kss-section--depth-3 ">
 
@@ -2123,11 +2126,7 @@
                   <summary style="padding: 5px 20px; cursor: pointer;">
                                           Markup: <code>01-base/embedded/embedded-svg.twig</code>
                                       </summary>
-<<<<<<< HEAD
                    <pre><code class="language-markup" data-language="html">&lt;p&gt;A svg image &lt;svg fill=&quot;#000000&quot; height=&quot;14&quot; viewBox=&quot;0 0 24 24&quot; width=&quot;14&quot; xmlns=&quot;http://www.w3.org/2000/svg&quot;&gt;
-=======
-                   <pre class="language-markup"><code class="language-markup" data-language="html">&lt;p&gt;A svg image &lt;svg fill=&quot;#000000&quot; height=&quot;14&quot; viewBox=&quot;0 0 24 24&quot; width=&quot;14&quot; xmlns=&quot;http://www.w3.org/2000/svg&quot;&gt;
->>>>>>> 3ca66165
     &lt;path d=&quot;M12 2C6.48 2 2 6.48 2 12s4.48 10 10 10 10-4.48 10-10S17.52 2 12 2zm0 3c1.66 0 3 1.34 3 3s-1.34 3-3 3-3-1.34-3-3 1.34-3 3-3zm0 14.2c-2.5 0-4.71-1.28-6-3.22.03-1.99 4-3.08 6-3.08 1.99 0 5.97 1.09 6 3.08-1.29 1.94-3.5 3.22-6 3.22z&quot;/&gt;
     &lt;path d=&quot;M0 0h24v24H0z&quot; fill=&quot;none&quot;/&gt;
   &lt;/svg&gt; that is inline with other text.&lt;/p&gt;
@@ -2157,6 +2156,9 @@
                 </details>
               
             
+                          <div class="kss-source kss-style">
+                Source: <code>01-base/embedded/_embedded.scss</code>, line 27
+              </div>
                       </section>
                     
         </div>
