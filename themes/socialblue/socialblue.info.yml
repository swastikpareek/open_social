--- conflicted
+++ resolved
@@ -10,10 +10,7 @@
 
 libraries:
   - socialblue/brand
-<<<<<<< HEAD
-=======
   - socialblue/site-footer
->>>>>>> e7d88fc5
 
 libraries-extend:
   socialbase/base:
