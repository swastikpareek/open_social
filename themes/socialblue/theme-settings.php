--- conflicted
+++ resolved
@@ -146,10 +146,7 @@
         '#weight' => 40,
         '#collapsible' => TRUE,
         '#collapsed' => TRUE,
-<<<<<<< HEAD
-=======
         '#access' => \Drupal::currentUser()->hasPermission('administer improved theme settings'),
->>>>>>> 4629a7a2
       ];
 
       $form['os_style_settings']['style'] = [
