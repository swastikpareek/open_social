{#
/**
 * @file
 * Default theme implementation to display a node.
 *
 * Available variables:
 * - node: The node entity with limited access to object properties and methods.
     Only "getter" methods (method names starting with "get", "has", or "is")
     and a few common methods such as "id" and "label" are available. Calling
     other methods (such as node.delete) will result in an exception.
 * - label: The title of the node.
 * - content: All node items. Use {{ content }} to print them all,
 *   or print a subset such as {{ content.field_example }}. Use
 *   {{ content|without('field_example') }} to temporarily suppress the printing
 *   of a given child element.
 * - author_picture: The node author user entity, rendered using the "compact"
 *   view mode.
 * - metadata: Metadata for this node.
 * - date: Themed creation date field.
 * - author_name: Themed author name field.
 * - url: Direct URL of the current node.
 * - display_submitted: Whether submission information should be displayed.
 * - attributes: HTML attributes for the containing element.
 *   The attributes.class element may contain one or more of the following
 *   classes:
 *   - node: The current template type (also known as a "theming hook").
 *   - node--type-[type]: The current node type. For example, if the node is an
 *     "Article" it would result in "node--type-article". Note that the machine
 *     name will often be in a short form of the human readable label.
 *   - node--view-mode-[view_mode]: The View Mode of the node; for example, a
 *     teaser would result in: "node--view-mode-teaser", and
 *     full: "node--view-mode-full".
 *   The following are controlled through the node publishing options.
 *   - node--promoted: Appears on nodes promoted to the front page.
 *   - node--sticky: Appears on nodes ordered above other non-sticky nodes in
 *     teaser listings.
 *   - node--unpublished: Appears on unpublished nodes visible only to site
 *     admins.
 * - title_attributes: Same as attributes, except applied to the main title
 *   tag that appears in the template.
 * - content_attributes: Same as attributes, except applied to the main
 *   content tag that appears in the template.
 * - author_attributes: Same as attributes, except applied to the author of
 *   the node tag that appears in the template.
 * - title_prefix: Additional output populated by modules, intended to be
 *   displayed in front of the main title tag that appears in the template.
 * - title_suffix: Additional output populated by modules, intended to be
 *   displayed after the main title tag that appears in the template.
 * - view_mode: View mode; for example, "teaser" or "full".
 * - teaser: Flag for the teaser state. Will be true if view_mode is 'teaser'.
 * - page: Flag for the full page state. Will be true if view_mode is 'full'.
 * - readmore: Flag for more state. Will be true if the teaser content of the
 *   node cannot hold the main body content.
 * - logged_in: Flag for authenticated user status. Will be true when the
 *   current user is a logged-in member.
 * - is_admin: Flag for admin user status. Will be true when the current user
 *   is an administrator.
 *
 * @see template_preprocess_node()
 *
 * @todo Remove the id attribute (or make it a class), because if that gets
 *   rendered twice on a page this is invalid CSS for example: two lists
 *   in different view modes.
 *
 * @ingroup themeable
 */
#}

{{ attach_library('socialbase/hero') }}
{{ attach_library('socialblue/hero--sky') }}

{% set classes = [
  'hero__banner',
  'hero__banner-static',
  no_image ? 'no-image'
] %}

<div{{ attributes.addClass(classes) }}>

  <div class="container">

    <div class="cover-wrap">

      {% if node_edit_url %}
        <div class="hero-action-button">
          <a href="{{ node_edit_url }}" title="{% trans %}Edit content{% endtrans %}"
             class="btn btn-raised btn-default btn-floating">
            <svg class="icon-gray icon-medium">
              <use xlink:href="#icon-edit"></use>
            </svg>
          </a>
        </div>
      {% endif %}

      {% if content.links.moderation %}
        <div class="metainfo card_metainfo">
          {{ content.links.moderation }}
        </div>
      {% endif %}

      {% if content.field_event_image %}
        <div class="hero-image">
          {{ content.field_event_image }}
        </div>
      {% endif %}

      <div class="hero__tag">
<<<<<<< HEAD
        <span>{{ node.type.entity.label() }}</span>
        {% if topic_type or event_type %}
=======
        {{ node.type.entity.label() }}
        {% if topic_type %}
>>>>>>> 94707fe0
          &nbsp; &nbsp; ▶ &nbsp; &nbsp;
          {{ topic_type }}
        {% endif %}
      </div>

      {{ title_prefix }}
      <h2{{ title_attributes }} class="teaser__title">
        <a href="{{ url }}" rel="bookmark">{{ label }}</a>
      </h2>
      {{ title_suffix }}

      {% if display_submitted %}
        {% block metainfo %}
          <header class="metainfo">
            <div class="metainfo__avatar">
              {{ author_picture }}
            </div>
            <div class="metainfo__content">
              {{ author }}
              <span class="metainfo__published-date">&bullet; {{ created_date_formatted }} </span>
              <div>
                {% if group_link %}
                  {% trans %} in group {% endtrans %}
                  {{ group_link }}
                  &bullet;
                {% endif %}
                {% if visibility_icon and visibility_label %}
                  <div class="badge badge--large"
                       title="{% trans %}The visibility of this content is set to {% endtrans %} {{ visibility_label }}">
                    <span class="badge__container">
                      <svg class="badge__icon">
                        <use xlink:href="#icon-{{ visibility_icon }}"></use>
                      </svg>
                      <span class="badge__label">&nbsp;</span>
                      <span class="badge__label badge__label--description">{{ visibility_label }}</span>
                    </span>
                  </div>
                {% endif %}
              </div>
            </div>
          </header>
        {% endblock %}
      {% endif %}


      {% if not content.field_event_image %}
        <div class="hero-image">
          {% block card_image %}
            {{ content.field_topic_image }}
            {{ content.field_page_image }}
            {{ content.field_book_image }}
            {{ content.field_image }}
          {% endblock %}
        </div>
      {% endif %}

      <div class="hero-footer">

        {% block nodefull_specialfields %}
        {% endblock %}

        <div class="hero-footer__list">

          {% block metaengage %}
            <div class="meta-engage">

              {% if comment_field_status is not empty %}
                <a href="#section-comments" class="badge badge--large"
                   title="{% trans %}Total amount of comments{% endtrans %}">
              <span class="badge__container">
                <svg class="badge__icon">
                  <use xlink:href="#icon-comment"></use>
                </svg>
                <span class="badge__label">
                  {{ comment_count }}
                </span>
                <span class="badge__label badge__label--description">
                  {% if comment_count == 1 %}
                    {% trans %}comment{% endtrans %}
                  {% else %}
                    {% trans %}comments{% endtrans %}
                  {% endif %}
                </span>
              </span>
                </a>
              {% endif %}

              {{ content.like_and_dislike }}

              {% if content.flag_follow_content|render is not empty and logged_in %}
                <div class="meta-follow">
                  {{ content.flag_follow_content }}
                </div>
              {% endif %}

            </div>
          {% endblock %}

        </div>

        {{ content.shariff_field }}

      </div>
    </div>

  </div>

</div><|MERGE_RESOLUTION|>--- conflicted
+++ resolved
@@ -92,11 +92,9 @@
         </div>
       {% endif %}
 
-      {% if content.links.moderation %}
-        <div class="metainfo card_metainfo">
-          {{ content.links.moderation }}
-        </div>
-      {% endif %}
+      <div class="metainfo card_metainfo">
+        {{ content.links.moderation }}
+      </div>
 
       {% if content.field_event_image %}
         <div class="hero-image">
@@ -105,13 +103,8 @@
       {% endif %}
 
       <div class="hero__tag">
-<<<<<<< HEAD
         <span>{{ node.type.entity.label() }}</span>
         {% if topic_type or event_type %}
-=======
-        {{ node.type.entity.label() }}
-        {% if topic_type %}
->>>>>>> 94707fe0
           &nbsp; &nbsp; ▶ &nbsp; &nbsp;
           {{ topic_type }}
         {% endif %}
@@ -183,7 +176,7 @@
                    title="{% trans %}Total amount of comments{% endtrans %}">
               <span class="badge__container">
                 <svg class="badge__icon">
-                  <use xlink:href="#icon-comment"></use>
+                  <use xlink:href="#icon-comment_thicker"></use>
                 </svg>
                 <span class="badge__label">
                   {{ comment_count }}
