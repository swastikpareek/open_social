<?php

/**
 * @file
 * Lists available colors and color schemes for the Social Blue theme.
 */

$info = [
  // Available colors and color labels used in theme.
  'fields' => [
    'brand-bg-primary' => t('Primary color'),
    'brand-bg-secondary' => t('Secondary color'),
    'brand-bg-accent' => t('Accent color'),
    'brand-text-primary' => t('Link color'),
  ],
  // Pre-defined color schemes.
  'schemes' => [
    'default' => [
      'title' => t('Social Blue (default)'),
      'colors' => [
        'brand-bg-primary' => '#29abe2',
        'brand-bg-secondary' => '#1f80aa',
        'brand-bg-accent' => '#ffc142',
        'brand-text-primary' => '#33b5e5',
      ],
    ],
  ],

<<<<<<< HEAD
=======
  // CSS files (excluding @import) to rewrite with new color scheme.
  // @TODO make sure we rewrite the correct color.css
  'css' => [
    'assets/css/brand.css',
  ],

>>>>>>> aebcff56
  // Files to copy.
  'copy' => [
    'logo.svg',
  ],

  /**
   * Gradient definitions.
   *
   * Example:
   *
   *  'gradients' => array(
   *    array(
   *      // (x, y, width, height).
   *      'dimension' => array(0, 0, 0, 0),
   *      // Direction of gradient ('vertical' or 'horizontal').
   *      'direction' => 'vertical',
   *      // Keys of colors to use for the gradient.
   *      'colors' => array('top', 'bottom'),
   *    ),
   *  ),
   *
   * Preview files
   *
   * @todo Make sure we update the preview it will help
   * Distro users / SaaS users a lot!
   * 'preview_library' => 'socialbase/color.preview'.
   */
  'preview_html' => '',

  // Attachments.
  '#attached' => [
    'drupalSettings' => [
      'color' => [
        // Put the logo path into JavaScript for the live preview.
        'logo' => theme_get_setting('logo.url', 'socialblue'),
      ],
    ],
  ],
];<|MERGE_RESOLUTION|>--- conflicted
+++ resolved
@@ -26,15 +26,6 @@
     ],
   ],
 
-<<<<<<< HEAD
-=======
-  // CSS files (excluding @import) to rewrite with new color scheme.
-  // @TODO make sure we rewrite the correct color.css
-  'css' => [
-    'assets/css/brand.css',
-  ],
-
->>>>>>> aebcff56
   // Files to copy.
   'copy' => [
     'logo.svg',
