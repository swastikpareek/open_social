version: "2"

services:
  web:
    build: docker_build/drupal8/development
    volumes:
     - ./public_html:/var/www/html
     - ./dev-scripts/:/root/dev-scripts
    links:
     - db
     - mailcatcher
    environment:
     - VIRTUAL_HOST=social.dev
    ports:
     - "80"
    network_mode: "bridge"

  db:
    image: mysql:5.6
    environment:
      - MYSQL_ROOT_PASSWORD=root
      - MYSQL_DATABASE=social
    volumes:
      - db_data:/var/lib/mysql
    ports:
      - "3307:3306"
    network_mode: "bridge"

  mailcatcher:
    image: schickling/mailcatcher
    environment:
      - VIRTUAL_HOST=mailcatcher.social.dev
      - VIRTUAL_PORT=1080
    ports:
      - "1080"
    network_mode: "bridge"

# Currently disabled because of rate limits.
# Enable and use the normal ssmtp.conf file to sent emails with postfix.
#mailserver:
#  image: marvambass/versatile-postfix
#  environment:
#    - ALIASES=postmaster:root;hostmaster:root;webmaster:root
#  ports:
#    - "25"
#  command: social.dev user:password

<<<<<<< HEAD
  selenium:
    image: selenium/standalone-firefox-debug:2.48.2
    links:
     - web:web
    ports:
     - "4444"
     - "5900"
    container_name: social_selenium
    cap_add:
     - NET_ADMIN
     - NET_RAW
    network_mode: "bridge"
=======
selenium:
  image: selenium/standalone-firefox-debug:latest
  links:
   - web:web
  ports:
   - "4444"
   - "5900"
  container_name: social_selenium
  cap_add:
   - NET_ADMIN
   - NET_RAW
>>>>>>> 66424cd4

  behat:
    build: docker_build/drupal8/development
    container_name: social_behat
    volumes:
     - ./public_html/:/var/www/html
     - ./dev-scripts/:/root/dev-scripts
     - ./behat/:/root/behat
    links:
     - web:web
     - db:db
     - selenium:selenium
    network_mode: "bridge"

volumes:
  db_data:<|MERGE_RESOLUTION|>--- conflicted
+++ resolved
@@ -44,8 +44,6 @@
 #  ports:
 #    - "25"
 #  command: social.dev user:password
-
-<<<<<<< HEAD
   selenium:
     image: selenium/standalone-firefox-debug:2.48.2
     links:
@@ -58,19 +56,6 @@
      - NET_ADMIN
      - NET_RAW
     network_mode: "bridge"
-=======
-selenium:
-  image: selenium/standalone-firefox-debug:latest
-  links:
-   - web:web
-  ports:
-   - "4444"
-   - "5900"
-  container_name: social_selenium
-  cap_add:
-   - NET_ADMIN
-   - NET_RAW
->>>>>>> 66424cd4
 
   behat:
     build: docker_build/drupal8/development
