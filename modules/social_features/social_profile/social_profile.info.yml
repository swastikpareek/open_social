name: 'Social Profile'
description: 'Social profile config'
type: module
core: 8.x
dependencies:
<<<<<<< HEAD
  - field_group
  - image
  - profile
  - search_api
  - social_profile
  - social_search
  - system
  - telephone
  - text
  - views
=======
  - address
  - field_group
  - profile
  - social_profile
  - taxonomy
  - telephone
  - text
>>>>>>> 0bf93361
version: '8.1'
package: Social
features:
  bundle: social
  required:
    - block.block.profile_hero_block<|MERGE_RESOLUTION|>--- conflicted
+++ resolved
@@ -3,18 +3,6 @@
 type: module
 core: 8.x
 dependencies:
-<<<<<<< HEAD
-  - field_group
-  - image
-  - profile
-  - search_api
-  - social_profile
-  - social_search
-  - system
-  - telephone
-  - text
-  - views
-=======
   - address
   - field_group
   - profile
@@ -22,7 +10,7 @@
   - taxonomy
   - telephone
   - text
->>>>>>> 0bf93361
+  - image
 version: '8.1'
 package: Social
 features:
