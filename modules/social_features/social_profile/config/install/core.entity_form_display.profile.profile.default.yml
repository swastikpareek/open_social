--- conflicted
+++ resolved
@@ -17,11 +17,8 @@
   module:
     - address
     - field_group
-<<<<<<< HEAD
     - telephone
-=======
     - image
->>>>>>> 30ca3f56
     - text
 third_party_settings:
   field_group:
