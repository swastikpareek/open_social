--- conflicted
+++ resolved
@@ -1,18 +1,16 @@
 <?php
 
-<<<<<<< HEAD
 use Drupal\Core\Url;
-=======
 use Drupal\Core\Render\Element;
+use Drupal\Core\Form\FormStateInterface;
 use Drupal\profile\Entity\Profile;
 use Drupal\profile\Entity\ProfileType;
 use Drupal\user\UserInterface;
+
 /**
  * @file
  * The Social profile module.
  */
-
-use Drupal\Core\Form\FormStateInterface;
 
 /**
  * Implements hook_field_widget_form_alter().
@@ -32,7 +30,6 @@
       break;
   }
 }
->>>>>>> 0bf93361
 
 /**
  * Implements hook_form_FORM_ID_alter().
@@ -65,7 +62,6 @@
 }
 
 /**
-<<<<<<< HEAD
  * Return Profile entity by given user id.
  */
 function social_profile_load_by_uid($uid) {
@@ -83,18 +79,8 @@
  * Implements hook_theme_suggestions_HOOK_alter().
  */
 function social_profile_theme_suggestions_profile_alter(array &$suggestions, array $variables) {
+  // @todo remove this when it lands in the profile module, make sure it will have the same hooks though.
   $suggestions = array();
-  $profile = $variables['elements']['#profile'];
-  $sanitized_view_mode = strtr($variables['elements']['#view_mode'], '.', '_');
-
-  $suggestions[] = 'profile__' . $sanitized_view_mode;
-  $suggestions[] = 'profile__' . $profile->bundle();
-  $suggestions[] = 'profile__' . $profile->bundle() . '__' . $sanitized_view_mode;
-=======
- * Implements hook_theme_suggestions_HOOK().
- */
-function social_profile_theme_suggestions_profile_alter(array &$suggestions, array $variables) {
-  // @todo remove this when it lands in the profile module, make sure it will have the same hooks though.
   $original = $variables['theme_hook_original'];
   $entity = $variables['elements']['#profile'];
   $sanitized_view_mode = strtr($variables['elements']['#view_mode'], '.', '_');
@@ -106,47 +92,11 @@
   $suggestions[] = $original . '__' . $entity->bundle() . '__' . $sanitized_view_mode;
   $suggestions[] = $original . '__' . $entity->id();
   $suggestions[] = $original . '__' . $entity->id() . '__' . $sanitized_view_mode;
->>>>>>> 0bf93361
 
   return $suggestions;
 }
 
 /**
-<<<<<<< HEAD
- * Implements hook_preprocess_HOOK() for profile.html.twig.
- */
-function social_profile_preprocess_profile(array &$variables) {
-  $profile = $variables['elements']['#profile'];
-  // Username
-  $variables['username'] = array(
-    '#theme' => 'username',
-    '#account' => $profile->getOwner(),
-  );
-  // Edit profile URL
-  $account = \Drupal::currentUser();
-  if($profile->access('edit', $account)){
-    $variables['edit_url'] = Url::fromUserInput('/user/' . $profile->getOwnerId() . '/edit');
-  }
-}
-
-/**
- * Implements hook_preprocess_HOOK() for username.html.twig.
- *
- *  Shows profile first + last name if they are available
- */
-function social_profile_preprocess_username(&$variables) {
-  $account = $variables['account'];
-  $profile = social_profile_load_by_uid($account->id());
-  if(!empty($profile)){
-    $first_name = $profile->get('field_profile_first_name')->getValue();
-    $last_name = $profile->get('field_profile_last_name')->getValue();
-
-    if(!empty($first_name && $last_name)){
-      //@TODO: Get clean field values in better way.
-      $variables['name'] = reset($first_name)['value'] . ' ' . reset($last_name)['value'];
-      $variables['name_raw'] = reset($first_name)['value'] . ' ' . reset($last_name)['value'];
-    }
-=======
  * Prepares variables for profile templates.
  *
  * Default template: profile.html.twig.
@@ -170,6 +120,12 @@
 
   $variables['profile_name'] = $profile_name;
   $variables['profile_url'] = $profile_url;
+
+  // Edit profile URL
+  $account = \Drupal::currentUser();
+  if($profile->access('edit', $account)){
+    $variables['profile_edit_url'] = Url::fromUserInput('/user/' . $profile->getOwnerId() . '/edit');
+  }
 }
 
 /**
@@ -186,6 +142,5 @@
       'uid' => $account->id(),
     ]);
     $profile->save();
->>>>>>> 0bf93361
   }
 }