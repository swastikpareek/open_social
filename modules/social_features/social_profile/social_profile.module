<?php

/**
 * @file
 * The Social profile module.
 */

use Drupal\Core\Cache\Cache;
use Drupal\Core\Entity\Display\EntityViewDisplayInterface;
use Drupal\Core\Entity\EntityInterface;
use Drupal\Core\Form\FormStateInterface;
use Drupal\Core\Link;
use Drupal\Core\Session\AccountInterface;
use Drupal\Core\StringTranslation\TranslatableMarkup;
use Drupal\Core\Url;
use Drupal\file\Entity\File;
use Drupal\image\Entity\ImageStyle;
use Drupal\profile\Entity\Profile;
use Drupal\profile\Entity\ProfileType;
use Drupal\user\Entity\User;
use Drupal\user\UserInterface;
use Drupal\block\Entity\Block;
use Drupal\Core\Access\AccessResult;

define('SOCIAL_PROFILE_SUGGESTIONS_USERNAME', 'username');
define('SOCIAL_PROFILE_SUGGESTIONS_FULL_NAME', 'full_name');
define('SOCIAL_PROFILE_SUGGESTIONS_ALL', 'all');

/**
 * Implements hook_field_widget_form_alter().
 *
 * Fix theme issues in profile fields.
 */
function social_profile_field_widget_form_alter(&$element, FormStateInterface $form_state, $context) {
  /** @var \Drupal\Core\Field\FieldDefinitionInterface $field_definition */
  $field_definition = $context['items']->getFieldDefinition();
  switch ($field_definition->getName()) {
    case 'field_profile_phone_number':
      // @todo: remove this when rule for .form-tel elements will be added.
      $element['value']['#attributes']['class'][] = 'form-text';
      break;

    case 'field_profile_address':
      // @todo: remove this when script for custom selects will be added.
      $element['country_code']['#attributes']['class'][] = 'browser-default';
      break;
  }
  // This replaces all user entity references with our EntityReferenceSelection.
  if ($field_definition->getType() === 'entity_reference') {
    if (isset($element['target_id']['#target_type']) && $element['target_id']['#target_type'] === 'user') {
      $element['target_id']['#selection_handler'] = 'social';
    }
  }
}

/**
 * Implements hook_form_FORM_ID_alter().
 */
function social_profile_form_profile_profile_add_form_alter(array &$form, FormStateInterface $form_state, $form_id) {
  $user = \Drupal::currentUser();

  // Check for permission on custom edit profile tags, it's only for CM+ who can
  // actually edit a users profile and add profile tags there.
  if (!$user->hasPermission('edit profile tags')) {
    $form['field_profile_profile_tag']['#access'] = FALSE;
  }
  // We hide the label and form field when there are no options. This is the
  // case by default. Since we provide an empty vocabulary.
  if (empty($form['field_profile_profile_tag']['widget']['#options'])) {
    unset($form['field_profile_profile_tag']);
  }

  // Remove the save and set default submit button on profile creation.
  if (isset($form['actions']['set_default'])) {
    unset($form['actions']['set_default']);
  }

  if (isset($form['field_profile_expertise']['widget']['target_id'])) {
    $form['field_profile_expertise']['widget']['target_id']['#selection_settings']['hide_id'] = TRUE;
  }

  if (isset($form['field_profile_interests']['widget']['target_id'])) {
    $form['field_profile_interests']['widget']['target_id']['#selection_settings']['hide_id'] = TRUE;
  }

  // Add custom submit handler just for redirect purposes. We don't want to
  // override the form::save in profile.
  $form['actions']['submit']['#submit'][] = '_social_profile_profile_edit_form_submit';
}

/**
 * Implements hook_form_FORM_ID_alter().
 */
function social_profile_form_profile_profile_edit_form_alter(array &$form, FormStateInterface $form_state, $form_id) {
  $viewing_user = \Drupal::currentUser();

  /** @var \Drupal\profile\Entity\Profile $profile */
  $profile = $form_state->getFormObject()->getEntity();

  // Check for permission on custom edit profile tags, it's only for CM+ who can
  // actually edit a users profile and add profile tags there.
  if (!$viewing_user->hasPermission('edit profile tags')) {
    $form['field_profile_profile_tag']['#access'] = FALSE;
  }
  // We hide the label and form field when there are no options. This is the
  // case by default. Since we provide an empty vocabulary.
  // We also check for a fieldset, used by our special widget which doesn't use
  // #options.
  if (!empty($form['field_profile_profile_tag']['widget']) &&
    (empty($form['field_profile_profile_tag']['widget']['#options'])
      && $form['field_profile_profile_tag']['widget']['#type'] !== 'container')) {
    unset($form['field_profile_profile_tag']);
  }

  // Remove the save and set default submit button on profile edit.
  if (isset($form['actions']['set_default'])) {
    unset($form['actions']['set_default']);
  }

  if (isset($form['field_profile_expertise']['widget']['target_id'])) {
    $form['field_profile_expertise']['widget']['target_id']['#selection_settings']['hide_id'] = TRUE;
  }

  if (isset($form['field_profile_interests']['widget']['target_id'])) {
    $form['field_profile_interests']['widget']['target_id']['#selection_settings']['hide_id'] = TRUE;
  }

  // Check if the Social Profile Fields module is on.
  if (\Drupal::moduleHandler()->moduleExists('social_profile_fields')) {
    // Load the profile fields and check if at least one of them can be changed.
    if ($profile_fields = \Drupal::entityManager()->getStorage('field_config')->loadByProperties(['entity_type' => 'profile', 'bundle' => 'profile'])) {
      $empty_profile = TRUE;

      /** @var \Drupal\field\Entity\FieldConfig $field_config */
      foreach ($profile_fields as $field) {
        if (isset($form[$field->get('field_name')]) && $form[$field->get('field_name')]['#access'] === TRUE) {
          $empty_profile = FALSE;
        }
      }

      // There are no fields the user can edit here. Set an explanatory message
      // and disable the Save button.
      if ($empty_profile === TRUE) {
        $form['empty_profile'] = [
          '#type' => 'fieldset',
        ];
        // If a user is viewing their own profile, suggest they change settings.
        if ($viewing_user->id() === $profile->getOwnerId()) {
          $settings_link = Link::createFromRoute(
            t('account settings here'),
            'entity.user.edit_form',
            ['user' => $profile->getOwnerId()]
          )->toString();
          $form['empty_profile']['notice'] = [
            '#type' => 'html_tag',
            '#tag' => 'p',
            '#value' => t(
              'There is no profile information you can change here. Change your @settings.',
              ['@settings' => $settings_link]
            ),
          ];
        }
        // For other users there's nothing left to do.
        else {
          $form['empty_profile']['notice'] = [
            '#type' => 'html_tag',
            '#tag' => 'p',
            '#value' => t('There is no profile information you can change here.'),
          ];
        }

        $form['actions']['submit']['#disabled'] = TRUE;
      }
    }
  }

  // Add custom submit handler just for redirect purposes. We don't want to
  // override the form::save in profile.
  $form['actions']['submit']['#submit'][] = '_social_profile_profile_edit_form_submit';

  // Add cancel button, so user can easily navigate form edit form to profile.
  $form['actions']['cancel'] = [
    '#type' => 'link',
    '#title' => t('Cancel'),
    '#url' => Url::fromRoute('view.user_information.user_information', ['user' => $profile->getOwnerId()]),
  ];
}

/**
 * Form submit for profile_profile_edit_form and profile_profile_add_form.
 *
 * @param array $form
 *   The profile edit form.
 * @param \Drupal\Core\Form\FormStateInterface $form_state
 *   The form state interface.
 */
function _social_profile_profile_edit_form_submit(array $form, FormStateInterface $form_state) {
  /** @var \Drupal\profile\Entity\Profile $profile */
  $profile = $form_state->getFormObject()->getEntity();

  // Let's be on the safe side.
  if ($profile instanceof Profile) {
    // Get the uid of the profile.
    $uid = $profile->getOwnerId();
    // Invalidate cache tag.
    Cache::invalidateTags(['user:breadcrumb:' . $uid]);
    // Set redirect to the profile page when a user saves their profile.
    $form_state->setRedirect(
      'view.user_information.user_information', [
        'user' => $uid,
      ]
    );
  }
}

/**
 * Implements hook_local_tasks_alter().
 */
function social_profile_local_tasks_alter(&$local_tasks) {
  // Remove the profile main "Profile information" from the local tabs.
  if (!empty($local_tasks['entity.profile.user_profile_form:profile.type.main'])) {
    unset($local_tasks['entity.profile.user_profile_form:profile.type.main']);
  }
  if (!empty($local_tasks['entity.profile.user_profile_form:profile.type.profile'])) {
    unset($local_tasks['entity.profile.user_profile_form:profile.type.profile']);
  }
}

/**
 * Implements hook_form_FORM_ID_alter().
 */
function social_profile_form_views_exposed_form_alter(&$form, FormStateInterface $form_state, $form_id) {
  if ($form['#id'] === 'views-exposed-form-search-users-page') {
    if (!empty($form['profile_tag']['#options'])) {
      $form['profile_tag']['#type'] = 'checkboxes';
      // If the view is configured to preserve hierarchy we need to do a bit
      // more to make checkboxes work.
      if (is_object($form['profile_tag']['#options'][0])) {
        $options = [];
        // The #options array is an array of stdClass objects with an array in
        // the option key that has the tid as key and label as value.
        foreach ($form['profile_tag']['#options'] as $option) {
          $options[key($option->option)] = reset($option->option);
        }
        // Set the options array to the format expected for checkboxes.
        $form['profile_tag']['#options'] = $options;
      }
    }
    else {
      unset($form['profile_tag']);
    }
  }
}

/**
 * Implements hook_preprocess_fieldset().
 */
function social_profile_preprocess_fieldset(&$variables) {
  // Style our checkboxes as nested checkboxes.
  if (isset($variables['element']['#name']) && $variables['element']['#name'] === 'profile_tag') {
    $variables['attributes']['class'][] = 'checkboxes--nested';
  }
}

/**
 * Implements hook_preprocess_input().
 */
function social_profile_preprocess_input(&$variables) {
  // Edit the profile tag displays to show the hierarchy to users.
  // Only do this if it starts with a - to indicate it's a child.
  if (
    !empty($variables['element']['#parents'])
    && $variables['element']['#parents'][0] === 'profile_tag'
    && substr($variables['element']['#title'], 0, 1) === '-'
  ) {
    $variables['element']['#attributes']['class'][] = 'checkboxes--nested__child';
  }
}

/**
 * Implements hook_preprocess_form_element_label().
 */
function social_profile_preprocess_form_element_label(&$variables) {
  // Edit the profile tag displays to show the hierarchy to users.
  // Only do this if it starts with a - to indicate it's a child.
  if (
    isset($variables['element']['#id'])
    && substr($variables['element']['#id'], 0, 17) === 'edit-profile-tag-'
    && substr($variables['element']['#title'], 0, 1) === '-'
  ) {
    $variables['title']['#markup'] = substr($variables['title']['#markup'], 1);
  }
}

/**
 * Implements hook_theme_suggestions_HOOK_alter().
 */
function social_profile_theme_suggestions_profile_alter(array &$suggestions, array $variables) {
  // @todo remove this when it lands in the profile module, make sure it will have the same hooks though.
  $original = $variables['theme_hook_original'];
  $entity = $variables['elements']['#profile'];
  $sanitized_view_mode = strtr($variables['elements']['#view_mode'], '.', '_');

  $suggestions = [];
  $suggestions[] = $original;
  $suggestions[] = $original . '__' . $sanitized_view_mode;
  $suggestions[] = $original . '__' . $entity->bundle();
  $suggestions[] = $original . '__' . $entity->bundle() . '__' . $sanitized_view_mode;
  $suggestions[] = $original . '__' . $entity->id();
  $suggestions[] = $original . '__' . $entity->id() . '__' . $sanitized_view_mode;

  return $suggestions;
}

/**
 * Prepares variables for profile templates.
 *
 * Default template: profile.html.twig.
 *
 * @param array $variables
 *   An associative array containing:
 *   - elements: An array of elements to display in view mode.
 *   - profile: The profile object.
 *   - view_mode: View mode; e.g., 'full', 'teaser', etc.
 */
function social_profile_preprocess_profile(array &$variables) {
  /** @var \Drupal\profile\Entity\Profile $profile */
  $profile = $variables['profile'];
  $user = User::load($profile->getOwnerId());
  $current_user = \Drupal::currentUser();

  // See social_user_user_format_name_alter(), DisplayName is either first name
  // + last name, or username if both first and last name aren't filled out.
  $variables['profile_name'] = $user->getDisplayName();
  $variables['profile_contact_url'] = _social_profile_get_contact_url($user);
  $variables['profile_stream_url'] = Url::fromUserInput('/user/' . $profile->getOwnerId() . '/stream');
  $variables['profile_home'] = Url::fromRoute('entity.user.canonical', ['user' => $user->id()]);

  // Set a condition for the label to show in the teaser
  // The actual label text should be changeable in the template.
  // Disable for the LU's own profile.
  $variables['profile_contact_label'] = 'profile_info';
  if (\Drupal::moduleHandler()->moduleExists('social_private_message') && $current_user->id() != $profile->getOwnerId() && $current_user->hasPermission('use private messaging system') && User::load($profile->getOwnerId())->hasPermission('use private messaging system')) {
    $variables['profile_contact_label'] = 'private_message';
    $variables['#cache']['contexts'][] = 'user';
  }

  // Email field.
  $global_show_email = \Drupal::config('social_profile.settings')->get('social_profile_show_email');
  if (isset($profile->field_profile_show_email)) {
    $profile_show_email = $profile->field_profile_show_email->value;
  }
  if ($global_show_email
    || (!$global_show_email && !empty($profile_show_email))
    || $current_user->hasPermission('view profile email')
  ) {
    // Derived from MailToFormatter.php.
    $variables['user_mail'] = Link::fromTextAndUrl($user->getEmail(), Url::fromUri('mailto:' . $user->getEmail()));
  }

  // Edit profile URL.
  // Get the current route name to check if the user is on the edit or delete
  // page.
  $route = \Drupal::routeMatch()->getRouteName();
  if ($route !== 'entity.profile.type.user_profile_form' && $profile->access('update', $current_user)) {
    $variables['profile_edit_url'] = Url::fromUserInput('/user/' . $profile->getOwnerId() . '/profile');
    $variables['#cache']['contexts'][] = 'route.name';
  }

  // Add the hero styled image if we have access to it.
  if (!empty($profile->field_profile_banner_image->entity) && $profile->field_profile_banner_image->access('view')) {
    $variables['profile_hero_styled_image_url'] = ImageStyle::load('social_xx_large')
      ->buildUrl($profile->field_profile_banner_image->entity->getFileUri());
  }

  // Add the profile image.
  if (!empty($profile->field_profile_image->entity)) {
    $variables['profile_image_url'] = ImageStyle::load('social_medium')
      ->buildUrl($profile->field_profile_image->entity->getFileUri());
  }
<<<<<<< HEAD
  /** @var \Drupal\social_profile\UserStatistics $user_statistics */
  $user_statistics = \Drupal::service('social_profile.user_statistics');

  $variables['profile_topics'] = $user_statistics->nodeCount($user->id(), 'topic');
  $variables['profile_events'] = $user_statistics->nodeCount($user->id(), 'event');
  $variables['profile_groups'] = count(\Drupal::service('social_group.helper_service')->getAllGroupsForUser($user->id()));

=======
  // Profile information URL.
  $variables['profile_info_url'] = Url::fromRoute('view.user_information.user_information', ['user' => $profile->getOwnerId()]);

  // Prepare variables for statistic block.
  /** @var \Drupal\social_profile\UserStatistics $user_statistics */
  $user_statistics = \Drupal::service('social_profile.user_statistics');
  $variables['profile_topics'] = $user_statistics->nodeCount($user->id(), 'topic');
  $variables['profile_events'] = $user_statistics->nodeCount($user->id(), 'event');
  $variables['profile_groups'] = count(\Drupal::service('social_group.helper_service')->getAllGroupsForUser($user->id()));
>>>>>>> eef0d027
}

/**
 * Get the contact URL. This can be private message or other means of contact.
 *
 * @param \Drupal\user\Entity\User $account
 *   The user object.
 *
 * @return \Drupal\Core\Url
 *   The URL to contact the user.
 */
function _social_profile_get_contact_url(User $account) {
  if (\Drupal::moduleHandler()->moduleExists('social_private_message')) {
    $current_user = \Drupal::currentUser();
    if ($current_user->hasPermission('use private messaging system') && $account->hasPermission('use private messaging system') && $current_user->id() != $account->id()) {
      $members = [$current_user, $account];
      $thread_id = \Drupal::service('private_message.mapper')->getThreadIdForMembers($members);
      if ($thread_id) {
        $url = Url::fromRoute('entity.private_message_thread.canonical', ['private_message_thread' => $thread_id], ['attributes' => ['class' => ['private_message_link']]]);
        if ($url->access($current_user)) {
          return $url;
        }
      }
      return Url::fromRoute('private_message.private_message_create', [], ['query' => ['recipient' => $account->id()]]);
    }
  }
  return Url::fromUserInput('/user/' . $account->id() . '/information');
}

/**
 * Implements hook_ENTITY_TYPE_insert().
 *
 * In order to save a new default profile on user creation.
 */
function social_profile_user_insert(UserInterface $account) {
  // If the new account has a UID, we can create a default profile.
  // Default image is added through the field settings.
  if (!empty($account->id())) {
    /** @var \Drupal\profile\Entity\ProfileType $profile_type */
    $profile_type = ProfileType::load('profile');
    // Sometimes profile fields are already requested during registrataion.
    // In those cases, the profile will already be created from that.
    if ($profile_type->getRegistration() === FALSE) {
      $default_values = [
        'type' => $profile_type->id(),
        'uid' => $account->id(),
      ];

      // Get all field instances for the profile entity and check if the address
      // field exists.
      $instances = \Drupal::service('entity_field.manager')->getFieldDefinitions('profile', $profile_type->id());
      if (array_key_exists('field_profile_address', $instances)) {
        // Set the users default country to the site default country.
        $default_values['field_profile_address'][0]['country_code'] = \Drupal::config('system.date')->get('country.default');
      }

      // Create a profile.
      $profile = Profile::create($default_values);
      $profile->save();
    }
  }
}

/**
 * Implements hook_form_FORM_ID_alter() for user_form().
 */
function social_profile_form_user_form_alter(&$form, FormStateInterface $form_state) {
  $profile = _social_profile_get_profile_from_route();

  if ($profile instanceof Profile) {
    if (isset($profile->field_profile_show_email)) {
      // Check what the global value is.
      $global_show_email = \Drupal::config('social_profile.settings')->get('social_profile_show_email');
      // Account value.
      $show_email = $profile->field_profile_show_email->value;
      $form['profile_privacy'] = [
        '#type' => 'fieldset',
        '#title' => t('Privacy settings'),
        '#tree' => TRUE,
      ];
      $form['profile_privacy']['social_profile_show_email'] = [
        '#type' => 'checkbox',
        '#title' => t('Show my email on my profile'),
        '#default_value' => $show_email,
        '#attributes' => [
          'data-switch' => TRUE,
        ],
      ];

      // If global setting is set, disable the setting and give a reason why.
      if ($global_show_email == TRUE) {
        $form['profile_privacy']['social_profile_show_email']['#disabled'] = TRUE;
        $form['profile_privacy']['social_profile_show_email']['#value'] = TRUE;
        $form['profile_privacy']['social_profile_show_email']['#description'] = t('This setting is currently being controlled by a platform wide setting and cannot be changed. Please contact a sitemanager if you have questions.');
      }
      else {
        // Submit function only when the data is actually editable.
        $form['actions']['submit']['#submit'][] = '_social_profile_form_user_form_submit';
      }
    }
  }

  $form['#pre_render'][] = '_social_profile_form_pre_render';
}

/**
 * Form submit for user_form.
 *
 * @param array $form
 *   Commnent on a post form.
 * @param \Drupal\Core\Form\FormStateInterface $form_state
 *   Form state interface.
 */
function _social_profile_form_user_form_submit(array $form, FormStateInterface $form_state) {
  $profile = _social_profile_get_profile_from_route();
  $profile_privacy = $form_state->getValue('profile_privacy');

  if ($profile instanceof Profile) {
    if (isset($profile->field_profile_show_email)) {
      $profile->field_profile_show_email->value = $profile_privacy['social_profile_show_email'];
      $profile->save();
    }
  }
}

/**
 * Gets the users profile by route.
 *
 * @return mixed
 *   The profile or NULL if nothing could be found.
 */
function _social_profile_get_profile_from_route() {
  $profile = NULL;
  $entity_type_manager = \Drupal::entityTypeManager();

  $account = \Drupal::routeMatch()->getParameter('user');
  if (!is_object($account) && !is_null($account)) {
    $account = $entity_type_manager
      ->getStorage('user')
      ->load($account);
  }

  if (!empty($account)) {
    $storage = $entity_type_manager->getStorage('profile');
    if (!empty($storage)) {
      $profile = $storage->loadByUser($account, 'profile');
    }
  }

  return $profile;
}

/**
 * Implements hook_form_FORM_ID_alter().
 */
function social_profile_form_user_register_form_alter(&$form, FormStateInterface $form_state, $form_id) {
  // Set User Register form Email field as required.
  $form['account']['mail']['#required'] = TRUE;
}

/**
 * Implements hook_ENTITY_TYPE_view_alter().
 */
function social_profile_profile_view_alter(array &$build, EntityInterface $entity, EntityViewDisplayInterface $display) {

  /** @var \Drupal\Core\Session\AccountProxy $current_user */
  $current_user = \Drupal::currentUser();

  // If the current user has no access to viewing user profiles, he might not
  // have access to the users profile.
  if (!$current_user->hasPermission('view any profile profile') && isset($display->get('content')['field_profile_image'])) {
    // Try to load the profile picture.
    $fid = $entity->get('field_profile_image')->target_id;
    // Must have a value and not be NULL.
    if (!is_null($fid)) {
      // Load the file.
      $file = File::load($fid);
      // Check if it's a real file.
      if ($file instanceof File) {
        // Potentially the file is in the private file system. In that case,
        // anonymous user don't have access to it.
        if (!$file->access('view', $current_user)) {
          // Load default data.
          $replacement_data = social_profile_get_default_image();
          /** @var \Drupal\image\Plugin\Field\FieldType\ImageItem $imgitem */
          $imgitem = $build['field_profile_image'][0]['#item'];
          // Time to override the data that going to be rendered.
          $imgitem->set('target_id', $replacement_data['id']);
          $imgitem->set('width', $replacement_data['width']);
          $imgitem->set('height', $replacement_data['height']);
          // Put replacement data back in the object that's about to be built.
          $build['field_profile_image'][0]['#item'] = $imgitem;
        }
      }
    }
  }
}

/**
 * Function to fetch the default profile image.
 */
function social_profile_get_default_image() {
  // Load default image.
  $config_factory = \Drupal::configFactory();
  $field_image_config = $config_factory->getEditable('field.field.profile.profile.field_profile_image');
  $default_image = $field_image_config->get('settings.default_image');
  // Load by uuid.
  $files = \Drupal::entityTypeManager()->getStorage('file')->loadByProperties(['uuid' => $default_image['uuid']]);
  // Pop it.
  $file = array_pop($files);
  // Set in an array.
  $data = [
    "id" => $file->id(),
    "width" => $default_image['width'],
    "height" => $default_image['height'],
  ];
  // Retun the array.
  return $data;
}

/**
 * Implements hook_social_user_name_display_suggestions().
 *
 * @throws \Drupal\Component\Plugin\Exception\InvalidPluginDefinitionException
 * @throws \Drupal\Component\Plugin\Exception\PluginNotFoundException
 */
function social_profile_social_user_name_display_suggestions(AccountInterface $account) : array {
  $suggestions = [];

  /** @var \Drupal\profile\ProfileStorageInterface $storage */
  $storage = \Drupal::entityTypeManager()->getStorage('profile');

  if ($user_profile = $storage->loadByUser($account, 'profile', TRUE)) {
    $accountname = trim($user_profile->get('field_profile_first_name')->value . " " . $user_profile->get('field_profile_last_name')->value);

    if (strlen($accountname) > 0) {
      // Add the full name with a default weight.
      $suggestions['full_name'] = [
        'name' => trim($accountname),
      ];
    }
  }

  return $suggestions;
}

/**
 * Hide timezone fields group label.
 */
function _social_profile_form_pre_render($element) {
  $element['group_locale_settings']['timezone']['#title'] = NULL;
  return $element;
}

/**
 * Implements hook_entity_operation_alter().
 */
function social_profile_entity_operation_alter(array &$operations, EntityInterface $entity) {
  if ($entity->getEntityTypeId() === 'user') {
    if (isset($operations['edit'])) {
      $operations['edit']['title'] = t('Edit account');
      $operations['edit_profile'] = [
        'title' => t('Edit profile'),
        'weight' => (isset($operations['edit']['weight'])) ? $operations['edit']['weight']-- : 0,
        'url' => Url::fromUserInput('/user/' . $entity->id() . '/profile'),
      ];
    }
  }
}

/**
 * Implements hook_social_user_account_header_account_links().
 *
 * Adds the "View my profile" and "Edit profile" link to the user menu.
 */
function social_profile_social_user_account_header_account_links(array $context) {
  // We require a user for these links.
  if (empty($context['user']) || !($context['user'] instanceof AccountInterface)) {
    return [];
  }

  return [
    'my_profile' => [
      '#type' => 'link',
      '#attributes' => [
        'title' => new TranslatableMarkup('View my profile'),
      ],
      '#title' => new TranslatableMarkup('My profile'),
      '#weight' => 500,
    ] + Url::fromRoute('user.page')->toRenderArray(),
    'edit_profile' => [
      '#type' => 'link',
      '#attributes' => [
        'title' => new TranslatableMarkup("Edit profile"),
      ],
      '#title' => new TranslatableMarkup("Edit profile"),
      '#weight' => 1300,
    ] + Url::fromRoute('entity.profile.type.user_profile_form', [
      'user' => $context['user']->id(),
      'profile_type' => 'profile',
    ])->toRenderArray(),
  ];
}

/**
 * Implements hook_social_user_account_header_items_alter().
 *
 * Replaces the default user icon with the user's profile image if available.
 */
function social_profile_social_user_account_header_items_alter(array &$menu_items, array $context) {
  // If we don't have an account_box there's nothing to do.
  if (empty($menu_items['account_box'])) {
    return;
  }

  // A user is required to find the profile image.
  if (empty($context['user']) || !($context['user'] instanceof AccountInterface)) {
    return;
  }

  $storage = \Drupal::entityTypeManager()->getStorage('profile');
  $profile = $storage->loadByUser($context['user'], 'profile');

  // If the user does not have a profile then there's no profile image.
  if (empty($profile)) {
    return;
  }

  // Provide a render array as image which will overrule the user icon.
  $menu_items['account_box']['#image'] = \Drupal::entityTypeManager()
    ->getViewBuilder('profile')
    ->view($profile, 'small');;

}

/**
 * Implements hook_block_access().
 */
function social_profile_block_access(Block $block, $operation, AccountInterface $account) {
  // Show statistic block only when new style is enabled.
  if ($operation == 'view' && $block->getPluginId() === 'profile_statistic_block') {
    if (theme_get_setting('style') !== 'sky') {
      return AccessResult::forbidden();
    }
  }
  // No opinion for other situations.
  return AccessResult::neutral();
}<|MERGE_RESOLUTION|>--- conflicted
+++ resolved
@@ -19,8 +19,6 @@
 use Drupal\profile\Entity\ProfileType;
 use Drupal\user\Entity\User;
 use Drupal\user\UserInterface;
-use Drupal\block\Entity\Block;
-use Drupal\Core\Access\AccessResult;
 
 define('SOCIAL_PROFILE_SUGGESTIONS_USERNAME', 'username');
 define('SOCIAL_PROFILE_SUGGESTIONS_FULL_NAME', 'full_name');
@@ -378,15 +376,6 @@
     $variables['profile_image_url'] = ImageStyle::load('social_medium')
       ->buildUrl($profile->field_profile_image->entity->getFileUri());
   }
-<<<<<<< HEAD
-  /** @var \Drupal\social_profile\UserStatistics $user_statistics */
-  $user_statistics = \Drupal::service('social_profile.user_statistics');
-
-  $variables['profile_topics'] = $user_statistics->nodeCount($user->id(), 'topic');
-  $variables['profile_events'] = $user_statistics->nodeCount($user->id(), 'event');
-  $variables['profile_groups'] = count(\Drupal::service('social_group.helper_service')->getAllGroupsForUser($user->id()));
-
-=======
   // Profile information URL.
   $variables['profile_info_url'] = Url::fromRoute('view.user_information.user_information', ['user' => $profile->getOwnerId()]);
 
@@ -396,7 +385,6 @@
   $variables['profile_topics'] = $user_statistics->nodeCount($user->id(), 'topic');
   $variables['profile_events'] = $user_statistics->nodeCount($user->id(), 'event');
   $variables['profile_groups'] = count(\Drupal::service('social_group.helper_service')->getAllGroupsForUser($user->id()));
->>>>>>> eef0d027
 }
 
 /**
@@ -730,18 +718,4 @@
     ->getViewBuilder('profile')
     ->view($profile, 'small');;
 
-}
-
-/**
- * Implements hook_block_access().
- */
-function social_profile_block_access(Block $block, $operation, AccountInterface $account) {
-  // Show statistic block only when new style is enabled.
-  if ($operation == 'view' && $block->getPluginId() === 'profile_statistic_block') {
-    if (theme_get_setting('style') !== 'sky') {
-      return AccessResult::forbidden();
-    }
-  }
-  // No opinion for other situations.
-  return AccessResult::neutral();
 }