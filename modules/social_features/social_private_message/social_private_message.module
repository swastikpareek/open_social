--- conflicted
+++ resolved
@@ -134,8 +134,6 @@
     $build['#suffix'] = '</div></div></div></div>';
   }
 
-<<<<<<< HEAD
-=======
   // Private message entity.
   if ($entity->getEntityTypeId() === 'private_message') {
     // View mode inbox.
@@ -145,5 +143,5 @@
       $build['#suffix'] = '';
     }
   }
->>>>>>> 8aec011c
+
 }