<?php

/**
 * @file
 * Install, update and uninstall functions for the social_user module.
 */

use Drupal\user\Entity\Role;

/**
 * Implements hook_install().
 *
 * Perform actions related to the installation of social_user.
 */
function social_user_install() {
  // Set some default permissions.
  _social_user_set_permissions();

  // Set default value for displaying navigation icons.
  /** @var \Drupal\Core\Config\Config|\Drupal\Core\Config\ImmutableConfig $config */
  $config = \Drupal::getContainer()->get('config.factory')->getEditable('social_user_navigation.settings');
  $config->set('display_social_private_message_icon', 1)->save();
  $config->set('display_my_groups_icon', 1)->save();
}

/**
 * Fix 2 wrongly saved view displays.
 */
function social_user_update_8001(&$sandbox) {
  /** @var \Drupal\Core\Config\Config|\Drupal\Core\Config\ImmutableConfig $conf_default */
  $conf_default = \Drupal::getContainer()->get('config.factory')->getEditable('core.entity_view_display.user.user.default');
  /** @var \Drupal\Core\Config\Config|\Drupal\Core\Config\ImmutableConfig $conf_full */
  $conf_full = \Drupal::getContainer()->get('config.factory')->getEditable('core.entity_view_display.user.user.full');

  /*
   * For both these displays, the content is empty.
   * In a previous version 3 subfields were exported into the root level of
   * 'content'.
   * This removes those fields that have no purpose and makes sure
   * the update hook for Drupal 8.3.1 works properly.
   */
  $conf_default->set('content', [])->save();
  $conf_full->set('content', [])->save();
}

/**
<<<<<<< HEAD
 * Add view, block users permissions for the content,site managers.
 */
function social_user_update_8002() {
  _social_user_set_permissions();
}


=======
 * Set default value for displaying navigation icons.
 */
function social_user_update_8002() {
  /** @var \Drupal\Core\Config\Config|\Drupal\Core\Config\ImmutableConfig $config */
  $config = \Drupal::getContainer()->get('config.factory')->getEditable('social_user_navigation.settings');
  $config->set('display_social_private_message_icon', 1)->save();
  $config->set('display_my_groups_icon', 1)->save();
}

>>>>>>> cd65c02f
/**
 * Function to set permissions.
 */
function _social_user_set_permissions() {
  $roles = Role::loadMultiple();

  /** @var \Drupal\user\Entity\Role $role */
  foreach ($roles as $role) {
    if ($role->id() === 'administrator') {
      continue;
    }

    $permissions = _social_user_get_permissions($role->id());
    user_role_grant_permissions($role->id(), $permissions);
  }
}

/**
 * Return the permissions per role.
 *
 * @param string $role
 *   The role to get the permissions for.
 *
 * @return array
 *   A list of permissions.
 */
function _social_user_get_permissions($role) {
  // Anonymous.
  $permissions['anonymous'] = [];

  // Authenticated.
  $permissions['authenticated'] = array_merge($permissions['anonymous'], [
    'access user profiles',
    'cancel account',
    'change own username',
    'select account cancellation method',
  ]);

  // Content manager.
<<<<<<< HEAD
  $permissions['contentmanager'] = array_merge($permissions['authenticated'], array(
    'view users',
    'block users',
  ));
=======
  $permissions['contentmanager'] = array_merge($permissions['authenticated'], []);
>>>>>>> cd65c02f

  // Site manager.
  $permissions['sitemanager'] = array_merge($permissions['contentmanager'], []);

  if (isset($permissions[$role])) {
    return $permissions[$role];
  }
  return [];
}
<|MERGE_RESOLUTION|>--- conflicted
+++ resolved
@@ -44,15 +44,6 @@
 }
 
 /**
-<<<<<<< HEAD
- * Add view, block users permissions for the content,site managers.
- */
-function social_user_update_8002() {
-  _social_user_set_permissions();
-}
-
-
-=======
  * Set default value for displaying navigation icons.
  */
 function social_user_update_8002() {
@@ -62,7 +53,6 @@
   $config->set('display_my_groups_icon', 1)->save();
 }
 
->>>>>>> cd65c02f
 /**
  * Function to set permissions.
  */
@@ -102,17 +92,13 @@
   ]);
 
   // Content manager.
-<<<<<<< HEAD
-  $permissions['contentmanager'] = array_merge($permissions['authenticated'], array(
+  $permissions['contentmanager'] = array_merge($permissions['authenticated'], []);
+
+  // Site manager.
+  $permissions['sitemanager'] = array_merge($permissions['contentmanager'], [
     'view users',
     'block users',
-  ));
-=======
-  $permissions['contentmanager'] = array_merge($permissions['authenticated'], []);
->>>>>>> cd65c02f
-
-  // Site manager.
-  $permissions['sitemanager'] = array_merge($permissions['contentmanager'], []);
+  ]);
 
   if (isset($permissions[$role])) {
     return $permissions[$role];
