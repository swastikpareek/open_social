<?php

/**
 * @file
 * Install, update and uninstall functions for the social_user module.
 */

use Drupal\user\Entity\Role;

/**
 * Implements hook_install().
 *
 * Perform actions related to the installation of social_user.
 */
function social_user_install() {
  // Set some default permissions.
  _social_user_set_permissions();
}

/**
 * Fix 2 wrongly saved view displays.
 */
function social_user_update_8001(&$sandbox) {
  /** @var \Drupal\Core\Config\Config|\Drupal\Core\Config\ImmutableConfig $conf_default */
  $conf_default = \Drupal::getContainer()->get('config.factory')->getEditable('core.entity_view_display.user.user.default');
  /** @var \Drupal\Core\Config\Config|\Drupal\Core\Config\ImmutableConfig $conf_full */
  $conf_full = \Drupal::getContainer()->get('config.factory')->getEditable('core.entity_view_display.user.user.full');

  /*
   * For both these displays, the content is empty.
   * In a previous version 3 subfields were exported into the root level of
   * 'content'.
   * This removes those fields that have no purpose and makes sure
   * the update hook for Drupal 8.3.1 works properly.
   */
  $conf_default->set('content', [])->save();
  $conf_full->set('content', [])->save();
}

/**
 * Add view, block users permissions for the content,site managers.
 */
function social_user_update_8002() {
  _social_user_set_permissions();
}


/**
 * Function to set permissions.
 */
function _social_user_set_permissions() {
  $roles = Role::loadMultiple();

  /** @var \Drupal\user\Entity\Role $role */
  foreach ($roles as $role) {
    if ($role->id() === 'administrator') {
      continue;
    }

    $permissions = _social_user_get_permissions($role->id());
    user_role_grant_permissions($role->id(), $permissions);
  }
}

/**
 * Return the permissions per role.
 *
 * @param string $role
 *   The role to get the permissions for.
 *
 * @return array
 *   A list of permissions.
 */
function _social_user_get_permissions($role) {
  // Anonymous.
  $permissions['anonymous'] = [];

  // Authenticated.
  $permissions['authenticated'] = array_merge($permissions['anonymous'], [
    'access user profiles',
    'cancel account',
    'change own username',
    'select account cancellation method',
  ]);

  // Content manager.
<<<<<<< HEAD
  $permissions['contentmanager'] = array_merge($permissions['authenticated'], array(
    'view users',
    'block users',
  ));
=======
  $permissions['contentmanager'] = array_merge($permissions['authenticated'], []);
>>>>>>> 98d88d69

  // Site manager.
  $permissions['sitemanager'] = array_merge($permissions['contentmanager'], []);

  if (isset($permissions[$role])) {
    return $permissions[$role];
  }
  return [];
}
<|MERGE_RESOLUTION|>--- conflicted
+++ resolved
@@ -84,14 +84,10 @@
   ]);
 
   // Content manager.
-<<<<<<< HEAD
   $permissions['contentmanager'] = array_merge($permissions['authenticated'], array(
     'view users',
     'block users',
   ));
-=======
-  $permissions['contentmanager'] = array_merge($permissions['authenticated'], []);
->>>>>>> 98d88d69
 
   // Site manager.
   $permissions['sitemanager'] = array_merge($permissions['contentmanager'], []);
