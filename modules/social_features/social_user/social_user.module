<?php

/**
 * @file
 * The social user module alterations.
 */

use Drupal\block\Entity\Block;
use Drupal\Core\Block\BlockPluginInterface;
use Drupal\Core\Entity\EntityTypeInterface;
use Drupal\Core\Form\FormStateInterface;
<<<<<<< HEAD
use Drupal\Core\Session\AccountInterface;
use Drupal\Core\StringTranslation\TranslatableMarkup;
use Drupal\Core\Url;
=======
use Drupal\Core\Link;
use Drupal\Core\StringTranslation\TranslatableMarkup;
>>>>>>> ee0ba9cb
use Drupal\profile\Entity\ProfileInterface;
use Drupal\social_user\Plugin\Action\SocialBlockUser;
use Drupal\user\Plugin\Action\BlockUser;

/**
 * Implements hook_action_info_alter().
 *
 * @see hook_action_info_alter()
 */
function social_user_action_info_alter(&$definitions) {
  // Swaps stadard block user action with our implementation.
  // If another module has already swapped out those classes,
  // though, we'll be polite and do nothing.
  if (isset($definitions['user_block_user_action']['class']) && $definitions['user_block_user_action']['class'] == BlockUser::class) {
    $definitions['user_block_user_action']['class'] = SocialBlockUser::class;
  }
}

/**
 * Implements hook_form_FORM_ID_alter().
 *
 * @see \Drupal\user\RegisterForm
 */
function social_user_form_user_register_form_alter(&$form, FormStateInterface $form_state) {
  // By default notify the user of the new account.
  if (isset($form['account']['notify']) && $form['account']['notify']['#access'] === TRUE) {
    $form['account']['notify']['#default_value'] = 1;
  }

  // Treat the account container as a separate fieldset so it is properly themed
  // by the socialbase theme.
  if (isset($form['account'])) {
    $form['account']['#type'] = 'fieldset';
    $form['account']['#title'] = new TranslatableMarkup('Sign up with <b>email</b>');

    // If we have a help text then we display it to the user.
    $signup_help = \Drupal::config('social_user.settings')->get('signup_help');
    if (!empty($signup_help)) {
      $form['account']['#description'] = $signup_help;
    }

    $link_options = [];

    // Preserve the destination parameter when a user logs in instead.
    $request = \Drupal::request();
    if ($request->query->has('destination')) {
      $link_options['query'] = [
        'destination' => $request->query->get('destination'),
      ];
    }

    $login_link = Link::createFromRoute(new TranslatableMarkup('Log in'), 'user.login', [], $link_options)->toString();

    $form['account']['login-link'] = [
      '#markup' => new TranslatableMarkup("Have an account already? @link", ["@link" => $login_link]),
      '#weight' => 1000,
    ];
  }

  // Add an extra validation option, to check for existing data.
  $form['#validate'][] = 'social_user_register_validate';
}

/**
 * Validate function for the user register form.
 */
function social_user_register_validate(&$form, FormStateInterface $form_state) {

  // Fetch input.
  $input = $form_state->getValues();

  // Check if mail or username already exist.
  if (user_load_by_mail($input['mail']) || user_load_by_name($input['name'])) {
    // If either the username or mail already exists in the DB, we clear ALL
    // existing messages, making sure nothing about this is being disclosed.
    $form_state->clearErrors();
    // Set a new more general error.
    $form_state->setErrorByName('mail', t('Due to privacy concerns, the policy of this web site is not to disclose the existence of registered email addresses or usernames. However, if you entered an email address or username that already exists, you will not be able to continue.
    Please try again, or request a new password. Contact the site administrator if there are any problems.'));
  }
}

/**
 * Implements hook_form_FORM_ID_alter().
 *
 * @see \Drupal\user\AccountForm
 */
function social_user_form_user_form_alter(&$form, FormStateInterface $form_state) {
  // Add forcing of changing password, message to user
  // if they logged in via a one-time login link.
  // See AccountForm.php this is where user_pass_reset gets set. Only when user
  // uses a one time login link it's true.
  if ($form_state->get('user_pass_reset')) {
    $form['#attached']['library'][] = 'social_user/user_form_protection';
    // We prepend it because a user first has to be saved :) and the profile
    // user save needs to fire first!
    $form['actions']['submit']['#submit'][] = '_social_user_pass_reset_submit';

    // We have to pass some values, because at this point the user is still
    // unsaved and the createdTime and the changedTime are still the same!
    // So it's actually the first time the user logs in and we can do our
    // redirect.
    $user = \Drupal::routeMatch()->getParameter('user');

    $storage = \Drupal::entityTypeManager()->getStorage('profile');

    /** @var \Drupal\profile\Entity\ProfileInterface $profile */
    $profile = $storage->loadByUser($user, 'profile');

    if (!($profile instanceof ProfileInterface)) {
      $profile = &$user;
    }

    if ($profile->getCreatedTime() == $profile->getChangedTime()) {

      // Remove unwanted message.
      $message = 'You have just used your one-time login link. It is no longer necessary to use this link to log in. Please change your password.';
      if (isset($_SESSION['messages'])) {
        foreach ($_SESSION['messages'] as $type => $messages) {
          if ($type == 'status') {
            $key = array_search($message, $messages);
            if ($key !== FALSE) {
              unset($_SESSION['messages'][$type][$key]);
            }
          }
        }

        if (empty($_SESSION['messages']['status'])) {
          unset($_SESSION['messages']['status']);
        }
      }

      $form_state->set('first_time_login', TRUE);
    }
  }
}

/**
 * Submit function for resetting password form.
 */
function _social_user_pass_reset_submit($form, FormStateInterface $form_state) {
  $storage = $form_state->getValues();
  $submitted_user_id = isset($storage['uid']) ? $storage['uid'] : '';

  // Only when there is actual user, and the actual user is changing his own
  // account we redirect. When you're editing others you don't want this.
  if (!empty($submitted_user_id) && \Drupal::currentUser()->id() == $submitted_user_id) {
    $first_time_login = $form_state->get('first_time_login');

    // If created & changed user time are the same, the user has never submitted
    // the user save form before. Which means we can redirect to user profile.
    if ($first_time_login) {
      $form_state->setRedirect(
        'entity.profile.type.user_profile_form',
        [
          'user' => $submitted_user_id,
          'profile_type' => 'profile',
          [],
        ]);
      $form_state->set('first_time_login', FALSE);
    }
    else {
      // We redirect them to the home page stream.
      $form_state->setRedirect('social_core.homepage');
    }
  }
}

/**
 * Implements hook_form_FORM_ID_alter().
 */
function social_user_form_views_form_user_admin_people_page_1_alter(&$form, FormStateInterface $form_state) {
  if (!empty($form['header']['user_bulk_form']['action']['#options'])) {
    $actions = $form['header']['user_bulk_form']['action']['#options'];
    $block_action = ['user_block_user_action' => $actions['user_block_user_action']];
    $current_user = \Drupal::currentUser();
    if (!$current_user->hasPermission('administer users')) {
      $actions = [];
    }
    if (empty($actions) && $current_user->hasPermission('block users')) {
      $actions = $block_action;
    }
    $form['header']['user_bulk_form']['action']['#options'] = $actions;
  }
}

/**
 * Check if an users with the input field for name or mail field is blocked.
 *
 * @param string $name_or_mail
 *   Username or email address.
 *
 * @return bool
 *   TRUE if blocked FALSE if not blocked
 */
function social_user_is_blocked($name_or_mail) {
  $is_blocked_name = (bool) \Drupal::entityQuery('user')
    ->condition('name', $name_or_mail)
    ->condition('status', 0)
    ->execute();

  $is_blocked_mail = (bool) \Drupal::entityQuery('user')
    ->condition('mail', $name_or_mail)
    ->condition('status', 0)
    ->execute();

  if ($is_blocked_name || $is_blocked_mail) {
    return TRUE;
  }
  return FALSE;
}

/**
 * Implements hook_entity_base_field_info_alter().
 */
function social_user_entity_base_field_info_alter(&$fields, EntityTypeInterface $entity_type) {
  // Add the custom Social username constraint.
  if ($entity_type->id() == 'user' && isset($fields['name'])) {
    $fields['name']->addConstraint('SocialUserName');
  }
}

/**
 * Implements hook_user_cancel_methods_alter().
 */
function social_user_user_cancel_methods_alter(&$methods) {
  $methods['user_cancel_reassign']['title'] = t('Delete your account and anonymize all other content.');
}

/**
 * Implements hook_form_FORM_ID_alter().
 */
function social_user_form_user_cancel_form_alter(&$form, FormStateInterface $form_state, $form_id) {
  // Fetch the current user.
  $account = \Drupal::currentUser();
  // Check if the user has permissions.
  if ($account->hasPermission('administer account settings') === FALSE) {
    // Remove the option to cancel account and delete all related content.
    unset($form['user_cancel_method']['#options']['user_cancel_delete']);
  }
}

/**
 * Implements hook_theme().
 */
function social_user_theme() {
  return [
    'account_header_links' => [
      'variables' => [
        'links' => NULL,
      ],
    ],
    'unwrapped_container' => [
      'render element' => 'element',
    ],
  ];
}

/**
 * Prepares variables for the account header links.
 *
 * Default template: account-header-links.html.twig.
 *
 * @param array $variables
 *   An associative array containing:
 *    - links.
 */
function template_preprocess_account_header_links(array &$variables) {
  // Add the search content block to account_header_links.
  $block = Block::load('search_content_block_header');
  if (!empty($block)) {
    $block_output = \Drupal::entityManager()
      ->getViewBuilder('block')
      ->view($block);

    $variables['links']['search_block'] = $block_output;
  }

}

/**
 * Prepares variables for unwrapped container templates.
 *
 * Default template: unwrapped-container.html.twig.
 *
 * @param array $variables
 *   An associative array containing:
 *   - element: An associative array containing the properties of the element.
 *     Properties used: #id, #attributes, #children.
 *
 * @see \template_preprocess_container()
 */
function template_preprocess_unwrapped_container(array &$variables) {
  // The UnwrappedContaienr element exists to provide a different template from
  // the container which is used by the AccountHeaderElement which is why we the
  // original container implementation works fine for us. The div is then simply
  // not added in the template.
  template_preprocess_container($variables);
}

/**
 * Implements hook_block_view_BASE_BLOCK_ID_alter().
 */
function social_user_block_view_search_content_block_alter(array &$build, BlockPluginInterface $block) {
  // Add pre render to search content block in the header.
  $build['#pre_render'][] = '_social_user_search_content_pre_render';
}

/**
 * Pre render for the search content in the header. This will add javascript.
 *
 * @param array $build
 *   The render build array.
 *
 * @return array
 *   Attached array with javascript.
 */
function _social_user_search_content_pre_render(array $build) {
  // Attach the social_search library defined in social_search.libraries.yml.
  $build['#attached'] = [
    'library' => [
      'social_search/navbar-search',
    ],
  ];

  return $build;
}

/**
 * Implements hook_menu_local_tasks_alter().
 */
function social_user_menu_local_tasks_alter(&$data, $route_name) {
  // Change the default 'View' tab title.
  if (isset($data['tabs'][0]['entity.user.canonical']['#link'])) {
    $data['tabs'][0]['entity.user.canonical']['#link']['title'] = t('Stream');
  }

  // Remove Edit tab. Edit will always go through Floating Edit Button.
  if (isset($data['tabs'][0]['entity.user.edit_form'])) {
    unset($data['tabs'][0]['entity.user.edit_form']);
  }

  // Keep consistent sorting of 2nd navbar items.
  if (isset($data['tabs'][0]['social_user.events'])) {
    $data['tabs'][0]['social_user.events']['#weight'] = -2;
  }
  if (isset($data['tabs'][0]['social_user.topics'])) {
    $data['tabs'][0]['social_user.topics']['#weight'] = -1;
  }

}

/**
 * Implements hook_tokens_alter().
 *
 * This is a fallback for when the user object is empty and the display name and
 * URL tokens are not filled in by the other token replacements.
 * In cases like this the account is cancelled, but the message remains behind.
 */
function social_user_tokens_alter(&$replacements, $context, $bubbleable_metadata) {
  // Change the display name to that of the Anonymous user when the display name
  // token was not replaced.
  if ((isset($context['tokens']['display-name']) && empty($replacements[$context['tokens']['display-name']])) &&
    (array_key_exists('user', $context['data']) && $context['data']['user'] === NULL)) {
    $replacements[$context['tokens']['display-name']] = \Drupal::configFactory()->get('user.settings')->get('anonymous');
  }
  // Empty the URL so it doesn't break rendering when the URL token was not
  // replaced.
  if ((isset($context['tokens']['url:absolute']) && empty($replacements[$context['tokens']['url:absolute']])) &&
    (array_key_exists('user', $context['data']) && $context['data']['user'] === NULL)) {
    $replacements[$context['tokens']['url:absolute']] = NULL;
  }
}

/**
<<<<<<< HEAD
 * Implements hook_social_user_account_header_account_links().
 *
 * Adds the "View my profile" and "Edit profile" link to the user menu.
 */
function social_user_social_user_account_header_account_links(array $context) {
  // We require a user for these links.
  if (empty($context['user']) || !($context['user'] instanceof AccountInterface)) {
    return [];
  }

  return [
    'my_account' => [
      '#type' => 'link',
      '#attributes' => [
        'title' => new TranslatableMarkup("Settings"),
      ],
      '#url' => Url::fromRoute('entity.user.edit_form', [
        'user' => $context['user']->id(),
      ]),
      '#title' => new TranslatableMarkup("Settings"),
      '#weight' => 1200,
    ],
    'divider_logout' => [
      "#wrapper_attributes" => [
        "class" => ["divider"],
        "role" => "separator",
      ],
      '#weight' => 1400,
    ],
    'logout' => [
      '#type' => 'link',
      '#attributes' => [
        'title' => new TranslatableMarkup("Logout"),
      ],
      '#url' => Url::fromRoute('user.logout'),
      '#title' => new TranslatableMarkup("Logout"),
      '#weight' => 1500,
    ],
  ];
}

/**
 * Implements hook_social_user_account_header_account_links_alter().
 *
 * Provides a glue layer between the new system and the deprecated hook
 * social_user_account_header_links to provide backwards compatibility.
 *
 * This should be removed once social_user_account_header_links is also removed.
 */
function social_user_social_user_account_header_account_links_alter(array $account_links, array $context) {
  $divider = [
    "#wrapper_attributes" => [
      "class" => ["divider"],
      "role" => "separator",
    ],
  ];

  foreach (\Drupal::moduleHandler()->invokeAll('social_user_account_header_links') as $key => $item) {
    $target = $item['after'];
    // If the item we want to place this after doesn't exist or this item
    // already exists then we skip it.
    if (!isset($account_links[$target]) || isset($account_links[$key])) {
      continue;
    }

    // We try to find a weight for our target.
    $weight = isset($account_links[$target]['#weight']) ? $account_links[$target]['#weight'] : NULL;

    // If our target has no weight we reverse the links array to find an item
    // that does have weight or the end of the array. After which we move back
    // through the array to give everything weights. This allows us to add our
    // element with a weight and avoid complex re-insertion logic while
    // preserving the order of existing items.
    if (is_null($weight)) {
      $order = array_keys($account_links);

      // Pull $i out of the loop to preserve it.
      $i = $order[$target];

      for (; $i >= 0; --$i) {
        if (isset($account_links[$order[$i]]['#weight'])) {
          $weight = $account_links[$order[$i]]['#weight'];
          // Increment $i so we don't overwrite the current element's weight.
          $i++;
          break;
        }
      }

      // If we haven't found a weight we start at the top with 0.
      if (is_null($weight)) {
        $weight = 0;
      }

      // Move back up the stack assigning weights.
      for (; $i <= $order[$target]; $i++) {
        // Increment weight to ensure it's bigger than the previous value. We
        // increment by a larger value to allow room for other insertions.
        $weight += 10;
        $account_links[$order[$i]]['#weight'] = $weight;
      }
    }

    // If this item requests a divider before itself we add it here.
    if (isset($item['divider']) && $item['divider'] == 'before') {
      $account_links[$key . '_divider'] = $divider;
      $account_links[$key . '_divider']['#weight'] = ++$weight;
    }

    // The old implementation of the hook only allowed to add a simple link
    // so we create one here.
    $account_links[$key] = [
      '#type' => 'link',
      '#attributes' => [
        'title' => $item['title'],
      ],
      '#url' => $item['url'],
      '#title' => $item['title'],
      '#weight' => ++$weight,
    ];

    // If this item requests a divider after itself we add it here.
    if (isset($item['divider']) && $item['divider'] == 'before') {
      $add_links[$key . '_divider'] = $divider;
      $add_links[$key . '_divider']['#weight'] = ++$weight;
    }
  }
=======
 * Implements hook_form_FORM_ID_alter().
 *
 * Exposes the signup/login help texts to the site administrator.
 */
function social_user_form_user_admin_settings_alter(&$form, FormStateInterface $form_state) {
  $config = \Drupal::config('social_user.settings');

  $fieldset = social_user_ensure_help_text_fieldset($form);

  $form[$fieldset]['signup_help'] = [
    '#type' => 'textarea',
    '#title' => new TranslatableMarkup('Sign Up'),
    '#description' => new TranslatableMarkup("Displayed in the user sign-up card."),
    "#default_value" => $config->get('signup_help'),
    '#weight' => 10,
  ];
  $form[$fieldset]['login_help'] = [
    '#type' => 'textarea',
    '#title' => new TranslatableMarkup('Log In'),
    '#description' => new TranslatableMarkup("Displayed in the user log in card."),
    "#default_value" => $config->get('login_help'),
    '#weight' => 20,
  ];

  $form['#submit'][] = 'social_user_form_user_admin_settings_submit';
}

/**
 * Stores the help texts for the social_user module.
 */
function social_user_form_user_admin_settings_submit($form, FormStateInterface $form_state) {
  $config = \Drupal::configFactory()
    ->getEditable('social_user.settings');
  $config->set('signup_help', $form_state->getValue("signup_help"));
  $config->set('login_help', $form_state->getValue("login_help"));
  $config->save();
}

/**
 * Ensures that the form contains a `user_help_texts` fieldset.
 *
 * The fieldset is targetted to be positioned after the
 * registration_cancellation element of the account settings form. If the
 * target can't be found then the fieldset is appended to the end. If the
 * fieldset has already been added then nothing happens.
 *
 * @return string
 *   The key of the fieldset that was added.
 */
function social_user_ensure_help_text_fieldset(&$form) {
  $key = 'user_help_texts';

  if (in_array($key, array_keys($form))) {
    return $key;
  }

  $fieldset = [
    '#type' => 'details',
    '#open' => TRUE,
    '#title' => new TranslatableMarkup("Login and Registration help texts"),
    '#description' => new TranslatableMarkup("These fields allow you to configure various help texts that are shown to users during signup and login"),
  ];

  // Insert the fieldset after the registration and cancellation settings.
  $index = array_search("registration_cancellation", array_keys($form));
  if ($index !== FALSE && $index !== count($form)) {
    $form = array_slice($form, 0, $index + 1, TRUE) +
      [$key => $fieldset] +
      array_slice($form, $index + 1, NULL, TRUE);
  }
  else {
    // Fallback to end of array appending if we can't find our target key.
    $form[$key] = $fieldset;
  }

  return $key;
>>>>>>> ee0ba9cb
}<|MERGE_RESOLUTION|>--- conflicted
+++ resolved
@@ -9,14 +9,10 @@
 use Drupal\Core\Block\BlockPluginInterface;
 use Drupal\Core\Entity\EntityTypeInterface;
 use Drupal\Core\Form\FormStateInterface;
-<<<<<<< HEAD
+use Drupal\Core\Link;
 use Drupal\Core\Session\AccountInterface;
 use Drupal\Core\StringTranslation\TranslatableMarkup;
 use Drupal\Core\Url;
-=======
-use Drupal\Core\Link;
-use Drupal\Core\StringTranslation\TranslatableMarkup;
->>>>>>> ee0ba9cb
 use Drupal\profile\Entity\ProfileInterface;
 use Drupal\social_user\Plugin\Action\SocialBlockUser;
 use Drupal\user\Plugin\Action\BlockUser;
@@ -392,7 +388,6 @@
 }
 
 /**
-<<<<<<< HEAD
  * Implements hook_social_user_account_header_account_links().
  *
  * Adds the "View my profile" and "Edit profile" link to the user menu.
@@ -450,7 +445,8 @@
     ],
   ];
 
-  foreach (\Drupal::moduleHandler()->invokeAll('social_user_account_header_links') as $key => $item) {
+  foreach (\Drupal::moduleHandler()
+             ->invokeAll('social_user_account_header_links') as $key => $item) {
     $target = $item['after'];
     // If the item we want to place this after doesn't exist or this item
     // already exists then we skip it.
@@ -519,7 +515,9 @@
       $add_links[$key . '_divider']['#weight'] = ++$weight;
     }
   }
-=======
+}
+
+/**
  * Implements hook_form_FORM_ID_alter().
  *
  * Exposes the signup/login help texts to the site administrator.
@@ -596,5 +594,4 @@
   }
 
   return $key;
->>>>>>> ee0ba9cb
 }