--- conflicted
+++ resolved
@@ -138,31 +138,16 @@
 
 /**
  * Implements hook_form_FORM_ID_alter().
-<<<<<<< HEAD
- *
- * @see \Drupal\user\AccountForm
- */
-function social_user_form_views_form_user_admin_people_page_1_alter(&$form, FormStateInterface $form_state){
-  if(!empty($form['header']['user_bulk_form']['action']['#options'])){
+ */
+function social_user_form_views_form_user_admin_people_page_1_alter(&$form, FormStateInterface $form_state) {
+  if (!empty($form['header']['user_bulk_form']['action']['#options'])) {
     $actions = $form['header']['user_bulk_form']['action']['#options'];
     $block_action = ['user_block_user_action' => $actions['user_block_user_action']];
     $current_user = \Drupal::currentUser();
     if(!$current_user->hasPermission('administer users')){
       $actions = [];
     }
-    if(empty($actions) && $current_user->hasPermission('block users')){
-=======
- */
-function social_user_form_views_form_user_admin_people_page_1_alter(&$form, FormStateInterface $form_state) {
-  if (!empty($form['header']['user_bulk_form']['action']['#options'])) {
-    $actions = $form['header']['user_bulk_form']['action']['#options'];
-    $block_action = array('user_block_user_action' => $actions['user_block_user_action']);
-    $current_user = \Drupal::currentUser();
-    if (!$current_user->hasPermission('administer users')) {
-      $actions = array();
-    }
     if (empty($actions) && $current_user->hasPermission('block users')) {
->>>>>>> 6b47e783
       $actions = $block_action;
     }
     $form['header']['user_bulk_form']['action']['#options'] = $actions;
