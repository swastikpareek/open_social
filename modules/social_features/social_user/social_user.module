<?php

/**
 * @file
 * The social user module alterations.
 */

use Drupal\block\Entity\Block;
use Drupal\Core\Block\BlockPluginInterface;
use Drupal\Core\Entity\EntityTypeInterface;
use Drupal\Core\Form\FormStateInterface;
<<<<<<< HEAD
use Drupal\Core\Link;
use Drupal\Core\StringTranslation\TranslatableMarkup;
=======
use Drupal\Core\Session\AccountInterface;
use Drupal\Core\StringTranslation\TranslatableMarkup;
use Drupal\Core\Url;
>>>>>>> b6774641
use Drupal\profile\Entity\ProfileInterface;
use Drupal\social_user\Plugin\Action\SocialBlockUser;
use Drupal\user\Plugin\Action\BlockUser;

/**
 * Implements hook_action_info_alter().
 *
 * @see hook_action_info_alter()
 */
function social_user_action_info_alter(&$definitions) {
  // Swaps stadard block user action with our implementation.
  // If another module has already swapped out those classes,
  // though, we'll be polite and do nothing.
  if (isset($definitions['user_block_user_action']['class']) && $definitions['user_block_user_action']['class'] == BlockUser::class) {
    $definitions['user_block_user_action']['class'] = SocialBlockUser::class;
  }
}

/**
 * Implements hook_form_FORM_ID_alter().
 *
 * @see \Drupal\user\RegisterForm
 */
function social_user_form_user_register_form_alter(&$form, FormStateInterface $form_state) {
  // By default notify the user of the new account.
  if (isset($form['account']['notify']) && $form['account']['notify']['#access'] === TRUE) {
    $form['account']['notify']['#default_value'] = 1;
  }

  // Treat the account container as a separate fieldset so it is properly themed
  // by the socialbase theme.
  if (isset($form['account'])) {
    $form['account']['#type'] = 'fieldset';
    $form['account']['#title'] = new TranslatableMarkup('Sign up with <b>email</b>');

    // If we have a help text then we display it to the user.
    $signup_help = \Drupal::config('social_user.settings')->get('signup_help');
    if (!empty($signup_help)) {
      $form['account']['#description'] = $signup_help;
    }

    $link_options = [];

    // Preserve the destination parameter when a user logs in instead.
    $request = \Drupal::request();
    if ($request->query->has('destination')) {
      $link_options['query'] = [
        'destination' => $request->query->get('destination'),
      ];
    }

    $login_link = Link::createFromRoute(new TranslatableMarkup('Log in'), 'user.login', [], $link_options)->toString();

    $form['account']['login-link'] = [
      '#markup' => new TranslatableMarkup("Have an account already? @link", ["@link" => $login_link]),
      '#weight' => 1000,
    ];
  }

  // Add an extra validation option, to check for existing data.
  $form['#validate'][] = 'social_user_register_validate';
}

/**
 * Validate function for the user register form.
 */
function social_user_register_validate(&$form, FormStateInterface $form_state) {

  // Fetch input.
  $input = $form_state->getValues();

  // Check if mail or username already exist.
  if (user_load_by_mail($input['mail']) || user_load_by_name($input['name'])) {
    // If either the username or mail already exists in the DB, we clear ALL
    // existing messages, making sure nothing about this is being disclosed.
    $form_state->clearErrors();
    // Set a new more general error.
    $form_state->setErrorByName('mail', t('Due to privacy concerns, the policy of this web site is not to disclose the existence of registered email addresses or usernames. However, if you entered an email address or username that already exists, you will not be able to continue.
    Please try again, or request a new password. Contact the site administrator if there are any problems.'));
  }
}

/**
 * Implements hook_form_FORM_ID_alter().
 *
 * @see \Drupal\user\AccountForm
 */
function social_user_form_user_form_alter(&$form, FormStateInterface $form_state) {
  // Add forcing of changing password, message to user
  // if they logged in via a one-time login link.
  // See AccountForm.php this is where user_pass_reset gets set. Only when user
  // uses a one time login link it's true.
  if ($form_state->get('user_pass_reset')) {
    $form['#attached']['library'][] = 'social_user/user_form_protection';
    // We prepend it because a user first has to be saved :) and the profile
    // user save needs to fire first!
    $form['actions']['submit']['#submit'][] = '_social_user_pass_reset_submit';

    // We have to pass some values, because at this point the user is still
    // unsaved and the createdTime and the changedTime are still the same!
    // So it's actually the first time the user logs in and we can do our
    // redirect.
    $user = \Drupal::routeMatch()->getParameter('user');

    $storage = \Drupal::entityTypeManager()->getStorage('profile');

    /** @var \Drupal\profile\Entity\ProfileInterface $profile */
    $profile = $storage->loadByUser($user, 'profile');

    if (!($profile instanceof ProfileInterface)) {
      $profile = &$user;
    }

    if ($profile->getCreatedTime() == $profile->getChangedTime()) {

      // Remove unwanted message.
      $message = 'You have just used your one-time login link. It is no longer necessary to use this link to log in. Please change your password.';
      if (isset($_SESSION['messages'])) {
        foreach ($_SESSION['messages'] as $type => $messages) {
          if ($type == 'status') {
            $key = array_search($message, $messages);
            if ($key !== FALSE) {
              unset($_SESSION['messages'][$type][$key]);
            }
          }
        }

        if (empty($_SESSION['messages']['status'])) {
          unset($_SESSION['messages']['status']);
        }
      }

      $form_state->set('first_time_login', TRUE);
    }
  }
}

/**
 * Submit function for resetting password form.
 */
function _social_user_pass_reset_submit($form, FormStateInterface $form_state) {
  $storage = $form_state->getValues();
  $submitted_user_id = isset($storage['uid']) ? $storage['uid'] : '';

  // Only when there is actual user, and the actual user is changing his own
  // account we redirect. When you're editing others you don't want this.
  if (!empty($submitted_user_id) && \Drupal::currentUser()->id() == $submitted_user_id) {
    $first_time_login = $form_state->get('first_time_login');

    // If created & changed user time are the same, the user has never submitted
    // the user save form before. Which means we can redirect to user profile.
    if ($first_time_login) {
      $form_state->setRedirect(
        'entity.profile.type.user_profile_form',
        [
          'user' => $submitted_user_id,
          'profile_type' => 'profile',
          [],
        ]);
      $form_state->set('first_time_login', FALSE);
    }
    else {
      // We redirect them to the home page stream.
      $form_state->setRedirect('social_core.homepage');
    }
  }
}

/**
 * Implements hook_form_FORM_ID_alter().
 */
function social_user_form_views_form_user_admin_people_page_1_alter(&$form, FormStateInterface $form_state) {
  if (!empty($form['header']['user_bulk_form']['action']['#options'])) {
    $actions = $form['header']['user_bulk_form']['action']['#options'];
    $block_action = ['user_block_user_action' => $actions['user_block_user_action']];
    $current_user = \Drupal::currentUser();
    if (!$current_user->hasPermission('administer users')) {
      $actions = [];
    }
    if (empty($actions) && $current_user->hasPermission('block users')) {
      $actions = $block_action;
    }
    $form['header']['user_bulk_form']['action']['#options'] = $actions;
  }
}

/**
 * Check if an users with the input field for name or mail field is blocked.
 *
 * @param string $name_or_mail
 *   Username or email address.
 *
 * @return bool
 *   TRUE if blocked FALSE if not blocked
 */
function social_user_is_blocked($name_or_mail) {
  $is_blocked_name = (bool) \Drupal::entityQuery('user')
    ->condition('name', $name_or_mail)
    ->condition('status', 0)
    ->execute();

  $is_blocked_mail = (bool) \Drupal::entityQuery('user')
    ->condition('mail', $name_or_mail)
    ->condition('status', 0)
    ->execute();

  if ($is_blocked_name || $is_blocked_mail) {
    return TRUE;
  }
  return FALSE;
}

/**
 * Implements hook_entity_base_field_info_alter().
 */
function social_user_entity_base_field_info_alter(&$fields, EntityTypeInterface $entity_type) {
  // Add the custom Social username constraint.
  if ($entity_type->id() == 'user' && isset($fields['name'])) {
    $fields['name']->addConstraint('SocialUserName');
  }
}

/**
 * Implements hook_user_cancel_methods_alter().
 */
function social_user_user_cancel_methods_alter(&$methods) {
  $methods['user_cancel_reassign']['title'] = t('Delete your account and anonymize all other content.');
}

/**
 * Implements hook_form_FORM_ID_alter().
 */
function social_user_form_user_cancel_form_alter(&$form, FormStateInterface $form_state, $form_id) {
  // Fetch the current user.
  $account = \Drupal::currentUser();
  // Check if the user has permissions.
  if ($account->hasPermission('administer account settings') === FALSE) {
    // Remove the option to cancel account and delete all related content.
    unset($form['user_cancel_method']['#options']['user_cancel_delete']);
  }
}

/**
 * Implements hook_theme().
 */
function social_user_theme() {
  return [
    'account_header_links' => [
      'variables' => [
        'links' => NULL,
      ],
    ],
    'unwrapped_container' => [
      'render element' => 'element',
    ],
  ];
}

/**
 * Prepares variables for the account header links.
 *
 * Default template: account-header-links.html.twig.
 *
 * @param array $variables
 *   An associative array containing:
 *    - links.
 */
function template_preprocess_account_header_links(array &$variables) {
  // Add the search content block to account_header_links.
  $block = Block::load('search_content_block_header');
  if (!empty($block)) {
    $block_output = \Drupal::entityManager()
      ->getViewBuilder('block')
      ->view($block);

    $variables['links']['search_block'] = $block_output;
  }

}

/**
 * Prepares variables for unwrapped container templates.
 *
 * Default template: unwrapped-container.html.twig.
 *
 * @param array $variables
 *   An associative array containing:
 *   - element: An associative array containing the properties of the element.
 *     Properties used: #id, #attributes, #children.
 *
 * @see \template_preprocess_container()
 */
function template_preprocess_unwrapped_container(array &$variables) {
  // The UnwrappedContaienr element exists to provide a different template from
  // the container which is used by the AccountHeaderElement which is why we the
  // original container implementation works fine for us. The div is then simply
  // not added in the template.
  template_preprocess_container($variables);
}

/**
 * Implements hook_block_view_BASE_BLOCK_ID_alter().
 */
function social_user_block_view_search_content_block_alter(array &$build, BlockPluginInterface $block) {
  // Add pre render to search content block in the header.
  $build['#pre_render'][] = '_social_user_search_content_pre_render';
}

/**
 * Pre render for the search content in the header. This will add javascript.
 *
 * @param array $build
 *   The render build array.
 *
 * @return array
 *   Attached array with javascript.
 */
function _social_user_search_content_pre_render(array $build) {
  // Attach the social_search library defined in social_search.libraries.yml.
  $build['#attached'] = [
    'library' => [
      'social_search/navbar-search',
    ],
  ];

  return $build;
}

/**
 * Implements hook_menu_local_tasks_alter().
 */
function social_user_menu_local_tasks_alter(&$data, $route_name) {
  // Change the default 'View' tab title.
  if (isset($data['tabs'][0]['entity.user.canonical']['#link'])) {
    $data['tabs'][0]['entity.user.canonical']['#link']['title'] = t('Stream');
  }

  // Remove Edit tab. Edit will always go through Floating Edit Button.
  if (isset($data['tabs'][0]['entity.user.edit_form'])) {
    unset($data['tabs'][0]['entity.user.edit_form']);
  }

  // Keep consistent sorting of 2nd navbar items.
  if (isset($data['tabs'][0]['social_user.events'])) {
    $data['tabs'][0]['social_user.events']['#weight'] = -2;
  }
  if (isset($data['tabs'][0]['social_user.topics'])) {
    $data['tabs'][0]['social_user.topics']['#weight'] = -1;
  }

}

/**
 * Implements hook_tokens_alter().
 *
 * This is a fallback for when the user object is empty and the display name and
 * URL tokens are not filled in by the other token replacements.
 * In cases like this the account is cancelled, but the message remains behind.
 */
function social_user_tokens_alter(&$replacements, $context, $bubbleable_metadata) {
  // Change the display name to that of the Anonymous user when the display name
  // token was not replaced.
  if ((isset($context['tokens']['display-name']) && empty($replacements[$context['tokens']['display-name']])) &&
    (array_key_exists('user', $context['data']) && $context['data']['user'] === NULL)) {
    $replacements[$context['tokens']['display-name']] = \Drupal::configFactory()->get('user.settings')->get('anonymous');
  }
  // Empty the URL so it doesn't break rendering when the URL token was not
  // replaced.
  if ((isset($context['tokens']['url:absolute']) && empty($replacements[$context['tokens']['url:absolute']])) &&
    (array_key_exists('user', $context['data']) && $context['data']['user'] === NULL)) {
    $replacements[$context['tokens']['url:absolute']] = NULL;
  }
}

/**
<<<<<<< HEAD
 * Implements hook_form_FORM_ID_alter().
 *
 * Exposes the signup/login help texts to the site administrator.
 */
function social_user_form_user_admin_settings_alter(&$form, FormStateInterface $form_state) {
  $config = \Drupal::config('social_user.settings');

  $fieldset = social_user_ensure_help_text_fieldset($form);

  $form[$fieldset]['signup_help'] = [
    '#type' => 'textarea',
    '#title' => new TranslatableMarkup('Sign Up'),
    '#description' => new TranslatableMarkup("Displayed in the user sign-up card."),
    "#default_value" => $config->get('signup_help'),
    '#weight' => 10,
  ];
  $form[$fieldset]['login_help'] = [
    '#type' => 'textarea',
    '#title' => new TranslatableMarkup('Log In'),
    '#description' => new TranslatableMarkup("Displayed in the user log in card."),
    "#default_value" => $config->get('login_help'),
    '#weight' => 20,
  ];

  $form['#submit'][] = 'social_user_form_user_admin_settings_submit';
}

/**
 * Stores the help texts for the social_user module.
 */
function social_user_form_user_admin_settings_submit($form, FormStateInterface $form_state) {
  $config = \Drupal::configFactory()
    ->getEditable('social_user.settings');
  $config->set('signup_help', $form_state->getValue("signup_help"));
  $config->set('login_help', $form_state->getValue("login_help"));
  $config->save();
}

/**
 * Ensures that the form contains a `user_help_texts` fieldset.
 *
 * The fieldset is targetted to be positioned after the
 * registration_cancellation element of the account settings form. If the
 * target can't be found then the fieldset is appended to the end. If the
 * fieldset has already been added then nothing happens.
 *
 * @return string
 *   The key of the fieldset that was added.
 */
function social_user_ensure_help_text_fieldset(&$form) {
  $key = 'user_help_texts';

  if (in_array($key, array_keys($form))) {
    return $key;
  }

  $fieldset = [
    '#type' => 'details',
    '#open' => TRUE,
    '#title' => new TranslatableMarkup("Login and Registration help texts"),
    '#description' => new TranslatableMarkup("These fields allow you to configure various help texts that are shown to users during signup and login"),
  ];

  // Insert the fieldset after the registration and cancellation settings.
  $index = array_search("registration_cancellation", array_keys($form));
  if ($index !== FALSE && $index !== count($form)) {
    $form = array_slice($form, 0, $index + 1, TRUE) +
      [$key => $fieldset] +
      array_slice($form, $index + 1, NULL, TRUE);
  }
  else {
    // Fallback to end of array appending if we can't find our target key.
    $form[$key] = $fieldset;
  }

  return $key;
=======
 * Implements hook_social_user_account_header_account_links().
 *
 * Adds the "View my profile" and "Edit profile" link to the user menu.
 */
function social_user_social_user_account_header_account_links(array $context) {
  // We require a user for these links.
  if (empty($context['user']) || !($context['user'] instanceof AccountInterface)) {
    return [];
  }

  return [
    'my_account' => [
      '#type' => 'link',
      '#attributes' => [
        'title' => new TranslatableMarkup("Settings"),
      ],
      '#url' => Url::fromRoute('entity.user.edit_form', [
        'user' => $context['user']->id(),
      ]),
      '#title' => new TranslatableMarkup("Settings"),
      '#weight' => 1200,
    ],
    'divider_logout' => [
      "#wrapper_attributes" => [
        "class" => ["divider"],
        "role" => "separator",
      ],
      '#weight' => 1400,
    ],
    'logout' => [
      '#type' => 'link',
      '#attributes' => [
        'title' => new TranslatableMarkup("Logout"),
      ],
      '#url' => Url::fromRoute('user.logout'),
      '#title' => new TranslatableMarkup("Logout"),
      '#weight' => 1500,
    ],
  ];
}

/**
 * Implements hook_social_user_account_header_account_links_alter().
 *
 * Provides a glue layer between the new system and the deprecated hook
 * social_user_account_header_links to provide backwards compatibility.
 *
 * This should be removed once social_user_account_header_links is also removed.
 */
function social_user_social_user_account_header_account_links_alter(array $account_links, array $context) {
  $divider = [
    "#wrapper_attributes" => [
      "class" => ["divider"],
      "role" => "separator",
    ],
  ];

  foreach (\Drupal::moduleHandler()->invokeAll('social_user_account_header_links') as $key => $item) {
    $target = $item['after'];
    // If the item we want to place this after doesn't exist or this item
    // already exists then we skip it.
    if (!isset($account_links[$target]) || isset($account_links[$key])) {
      continue;
    }

    // We try to find a weight for our target.
    $weight = isset($account_links[$target]['#weight']) ? $account_links[$target]['#weight'] : NULL;

    // If our target has no weight we reverse the links array to find an item
    // that does have weight or the end of the array. After which we move back
    // through the array to give everything weights. This allows us to add our
    // element with a weight and avoid complex re-insertion logic while
    // preserving the order of existing items.
    if (is_null($weight)) {
      $order = array_keys($account_links);

      // Pull $i out of the loop to preserve it.
      $i = $order[$target];

      for (; $i >= 0; --$i) {
        if (isset($account_links[$order[$i]]['#weight'])) {
          $weight = $account_links[$order[$i]]['#weight'];
          // Increment $i so we don't overwrite the current element's weight.
          $i++;
          break;
        }
      }

      // If we haven't found a weight we start at the top with 0.
      if (is_null($weight)) {
        $weight = 0;
      }

      // Move back up the stack assigning weights.
      for (; $i <= $order[$target]; $i++) {
        // Increment weight to ensure it's bigger than the previous value. We
        // increment by a larger value to allow room for other insertions.
        $weight += 10;
        $account_links[$order[$i]]['#weight'] = $weight;
      }
    }

    // If this item requests a divider before itself we add it here.
    if (isset($item['divider']) && $item['divider'] == 'before') {
      $account_links[$key . '_divider'] = $divider;
      $account_links[$key . '_divider']['#weight'] = ++$weight;
    }

    // The old implementation of the hook only allowed to add a simple link
    // so we create one here.
    $account_links[$key] = [
      '#type' => 'link',
      '#attributes' => [
        'title' => $item['title'],
      ],
      '#url' => $item['url'],
      '#title' => $item['title'],
      '#weight' => ++$weight,
    ];

    // If this item requests a divider after itself we add it here.
    if (isset($item['divider']) && $item['divider'] == 'before') {
      $add_links[$key . '_divider'] = $divider;
      $add_links[$key . '_divider']['#weight'] = ++$weight;
    }
  }
>>>>>>> b6774641
}<|MERGE_RESOLUTION|>--- conflicted
+++ resolved
@@ -9,14 +9,10 @@
 use Drupal\Core\Block\BlockPluginInterface;
 use Drupal\Core\Entity\EntityTypeInterface;
 use Drupal\Core\Form\FormStateInterface;
-<<<<<<< HEAD
 use Drupal\Core\Link;
 use Drupal\Core\StringTranslation\TranslatableMarkup;
-=======
 use Drupal\Core\Session\AccountInterface;
-use Drupal\Core\StringTranslation\TranslatableMarkup;
 use Drupal\Core\Url;
->>>>>>> b6774641
 use Drupal\profile\Entity\ProfileInterface;
 use Drupal\social_user\Plugin\Action\SocialBlockUser;
 use Drupal\user\Plugin\Action\BlockUser;
@@ -392,7 +388,6 @@
 }
 
 /**
-<<<<<<< HEAD
  * Implements hook_form_FORM_ID_alter().
  *
  * Exposes the signup/login help texts to the site administrator.
@@ -469,7 +464,9 @@
   }
 
   return $key;
-=======
+}
+
+/**
  * Implements hook_social_user_account_header_account_links().
  *
  * Adds the "View my profile" and "Edit profile" link to the user menu.
@@ -596,5 +593,4 @@
       $add_links[$key . '_divider']['#weight'] = ++$weight;
     }
   }
->>>>>>> b6774641
 }