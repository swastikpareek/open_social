--- conflicted
+++ resolved
@@ -136,13 +136,10 @@
   }
 }
 
-<<<<<<< HEAD
 /**
  * Implements hook_form_FORM_ID_alter().
- *
- * @see \Drupal\user\AccountForm
- */
-function social_user_form_views_form_user_admin_people_page_1_alter(&$form, FormStateInterface $form_state){
+ */
+function social_user_form_views_form_user_admin_people_page_1_alter(&$form, FormStateInterface $form_state) {
   if(!empty($form['header']['user_bulk_form']['action']['#options'])){
     $actions = $form['header']['user_bulk_form']['action']['#options'];
     $block_action = array('user_block_user_action' => $actions['user_block_user_action']);
@@ -157,8 +154,6 @@
   }
 }
 
-=======
->>>>>>> e89a2ac6
 /**
  * Check if an users with the input field for name or mail field is blocked.
  *
