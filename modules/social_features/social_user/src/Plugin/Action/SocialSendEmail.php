--- conflicted
+++ resolved
@@ -64,24 +64,17 @@
   protected $emailValidator;
 
   /**
-<<<<<<< HEAD
+   * The queue factory.
+   *
+   * @var \Drupal\Core\Queue\QueueFactory
+   */
+  protected $queue;
+
+  /**
    * TRUE if the current user can use the "Mail HTML" text format.
    *
    * @var bool
    */
-=======
-   * The queue factory.
-   *
-   * @var \Drupal\Core\Queue\QueueFactory
-   */
-  protected $queue;
-
-  /**
-   * TRUE if the current user can use the "Mail HTML" text format.
-   *
-   * @var bool
-   */
->>>>>>> 4629a7a2
   protected $allowTextFormat;
 
   /**
@@ -103,23 +96,6 @@
    *   The language manager.
    * @param \Egulias\EmailValidator\EmailValidator $email_validator
    *   The email validator.
-<<<<<<< HEAD
-   * @param bool $allow_text_format
-   *   TRUE if the current user can use the "Mail HTML" text format.
-   */
-  public function __construct(
-    array $configuration,
-    $plugin_id,
-    $plugin_definition,
-    Token $token,
-    EntityTypeManagerInterface $entity_type_manager,
-    LoggerInterface $logger,
-    MailManagerInterface $mail_manager,
-    LanguageManagerInterface $language_manager,
-    EmailValidator $email_validator,
-    $allow_text_format
-  ) {
-=======
    * @param \Drupal\Core\Queue\QueueFactory $queue_factory
    *   The queue factory.
    * @param bool $allow_text_format
@@ -129,7 +105,6 @@
    * @throws \Drupal\Component\Plugin\Exception\PluginNotFoundException
    */
   public function __construct(array $configuration, $plugin_id, $plugin_definition, Token $token, EntityTypeManagerInterface $entity_type_manager, LoggerInterface $logger, LanguageManagerInterface $language_manager, EmailValidator $email_validator, QueueFactory $queue_factory, $allow_text_format) {
->>>>>>> 4629a7a2
     parent::__construct($configuration, $plugin_id, $plugin_definition);
 
     $this->token = $token;
@@ -137,10 +112,7 @@
     $this->logger = $logger;
     $this->languageManager = $language_manager;
     $this->emailValidator = $email_validator;
-<<<<<<< HEAD
-=======
     $this->queue = $queue_factory;
->>>>>>> 4629a7a2
     $this->allowTextFormat = $allow_text_format;
   }
 
@@ -154,10 +126,7 @@
       $container->get('logger.factory')->get('action'),
       $container->get('language_manager'),
       $container->get('email.validator'),
-<<<<<<< HEAD
-=======
       $container->get('queue'),
->>>>>>> 4629a7a2
       $container->get('current_user')->hasPermission('use text format mail_html')
     );
   }
@@ -171,14 +140,6 @@
     $context['batch_size'] = 25;
   }
 
-<<<<<<< HEAD
-    /** @var \Drupal\user\UserInterface $entity */
-    if ($entity) {
-      $langcode = $entity->getPreferredLangcode();
-    }
-    else {
-      $langcode = $this->languageManager->getDefaultLanguage()->getId();
-=======
   /**
    * {@inheritdoc}
    */
@@ -205,7 +166,6 @@
       /** @var \Drupal\Core\Queue\QueueInterface $queue */
       $queue = $this->queue->get('user_email_queue');
       $queue->createItem($data);
->>>>>>> 4629a7a2
     }
 
     // Add a clarifying message.
@@ -322,11 +282,6 @@
    */
   public function submitConfigurationForm(array &$form, FormStateInterface $form_state) {
     parent::submitConfigurationForm($form, $form_state);
-<<<<<<< HEAD
-
-    if ($this->allowTextFormat) {
-      $this->configuration['message'] = $this->configuration['message']['value'];
-=======
     // Clean form values.
     $form_state->cleanValues();
     // Get the queue storage entity and create a new entry.
@@ -344,7 +299,6 @@
     // operation action configuration.
     if ($entity->save()) {
       $this->configuration['queue_storage_id'] = $entity->id();
->>>>>>> 4629a7a2
     }
   }
 
