--- conflicted
+++ resolved
@@ -167,10 +167,6 @@
     cache_metadata:
       max-age: -1
       contexts:
-<<<<<<< HEAD
-        - user.group_permissions
-=======
->>>>>>> 4629a7a2
         - 'languages:language_content'
         - 'languages:language_interface'
         - route.group
@@ -188,10 +184,6 @@
     cache_metadata:
       max-age: -1
       contexts:
-<<<<<<< HEAD
-        - user.group_permissions
-=======
->>>>>>> 4629a7a2
         - 'languages:language_content'
         - 'languages:language_interface'
         - route.group
