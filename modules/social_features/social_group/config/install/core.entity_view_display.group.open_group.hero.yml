langcode: en
status: true
dependencies:
  config:
    - core.entity_view_mode.group.hero
    - field.field.group.open_group.field_group_description
    - field.field.group.open_group.field_group_image
    - group.type.open_group
    - image.style.hero_background
  module:
    - image
<<<<<<< HEAD
=======
    - text
>>>>>>> 01ff2b85
id: group.open_group.hero
targetEntityType: group
bundle: open_group
mode: hero
content:
  field_group_description:
    type: basic_string
    weight: 1
    label: hidden
    settings: {  }
    third_party_settings: {  }
  field_group_image:
    type: image
    weight: 0
    label: hidden
    settings:
      image_style: hero_background
      image_link: ''
    third_party_settings: {  }
hidden:
  uid: true<|MERGE_RESOLUTION|>--- conflicted
+++ resolved
@@ -9,10 +9,7 @@
     - image.style.hero_background
   module:
     - image
-<<<<<<< HEAD
-=======
     - text
->>>>>>> 01ff2b85
 id: group.open_group.hero
 targetEntityType: group
 bundle: open_group
