--- conflicted
+++ resolved
@@ -14,10 +14,7 @@
   - 'view event node'
   - 'view group_node:topic content'
   - 'view topic node'
-<<<<<<< HEAD
   - 'view group'
   - 'access posts in group'
-=======
   - 'edit own topic node'
   - 'edit own event node'
->>>>>>> b5ec88df
