<?php

/**
 * @file
 * Install, update and uninstall functions for the social_group module.
 */

use Drupal\menu_link_content\Entity\MenuLinkContent;
use Drupal\field\Entity\FieldConfig;
use Drupal\field\Entity\FieldStorageConfig;
use Drupal\Core\Database\Database;
use Drupal\user\Entity\Role;

/**
 * Implements hook_update_dependencies().
 */
function social_group_update_dependencies() {
  // Necessary because in system_update_8200 all the configuration files are
  // updated and we delete some modules.
  $dependencies['system'][8200] = [
    'social_group' => 8005,
  ];
  // The gnode module is triggering node access rebuild. Lets rebuild it!
  $dependencies['social_group'][8011] = [
    'gnode' => 8005,
  ];
  return $dependencies;
}

/**
 * Implements hook_install().
 *
 * Perform actions related to the installation of social_group.
 */
function social_group_install() {

  // Set some default permissions.
  _social_group_set_permissions();
  // Add menu items.
  _social_group_create_menu_links();

  // Make sure the admin theme is not used when managing groups.
  $group_settings = \Drupal::configFactory()->getEditable('group.settings');
  $group_settings->set('use_admin_theme', FALSE);
  $group_settings->save();

  // Disable group nodes.
  $view = \Drupal::service('entity.manager')->getStorage('view')->load('group_nodes');
  if (!is_null($view)) {
    $view->setStatus(FALSE);
    $view->save();
  }

  // Set default group settings.
  _social_group_set_default_configuration();

  // Set module weight.
  module_set_weight('social_group', 2);
}

/**
 * Function to set permissions.
 */
function _social_group_set_permissions() {
  $roles = Role::loadMultiple();

  /** @var \Drupal\user\Entity\Role $role */
  foreach ($roles as $role) {
    if ($role->id() === 'administrator') {
      continue;
    }

    $permissions = _social_group_get_permissions($role->id());
    user_role_grant_permissions($role->id(), $permissions);
  }
}

/**
 * Build the permissions.
 *
 * @param string $role
 *   The role.
 *
 * @return array
 *   Returns an array containing the permissions.
 */
function _social_group_get_permissions($role) {
  // Anonymous.
  $permissions['anonymous'] = [
    'access group search',
  ];

  // Authenticated.
  $permissions['authenticated'] = array_merge($permissions['anonymous'], [
    'create open_group group',
    'create closed_group group',
    'view group stream page',
    'view groups on my profile',
    'view groups on other profiles',
    'create public_group group',
  ]);

  $config = \Drupal::config('entity_access_by_field.settings');
  $disable_public_visibility = $config->get('disable_public_visibility');
  if ($disable_public_visibility === 0) {
    $permissions['authenticated'][] = 'create public_group group';
  }

  // Content manager.
  $permissions['contentmanager'] = array_merge($permissions['authenticated'], [
    'manage all groups',
    'view node.book.field_content_visibility:group content',
    'view node.event.field_content_visibility:group content',
    'view node.topic.field_content_visibility:group content',
    'view node.page.field_content_visibility:group content',
    'access group overview',
  ]);

  // Site manager.
  $permissions['sitemanager'] = array_merge($permissions['contentmanager'], [
    'set social group settings',
  ]);

  if (isset($permissions[$role])) {
    return $permissions[$role];
  }
  return [];
}

/**
 * Function to create some menu items.
 */
function _social_group_create_menu_links() {
  $menu_links = MenuLinkContent::loadMultiple();
  $parent = NULL;
  /** @var \Drupal\menu_link_content\Entity\MenuLinkContent $menu_link */
  foreach ($menu_links as $menu_link) {
    if ($menu_link->label() === 'Explore' && $menu_link->isExpanded()) {
      $parent = 'menu_link_content:' . $menu_link->uuid();
    }
  }

  if (!is_null($parent)) {
    MenuLinkContent::create([
      'title' => t('All groups'),
      'link' => ['uri' => 'internal:/all-groups'],
      'menu_name' => 'main',
      'expanded' => FALSE,
      'weight' => 20,
      'parent' => $parent,
    ])->save();
  }
}

/**
 * Function to set default configuration.
 */
function _social_group_set_default_configuration() {
  $config = \Drupal::configFactory()->getEditable('social_group.settings');
  $config->set('allow_group_selection_in_node', FALSE);
  $config->save();
}

/**
 * Install geolocation, geocoder and grolesync module.
 */
function social_group_update_8001() {

  $modules = [
    'geolocation',
    'geocoder',
    'grolesync',
  ];
  \Drupal::service('module_installer')->install($modules);

}

/**
 * Make sure the group nodes view is disabled.
 */
function social_group_update_8002() {
  $view = \Drupal::service('entity.manager')->getStorage('view')->load('group_nodes');
  if (!is_null($view)) {
    $view->setStatus(FALSE);
    $view->save();
  }
}

/**
 * Converts group description field type from plain text to formatted text.
 */
function social_group_update_8004(&$sandbox) {

  $entity = 'group';
  $bundle = 'open_group';
  $field_name = 'field_group_description';
  $display_mode = 'default';

  // Add a new column 'format' for description field type.
  $spec = [
    'type' => 'varchar',
    'description' => '',
    'length' => 255,
    'not null' => FALSE,
    'default' => NULL,
  ];
  $schema = Database::getConnection()->schema();
  $table = "{$entity}__{$field_name}";
  $col = "{$field_name}_format";
  $schema->addField($table, $col, $spec);

  // Update the field storage settings.
  $field_storage_id = "{$entity}.$field_name";
  $field_storage = \Drupal::entityTypeManager()->getStorage('field_storage_config')->load($field_storage_id);

  // Since the usual workflow for field storages do not allow changing the
  // field type, we have to work around it in this case.
  $new_field_storage = $field_storage->toArray();
  $new_field_storage['type'] = 'text_long';
  $new_field_storage['module'] = 'text';
  $new_field_storage['settings'] = [];
  $new_field_storage['dependencies']['module'][] = 'text';
  $new_field_storage = FieldStorageConfig::create($new_field_storage);
  $new_field_storage->original = $new_field_storage;
  $new_field_storage->enforceIsNew(FALSE);
  $new_field_storage->save();

  // Update the field settings.
  $field_id = "{$entity}.{$bundle}.$field_name";
  $field = \Drupal::entityTypeManager()->getStorage('field_config')->load($field_id);
  $new_field = $field->toArray();
  $new_field['field_type'] = 'text_long';
  $new_field['dependencies']['module'][] = 'text';
  $new_field = FieldConfig::create($new_field);
  $new_field->original = $field;
  $new_field->enforceIsNew(FALSE);
  $new_field->save();

  // Update entity view display.
  $display_id = "{$entity}.{$bundle}.$display_mode";
  $view_display = \Drupal::entityManager()->getStorage('entity_view_display')->load($display_id);
  if ($component = $view_display->getComponent($field_name)) {
    $view_display->setComponent($field_name, [
      'type' => 'basic_string',
      'settings' => [],
    ] + $component)->save();
  }

  // Update entity form display.
  $form_display_name = 'group.open_group.default';
  $form_display = \Drupal::entityTypeManager()->getStorage('entity_form_display')->load($form_display_name);
  if (($component = $form_display->getComponent($field_name)) && $component['type'] == 'string_textarea') {
    $form_display->setComponent($field_name, [
      'type' => 'text_textarea',
      'settings' => [
        'rows' => 5,
        'placeholder' => '',
      ],
    ] + $component)->save();
  }
}

/**
 * Uninstall geocoder and geolocation modules. Remove group geolocation field.
 */
function social_group_update_8005() {
  $modules = [
    'geolocation',
    'geocoder',
  ];

  $config_factory = \Drupal::service('config.factory');

  foreach ($modules as $module) {
    // Remove config.
    $config_factory->getEditable("$module.settings")->delete();

    // Remove cache tables.
    if (db_table_exists("cache_$module")) {
      db_drop_table("cache_$module");
    }

    // Remove data from system.schema.
    $query = \Drupal::database()->delete('key_value');
    $query->condition('name', $module);
    $query->execute();
  }

  // Remove group geolocation field.
  $config_factory->getEditable('field.field.group.closed_group.field_group_geolocation')->delete();
  $config_factory->getEditable('field.field.group.open_group.field_group_geolocation')->delete();
  $config_factory->getEditable('field.storage.group.field_group_geolocation')->delete();

  // Uninstall geocoder and geolocation modules.
  \Drupal::service('module_installer')->uninstall($modules);
}

/**
 * Add 'closed_group' group type and enable the permission for Authenticated.
 */
function social_group_update_8006() {
  $permissions = _social_group_get_permissions('authenticated');
  user_role_grant_permissions('authenticated', $permissions);
}

/**
 * Uninstall grolesync module (for now, more info: drupal.org/node/2850417).
 */
function social_group_update_8007() {
  $modules = ['grolesync'];
  \Drupal::service('module_installer')->uninstall($modules);
}

/**
 * Update the permissions for social_group.
 */
function social_group_update_8008() {
  _social_group_set_permissions();
}

/**
 * Set the default group configuration and permission for sitemanager.
 */
function social_group_update_8009() {
  _social_group_set_default_configuration();

  // Site manager should have permission to set social group settings.
  $roles = Role::loadMultiple();

  /** @var \Drupal\user\Entity\Role $role */
  foreach ($roles as $role) {
    if ($role->id() !== 'sitemanager') {
      continue;
    }

    $permissions = ['set social group settings'];
    user_role_grant_permissions($role->id(), $permissions);
  }

}

/**
 * Add permissions for public groups.
 */
function social_group_update_8010() {
  /** @var \Drupal\user\Entity\Role $role */
  foreach (Role::loadMultiple() as $role) {
    if ($role->id() === 'anonymous') {
      user_role_grant_permissions($role->id(), ['access group search']);
    }
    else {
      user_role_grant_permissions($role->id(), [
        'create public_group group',
      ]);
    }
  }
}

/**
 * Rebuild node access.
 */
function social_group_update_8011() {
  node_access_rebuild(TRUE);
}

/**
 * Set module weight.
 */
function social_group_update_8012() {
  module_set_weight('social_group', 2);
}

/**
<<<<<<< HEAD
 * Set my groups permissions.
 */
function social_group_update_8013() {
  // Make it so that everyone who has the 'access user profiles' permission,
  // now also get these two new permissions.
  $permissions = [
    'view groups on my profile',
    'view groups on other profiles',
  ];

  /** @var \Drupal\user\Entity\Role $role */
  foreach (Role::loadMultiple() as $role) {
    if ($role->hasPermission('access user profiles')) {
      user_role_grant_permissions($role->id(), $permissions);
    }
  }
=======
 * Grant permission to access group overview to contentmanager and sitemanager.
 */
function social_group_update_8013() {
  user_role_grant_permissions('contentmanager', ['access group overview']);
  user_role_grant_permissions('sitemanager', ['access group overview']);
>>>>>>> 58d87982
}<|MERGE_RESOLUTION|>--- conflicted
+++ resolved
@@ -371,7 +371,6 @@
 }
 
 /**
-<<<<<<< HEAD
  * Set my groups permissions.
  */
 function social_group_update_8013() {
@@ -388,11 +387,12 @@
       user_role_grant_permissions($role->id(), $permissions);
     }
   }
-=======
+}
+
+/**
  * Grant permission to access group overview to contentmanager and sitemanager.
  */
-function social_group_update_8013() {
+function social_group_update_8014() {
   user_role_grant_permissions('contentmanager', ['access group overview']);
   user_role_grant_permissions('sitemanager', ['access group overview']);
->>>>>>> 58d87982
 }