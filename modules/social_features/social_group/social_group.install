--- conflicted
+++ resolved
@@ -131,38 +131,6 @@
 }
 
 /**
-<<<<<<< HEAD
- * Uninstall geocoder and geolocation modules. Remove group geolocation field.
- */
-function social_group_update_8003() {
-  $modules = array(
-    'geolocation',
-    'geocoder',
-  );
-
-  $config_factory = \Drupal::service('config.factory');
-
-  foreach ($modules as $module) {
-    // Remove config.
-    $config_factory->getEditable("$module.settings")->delete();
-
-    // Remove cache tables.
-    if (db_table_exists("cache_$module")) {
-      db_drop_table("cache_$module");
-    }
-
-    // Remove data from system.schema.
-    $query = \Drupal::database()->delete('key_value');
-    $query->condition('name', $module);
-    $query->execute();
-  }
-  // Uninstall geocoder and geolocation modules.
-  \Drupal::service('module_installer')->uninstall($modules);
-
-  // Remove group geolocation field.
-  $config_factory->getEditable('field.field.group.open_group.field_group_geolocation')->delete();
-  $config_factory->getEditable('field.storage.group.field_group_geolocation')->delete();
-=======
  * Converts group description field type from plain text to formatted text.
  */
 function social_group_update_8004(&$sandbox) {
@@ -234,5 +202,37 @@
         ),
       ) + $component)->save();
   }
->>>>>>> 144c5ce4
+}
+
+/**
+ * Uninstall geocoder and geolocation modules. Remove group geolocation field.
+ */
+function social_group_update_8005() {
+  $modules = array(
+    'geolocation',
+    'geocoder',
+  );
+
+  $config_factory = \Drupal::service('config.factory');
+
+  foreach ($modules as $module) {
+    // Remove config.
+    $config_factory->getEditable("$module.settings")->delete();
+
+    // Remove cache tables.
+    if (db_table_exists("cache_$module")) {
+      db_drop_table("cache_$module");
+    }
+
+    // Remove data from system.schema.
+    $query = \Drupal::database()->delete('key_value');
+    $query->condition('name', $module);
+    $query->execute();
+  }
+  // Uninstall geocoder and geolocation modules.
+  \Drupal::service('module_installer')->uninstall($modules);
+
+  // Remove group geolocation field.
+  $config_factory->getEditable('field.field.group.open_group.field_group_geolocation1')->delete();
+  $config_factory->getEditable('field.storage.group.field_group_geolocation')->delete();
 }