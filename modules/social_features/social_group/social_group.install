<?php

/**
 * @file
 * Install, update and uninstall functions for the social_group module.
 */

use Drupal\menu_link_content\Entity\MenuLinkContent;
use Drupal\field\Entity\FieldConfig;
use Drupal\field\Entity\FieldStorageConfig;
use Drupal\Core\Database\Database;
use Drupal\user\Entity\Role;

/**
 * Implements hook_update_dependencies().
 */
function social_group_update_dependencies() {
  // Necessary because in system_update_8200 all the configuration files are
  // updated and we delete some modules.
  $dependencies['system'][8200] = [
    'social_group' => 8005,
  ];
  // The gnode module is triggering node access rebuild. Lets rebuild it!
  $dependencies['social_group'][8011] = [
    'gnode' => 8005,
  ];
  return $dependencies;
}

/**
 * Implements hook_install().
 *
 * Perform actions related to the installation of social_group.
 */
function social_group_install() {

  // Set some default permissions.
  _social_group_set_permissions();
  // Add menu items.
  _social_group_create_menu_links();

  // Make sure the admin theme is not used when managing groups.
  $group_settings = \Drupal::configFactory()->getEditable('group.settings');
  $group_settings->set('use_admin_theme', FALSE);
  $group_settings->save();

  // Disable group nodes.
  $view = \Drupal::service('entity.manager')->getStorage('view')->load('group_nodes');
  if (!is_null($view)) {
    $view->setStatus(FALSE);
    $view->save();
  }

  // Set default group settings.
  _social_group_set_default_configuration();

  // Set module weight.
  module_set_weight('social_group', 2);
}

/**
 * Function to set permissions.
 */
function _social_group_set_permissions() {
  $roles = Role::loadMultiple();

  /** @var \Drupal\user\Entity\Role $role */
  foreach ($roles as $role) {
    if ($role->id() === 'administrator') {
      continue;
    }

    $permissions = _social_group_get_permissions($role->id());
    user_role_grant_permissions($role->id(), $permissions);
  }
}

/**
 * Build the permissions.
 *
 * @param string $role
 *   The role.
 *
 * @return array
 *   Returns an array containing the permissions.
 */
function _social_group_get_permissions($role) {
  // Anonymous.
  $permissions['anonymous'] = [
    'access group search',
  ];

  // Authenticated.
  $permissions['authenticated'] = array_merge($permissions['anonymous'], [
    'create open_group group',
    'create closed_group group',
<<<<<<< HEAD
    'view group stream page',
    'view groups on my profile',
    'view groups on other profiles',
=======
    'create public_group group',
>>>>>>> df121f7e
  ]);

  $config = \Drupal::config('entity_access_by_field.settings');
  $disable_public_visibility = $config->get('disable_public_visibility');
  if ($disable_public_visibility === 0) {
    $permissions['authenticated'][] = 'create public_group group';
  }

  // Content manager.
  $permissions['contentmanager'] = array_merge($permissions['authenticated'], [
    'manage all groups',
    'view node.book.field_content_visibility:group content',
    'view node.event.field_content_visibility:group content',
    'view node.topic.field_content_visibility:group content',
    'view node.page.field_content_visibility:group content',
  ]);

  // Site manager.
  $permissions['sitemanager'] = array_merge($permissions['contentmanager'], [
    'set social group settings',
  ]);

  if (isset($permissions[$role])) {
    return $permissions[$role];
  }
  return [];
}

/**
 * Function to create some menu items.
 */
function _social_group_create_menu_links() {
  $menu_links = MenuLinkContent::loadMultiple();
  $parent = NULL;
  /** @var \Drupal\menu_link_content\Entity\MenuLinkContent $menu_link */
  foreach ($menu_links as $menu_link) {
    if ($menu_link->label() === 'Explore' && $menu_link->isExpanded()) {
      $parent = 'menu_link_content:' . $menu_link->uuid();
    }
  }

  if (!is_null($parent)) {
    MenuLinkContent::create([
      'title' => t('All groups'),
      'link' => ['uri' => 'internal:/all-groups'],
      'menu_name' => 'main',
      'expanded' => FALSE,
      'weight' => 20,
      'parent' => $parent,
    ])->save();
  }
}

/**
 * Function to set default configuration.
 */
function _social_group_set_default_configuration() {
  $config = \Drupal::configFactory()->getEditable('social_group.settings');
  $config->set('allow_group_selection_in_node', FALSE);
  $config->save();
}

/**
 * Install geolocation, geocoder and grolesync module.
 */
function social_group_update_8001() {

  $modules = [
    'geolocation',
    'geocoder',
    'grolesync',
  ];
  \Drupal::service('module_installer')->install($modules);

}

/**
 * Make sure the group nodes view is disabled.
 */
function social_group_update_8002() {
  $view = \Drupal::service('entity.manager')->getStorage('view')->load('group_nodes');
  if (!is_null($view)) {
    $view->setStatus(FALSE);
    $view->save();
  }
}

/**
 * Converts group description field type from plain text to formatted text.
 */
function social_group_update_8004(&$sandbox) {

  $entity = 'group';
  $bundle = 'open_group';
  $field_name = 'field_group_description';
  $display_mode = 'default';

  // Add a new column 'format' for description field type.
  $spec = [
    'type' => 'varchar',
    'description' => '',
    'length' => 255,
    'not null' => FALSE,
    'default' => NULL,
  ];
  $schema = Database::getConnection()->schema();
  $table = "{$entity}__{$field_name}";
  $col = "{$field_name}_format";
  $schema->addField($table, $col, $spec);

  // Update the field storage settings.
  $field_storage_id = "{$entity}.$field_name";
  $field_storage = \Drupal::entityTypeManager()->getStorage('field_storage_config')->load($field_storage_id);

  // Since the usual workflow for field storages do not allow changing the
  // field type, we have to work around it in this case.
  $new_field_storage = $field_storage->toArray();
  $new_field_storage['type'] = 'text_long';
  $new_field_storage['module'] = 'text';
  $new_field_storage['settings'] = [];
  $new_field_storage['dependencies']['module'][] = 'text';
  $new_field_storage = FieldStorageConfig::create($new_field_storage);
  $new_field_storage->original = $new_field_storage;
  $new_field_storage->enforceIsNew(FALSE);
  $new_field_storage->save();

  // Update the field settings.
  $field_id = "{$entity}.{$bundle}.$field_name";
  $field = \Drupal::entityTypeManager()->getStorage('field_config')->load($field_id);
  $new_field = $field->toArray();
  $new_field['field_type'] = 'text_long';
  $new_field['dependencies']['module'][] = 'text';
  $new_field = FieldConfig::create($new_field);
  $new_field->original = $field;
  $new_field->enforceIsNew(FALSE);
  $new_field->save();

  // Update entity view display.
  $display_id = "{$entity}.{$bundle}.$display_mode";
  $view_display = \Drupal::entityManager()->getStorage('entity_view_display')->load($display_id);
  if ($component = $view_display->getComponent($field_name)) {
    $view_display->setComponent($field_name, [
      'type' => 'basic_string',
      'settings' => [],
    ] + $component)->save();
  }

  // Update entity form display.
  $form_display_name = 'group.open_group.default';
  $form_display = \Drupal::entityTypeManager()->getStorage('entity_form_display')->load($form_display_name);
  if (($component = $form_display->getComponent($field_name)) && $component['type'] == 'string_textarea') {
    $form_display->setComponent($field_name, [
      'type' => 'text_textarea',
      'settings' => [
        'rows' => 5,
        'placeholder' => '',
      ],
    ] + $component)->save();
  }
}

/**
 * Uninstall geocoder and geolocation modules. Remove group geolocation field.
 */
function social_group_update_8005() {
  $modules = [
    'geolocation',
    'geocoder',
  ];

  $config_factory = \Drupal::service('config.factory');

  foreach ($modules as $module) {
    // Remove config.
    $config_factory->getEditable("$module.settings")->delete();

    // Remove cache tables.
    if (db_table_exists("cache_$module")) {
      db_drop_table("cache_$module");
    }

    // Remove data from system.schema.
    $query = \Drupal::database()->delete('key_value');
    $query->condition('name', $module);
    $query->execute();
  }

  // Remove group geolocation field.
  $config_factory->getEditable('field.field.group.closed_group.field_group_geolocation')->delete();
  $config_factory->getEditable('field.field.group.open_group.field_group_geolocation')->delete();
  $config_factory->getEditable('field.storage.group.field_group_geolocation')->delete();

  // Uninstall geocoder and geolocation modules.
  \Drupal::service('module_installer')->uninstall($modules);
}

/**
 * Add 'closed_group' group type and enable the permission for Authenticated.
 */
function social_group_update_8006() {
  $permissions = _social_group_get_permissions('authenticated');
  user_role_grant_permissions('authenticated', $permissions);
}

/**
 * Uninstall grolesync module (for now, more info: drupal.org/node/2850417).
 */
function social_group_update_8007() {
  $modules = ['grolesync'];
  \Drupal::service('module_installer')->uninstall($modules);
}

/**
 * Update the permissions for social_group.
 */
function social_group_update_8008() {
  _social_group_set_permissions();
}

/**
 * Set the default group configuration and permission for sitemanager.
 */
function social_group_update_8009() {
  _social_group_set_default_configuration();

  // Site manager should have permission to set social group settings.
  $roles = Role::loadMultiple();

  /** @var \Drupal\user\Entity\Role $role */
  foreach ($roles as $role) {
    if ($role->id() !== 'sitemanager') {
      continue;
    }

    $permissions = ['set social group settings'];
    user_role_grant_permissions($role->id(), $permissions);
  }

}

/**
 * Add permissions for public groups.
 */
function social_group_update_8010() {
  /** @var \Drupal\user\Entity\Role $role */
  foreach (Role::loadMultiple() as $role) {
    if ($role->id() === 'anonymous') {
      user_role_grant_permissions($role->id(), ['access group search']);
    }
    else {
      user_role_grant_permissions($role->id(), [
        'create public_group group',
      ]);
    }
  }
}

/**
 * Rebuild node access.
 */
function social_group_update_8011() {
  node_access_rebuild(TRUE);
}

/**
 * Set module weight.
 */
function social_group_update_8012() {
  module_set_weight('social_group', 2);
}

/**
 * Set my groups permissions.
 */
function social_group_update_8013() {
  // Make it so that everyone who has the 'access user profiles' permission,
  // now also get these two new permissions.
  $permissions = [
    'view groups on my profile',
    'view groups on other profiles',
  ];

  /** @var \Drupal\user\Entity\Role $role */
  foreach (Role::loadMultiple() as $role) {
    if ($role->hasPermission('access user profiles')) {
      user_role_grant_permissions($role->id(), $permissions);
    }
  }
}<|MERGE_RESOLUTION|>--- conflicted
+++ resolved
@@ -94,13 +94,10 @@
   $permissions['authenticated'] = array_merge($permissions['anonymous'], [
     'create open_group group',
     'create closed_group group',
-<<<<<<< HEAD
     'view group stream page',
     'view groups on my profile',
     'view groups on other profiles',
-=======
     'create public_group group',
->>>>>>> df121f7e
   ]);
 
   $config = \Drupal::config('entity_access_by_field.settings');
