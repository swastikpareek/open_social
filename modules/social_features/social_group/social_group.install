--- conflicted
+++ resolved
@@ -533,10 +533,29 @@
 }
 
 /**
-<<<<<<< HEAD
+ * Add new field for rendered profile entity so we can sort it.
+ *
+ * Load in a config file from an specific update hook that will never change.
+ * Update helper did not update all fields correctly.
+ */
+function social_group_update_8802() {
+  $config_file = drupal_get_path('module', 'social_group') . '/config/update/social_group_update_8802.yml';
+
+  if (is_file($config_file)) {
+    $settings = Yaml::parse(file_get_contents($config_file));
+    if (is_array($settings)) {
+      $config = \Drupal::configFactory()
+        ->getEditable('views.view.group_manage_members');
+
+      $config->setData($settings)->save(TRUE);
+    }
+  }
+}
+
+/**
  * Add some extra configuration for setting default visibility options.
  */
-function social_group_update_8802() {
+function social_group_update_8803() {
   $config = \Drupal::configFactory()->getEditable('social_group.settings');
   $config->set('available_visibility_options', [
     'public' => 'public',
@@ -544,23 +563,4 @@
     'group' => 'group',
   ]);
   $config->save();
-=======
- * Add new field for rendered profile entity so we can sort it.
- *
- * Load in a config file from an specific update hook that will never change.
- * Update helper did not update all fields correctly.
- */
-function social_group_update_8802() {
-  $config_file = drupal_get_path('module', 'social_group') . '/config/update/social_group_update_8802.yml';
-
-  if (is_file($config_file)) {
-    $settings = Yaml::parse(file_get_contents($config_file));
-    if (is_array($settings)) {
-      $config = \Drupal::configFactory()
-        ->getEditable('views.view.group_manage_members');
-
-      $config->setData($settings)->save(TRUE);
-    }
-  }
->>>>>>> 3cb2e0b8
 }