<?php

namespace Drupal\social_group_flexible_group;

use Drupal\Core\Cache\CacheableMetadata;
use Drupal\Core\Config\ConfigFactoryInterface;
use Drupal\Core\Config\ConfigFactoryOverrideInterface;
use Drupal\Core\Config\StorageInterface;

/**
 * Class SocialGroupSecretConfigOverride.
 *
 * @package Drupal\social_group_secret
 */
class SocialGroupFlexibleGroupConfigOverride implements ConfigFactoryOverrideInterface {

  /**
   * The config factory.
   *
   * @var \Drupal\Core\Config\ConfigFactoryInterface
   */
  protected $configFactory;

  /**
   * Constructs the configuration override.
   *
   * @param \Drupal\Core\Config\ConfigFactoryInterface $config_factory
   *   The config factory.
   */
  public function __construct(ConfigFactoryInterface $config_factory) {
    $this->configFactory = $config_factory;
  }

  /**
   * Load overrides.
   */
  public function loadOverrides($names) {
    $overrides = [];

    $config_names = [
      'search_api.index.social_all',
      'search_api.index.social_groups',
    ];

    foreach ($config_names as $config_name) {
      if (in_array($config_name, $names)) {
        $overrides[$config_name] = [
          'field_settings' => [
            'rendered_item' => [
              'configuration' => [
                'view_mode' => [
                  'entity:group' => [
                    'flexible_group' => 'teaser',
                  ],
                ],
              ],
            ],
          ],
        ];
      }
    }

    $config_names = [
      'views.view.search_all',
      'views.view.search_groups',
    ];

    foreach ($config_names as $config_name) {
      if (in_array($config_name, $names)) {
        $overrides[$config_name] = [
          'display' => [
            'default' => [
              'display_options' => [
                'row' => [
                  'options' => [
                    'view_modes' => [
                      'entity:group' => [
                        'flexible_group' => 'teaser',
                      ],
                    ],
                  ],
                ],
              ],
            ],
          ],
        ];
      }
    }

    $config_names = [
      'views.view.group_members',
      'views.view.group_manage_members',
    ];

    foreach ($config_names as $config_name) {
      if (in_array($config_name, $names)) {
        $overrides[$config_name] = [
          'dependencies' => [
            'config' => [
              'flexible_group-group_membership' => 'group.content_type.flexible_group-group_membership',
            ],
          ],
          'display' => [
            'default' => [
              'display_options' => [
                'filters' => [
                  'type' => [
                    'value' => [
                      'flexible_group-group_membership' => 'flexible_group-group_membership',
                    ],
                  ],
                ],
              ],
            ],
          ],
        ];
      }
    }

    $config_names = [
      'views.view.group_events' => 'flexible_group-group_node-event',
      'views.view.group_topics' => 'flexible_group-group_node-topic',
    ];

    foreach ($config_names as $config_name => $content_type) {
      if (in_array($config_name, $names)) {
        $overrides[$config_name] = [
          'dependencies' => [
            'config' => [
              'group-content-type' => 'group.content_type.' . $content_type,
              'group-type' => 'group.type',
            ],
          ],
          'display' => [
            'default' => [
              'display_options' => [
                'arguments' => [
                  'gid' => [
                    'validate_options' => [
                      'bundles' => [
                        'flexible_group' => 'flexible_group',
                      ],
                    ],
                  ],
                ],
                'filters' => [
                  'type' => [
                    'value' => [
                      $content_type => $content_type,
                    ],
                  ],
                ],
              ],
            ],
          ],
        ];
      }
    }

    $config_name = 'views.view.newest_groups';

    $displays = [
      'page_all_groups',
      'block_newest_groups',
    ];

    if (in_array($config_name, $names)) {
      foreach ($displays as $display_name) {
        $overrides[$config_name] = [
          'display' => [
            $display_name => [
              'cache_metadata' => [
                'contexts' => [
                  'user' => 'user',
                ],
              ],
            ],
          ],
        ];
      }
    }

    $config_name = 'block.block.views_block__group_managers_block_list_managers';

    if (in_array($config_name, $names, FALSE)) {
      $overrides[$config_name] = [
        'visibility' => [
          'group_type' => [
            'group_types' => [
              'flexible_group' => 'flexible_group',
            ],
          ],
        ],
      ];
    }

    $blocks = [
      'block.block.membershiprequestsnotification',
      'block.block.membershiprequestsnotification_2',
    ];

    foreach ($blocks as $config_name => $block) {
      if (in_array($config_name, $names, FALSE)) {
        $overrides[$config_name] = [
          'visibility' => [
            'group_type' => [
              'group_types' => [
                'flexible_group' => 'flexible_group',
              ],
            ],
          ],
        ];
      }
    }

    $config_name = 'message.template.create_content_in_joined_group';

    if (in_array($config_name, $names, FALSE)) {
      $overrides[$config_name]['third_party_settings']['activity_logger']['activity_bundle_entities'] =
        [
          'group_content-flexible_group-group_node-event' => 'group_content-flexible_group-group_node-event',
          'group_content-flexible_group-group_node-topic' => 'group_content-flexible_group-group_node-topic',
        ];
    }

    $config_name = 'message.template.join_to_group';

    if (in_array($config_name, $names, FALSE)) {
      $overrides[$config_name]['third_party_settings']['activity_logger']['activity_bundle_entities'] =
        [
          'group_content-flexible_group-group_membership' => 'group_content-flexible_group-group_membership',
        ];
    }

<<<<<<< HEAD
    $config_name = 'message.template.invited_to_join_group';

    if (in_array($config_name, $names, FALSE)) {
      $overrides[$config_name]['third_party_settings']['activity_logger']['activity_bundle_entities'] =
        [
          'group_content-flexible_group-group_invitation' => 'group_content-flexible_group-group_invitation',
=======
    $config_name = 'message.template.approve_request_join_group';
    if (in_array($config_name, $names, FALSE)) {
      $overrides[$config_name]['third_party_settings']['activity_logger']['activity_bundle_entities'] =
        [
          'group_content-flexible_group-group_membership' => 'group_content-flexible_group-group_membership',
>>>>>>> d5c9d5c8
        ];
    }

    $config_name = 'views.view.group_managers';

    if (in_array($config_name, $names, FALSE)) {
      $overrides[$config_name] = [
        'display' => [
          'default' => [
            'display_options' => [
              'filters' => [
                'group_roles_target_id_3' => [
                  'id' => 'group_roles_target_id_3',
                  'table' => 'group_content__group_roles',
                  'field' => 'group_roles_target_id',
                  'relationship' => 'group_content',
                  'group_type' => 'group',
                  'admin_label' => '',
                  'operator' => '=',
                  'value' => 'flexible_group-group_manager',
                  'group' => 1,
                  'exposed' => FALSE,
                  'expose' => [
                    'operator_id' => '',
                    'label' => '',
                    'description' => '',
                    'use_operator' => FALSE,
                    'operator' => '',
                    'identifier' => '',
                    'required' => FALSE,
                    'remember' => FALSE,
                    'multiple' => FALSE,
                    'remember_roles' => [
                      'authenticated' => 'authenticated',
                    ],
                    'placeholder' => '',
                  ],
                  'is_grouped' => FALSE,
                  'group_info' => [
                    'label' => '',
                    'description' => '',
                    'identifier' => '',
                    'optional' => TRUE,
                    'widget' => 'select',
                    'multiple' => FALSE,
                    'remember' => FALSE,
                    'default_group' => 'All',
                    'default_group_multiple' => [],
                    'group_items' => [],
                  ],
                  'plugin_id' => 'string',
                ],
              ],
            ],
          ],
        ],
      ];
    }

    return $overrides;
  }

  /**
   * {@inheritdoc}
   */
  public function getCacheSuffix() {
    return 'SocialGroupFlexibleGroupConfigOverride';
  }

  /**
   * {@inheritdoc}
   */
  public function getCacheableMetadata($name) {
    return new CacheableMetadata();
  }

  /**
   * {@inheritdoc}
   */
  public function createConfigObject($name, $collection = StorageInterface::DEFAULT_COLLECTION) {
    return NULL;
  }

}<|MERGE_RESOLUTION|>--- conflicted
+++ resolved
@@ -214,7 +214,6 @@
     }
 
     $config_name = 'message.template.create_content_in_joined_group';
-
     if (in_array($config_name, $names, FALSE)) {
       $overrides[$config_name]['third_party_settings']['activity_logger']['activity_bundle_entities'] =
         [
@@ -224,7 +223,6 @@
     }
 
     $config_name = 'message.template.join_to_group';
-
     if (in_array($config_name, $names, FALSE)) {
       $overrides[$config_name]['third_party_settings']['activity_logger']['activity_bundle_entities'] =
         [
@@ -232,20 +230,20 @@
         ];
     }
 
-<<<<<<< HEAD
+
     $config_name = 'message.template.invited_to_join_group';
-
     if (in_array($config_name, $names, FALSE)) {
       $overrides[$config_name]['third_party_settings']['activity_logger']['activity_bundle_entities'] =
         [
           'group_content-flexible_group-group_invitation' => 'group_content-flexible_group-group_invitation',
-=======
+        ];
+    }
+
     $config_name = 'message.template.approve_request_join_group';
     if (in_array($config_name, $names, FALSE)) {
       $overrides[$config_name]['third_party_settings']['activity_logger']['activity_bundle_entities'] =
         [
           'group_content-flexible_group-group_membership' => 'group_content-flexible_group-group_membership',
->>>>>>> d5c9d5c8
         ];
     }
 
