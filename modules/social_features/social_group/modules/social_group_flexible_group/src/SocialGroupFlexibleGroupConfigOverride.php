--- conflicted
+++ resolved
@@ -271,8 +271,6 @@
         ];
     }
 
-<<<<<<< HEAD
-=======
     // Send a notification when a person joins flexible groups.
     $config_name = 'message.template.join_to_group';
 
@@ -283,7 +281,6 @@
         ];
     }
 
->>>>>>> 4629a7a2
     $config_name = 'views.view.group_managers';
 
     if (in_array($config_name, $names, FALSE)) {
