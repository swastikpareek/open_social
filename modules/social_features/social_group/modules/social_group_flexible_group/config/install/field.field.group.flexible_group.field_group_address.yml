--- conflicted
+++ resolved
@@ -6,11 +6,8 @@
     - group.type.flexible_group
   module:
     - address
-<<<<<<< HEAD
-=======
 _core:
   default_config_hash: TWRQla6NWdRXUYxeS-XOCspe2UcrbQgQUq8NXPqS4Ac
->>>>>>> 4629a7a2
 id: group.flexible_group.field_group_address
 field_name: field_group_address
 entity_type: group
