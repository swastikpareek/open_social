langcode: en
status: true
dependencies:
  config:
    - group.type.flexible_group
<<<<<<< HEAD
=======
_core:
  default_config_hash: RihA44yokK1pd786x0783AOehdyGLZpA9IatPCmmUuM
>>>>>>> 4629a7a2
id: flexible_group-member
label: Member
weight: -100
internal: true
audience: member
group_type: flexible_group
permissions_ui: true
permissions:
  - 'access comments'
  - 'access group_membership overview'
  - 'access posts in group'
  - 'add post entities in group'
  - 'create group_node:event entity'
  - 'create group_node:topic entity'
  - 'delete own group_node:event entity'
  - 'delete own group_node:topic entity'
  - 'edit own comments'
  - 'enroll to events in groups'
  - 'leave group'
  - 'post comments'
  - 'update own group_membership content'
  - 'update own group_node:event entity'
  - 'update own group_node:topic entity'
  - 'view group'
  - 'view group stream page'
  - 'view group_membership content'
  - 'view group_node:event content'
  - 'view group_node:event entity'
  - 'view group_node:topic content'
  - 'view group_node:topic entity'<|MERGE_RESOLUTION|>--- conflicted
+++ resolved
@@ -3,11 +3,8 @@
 dependencies:
   config:
     - group.type.flexible_group
-<<<<<<< HEAD
-=======
 _core:
   default_config_hash: RihA44yokK1pd786x0783AOehdyGLZpA9IatPCmmUuM
->>>>>>> 4629a7a2
 id: flexible_group-member
 label: Member
 weight: -100
