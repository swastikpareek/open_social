--- conflicted
+++ resolved
@@ -6,11 +6,8 @@
   enforced:
     config:
       - user.role.sitemanager
-<<<<<<< HEAD
-=======
 _core:
   default_config_hash: PM0TerfUpGE_tXrc_-xZbFMHuwe5fUi5vqh7QZaF6Gg
->>>>>>> 4629a7a2
 id: flexible_group-ba5854c29
 label: 'Site manager'
 weight: 4
