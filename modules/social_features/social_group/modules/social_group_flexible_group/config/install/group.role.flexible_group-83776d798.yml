--- conflicted
+++ resolved
@@ -6,11 +6,8 @@
   enforced:
     config:
       - user.role.contentmanager
-<<<<<<< HEAD
-=======
 _core:
   default_config_hash: 9YE1aXEOVH9wbFfIckU-p6Tt70Ot6-U6oh2j0-ybvUc
->>>>>>> 4629a7a2
 id: flexible_group-83776d798
 label: 'Content manager'
 weight: 3
