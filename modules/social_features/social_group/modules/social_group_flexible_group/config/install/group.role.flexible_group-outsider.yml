--- conflicted
+++ resolved
@@ -3,11 +3,8 @@
 dependencies:
   config:
     - group.type.flexible_group
-<<<<<<< HEAD
-=======
 _core:
   default_config_hash: WY5Lu6JzEenwyHDhshtKAcnjBXz-b9TackCM3NVCWxA
->>>>>>> 4629a7a2
 id: flexible_group-outsider
 label: Outsider
 weight: -101
