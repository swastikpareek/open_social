--- conflicted
+++ resolved
@@ -167,8 +167,6 @@
         ];
     }
 
-<<<<<<< HEAD
-=======
     // Send a notification when a person joins secret groups.
     $config_name = 'message.template.join_to_group';
 
@@ -179,7 +177,6 @@
         ];
     }
 
->>>>>>> 4629a7a2
     $config_name = 'views.view.newest_groups';
 
     $displays = [
