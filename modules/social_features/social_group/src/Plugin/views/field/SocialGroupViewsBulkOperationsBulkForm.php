<?php

namespace Drupal\social_group\Plugin\views\field;

use Drupal\Core\Form\FormStateInterface;
use Drupal\Core\Render\Element;
use Drupal\Core\Url;
use Drupal\views_bulk_operations\Plugin\views\field\ViewsBulkOperationsBulkForm;

/**
 * Defines the Groups Views Bulk Operations field plugin.
 *
 * @ingroup views_field_handlers
 *
 * @ViewsField("social_views_bulk_operations_bulk_form_group")
 */
class SocialGroupViewsBulkOperationsBulkForm extends ViewsBulkOperationsBulkForm {

  /**
   * {@inheritdoc}
   */
  public function getBulkOptions() {
    $bulk_options = parent::getBulkOptions();

    if ($this->view->id() !== 'group_manage_members') {
      return $bulk_options;
    }

    foreach ($bulk_options as $id => &$label) {
      if (!empty($this->options['preconfiguration'][$id]['label_override'])) {
        $real_label = $this->options['preconfiguration'][$id]['label_override'];
      }
      else {
        $real_label = $this->actions[$id]['label'];
      }

      switch ($id) {
        case 'social_group_members_export_member_action':
        case 'social_group_delete_group_content_action':
          $label = $this->t('<b>@action</b> selected members', [
            '@action' => $real_label,
          ]);

          break;

        case 'social_group_send_email_action':
          $label = $this->t('<b>@action</b>', [
            '@action' => $real_label,
          ]);

          break;

        case 'social_group_change_member_role_action':
          $label = $this->t('<b>@action</b> of selected members', [
            '@action' => $real_label,
          ]);

          break;
      }
    }

    return $bulk_options;
  }

  /**
   * {@inheritdoc}
   */
  public function viewsForm(array &$form, FormStateInterface $form_state) {
    $this->view->setExposedInput(['status' => TRUE]);

    parent::viewsForm($form, $form_state);

    // Continue, if group members as a result on the manage members view.
    if (empty($form['output'][0]['#rows']) || $this->view->id() !== 'group_manage_members') {
      return;
    }

    $group = _social_group_get_current_group();
    $tempstoreData = $this->getTempstoreData($this->view->id(), $this->view->current_display);
    // Make sure the selection is saved for the current group.
    if (!empty($tempstoreData['group_id']) && $tempstoreData['group_id'] !== $group->id()) {
      // If not we clear it right away.
      // Since we don't want to mess with cached date.
      $this->deleteTempstoreData($this->view->id(), $this->view->current_display);
      // Reset initial values.
      $this->updateTempstoreData();
      // Initialize it again.
      $tempstoreData = $this->getTempstoreData($this->view->id(), $this->view->current_display);
    }
    // Add the Group ID to the data.
    $tempstoreData['group_id'] = $group->id();
    $this->setTempstoreData($tempstoreData, $this->view->id(), $this->view->current_display);

    // Reorder the form array.
    $multipage = $form['header'][$this->options['id']]['multipage'];
    unset($form['header'][$this->options['id']]['multipage']);
    $form['header'][$this->options['id']]['multipage'] = $multipage;

    // Render proper classes for the header in VBO form.
    $wrapper = &$form['header'][$this->options['id']];

    // Styling related for the wrapper div.
    $wrapper['#attributes']['class'][] = 'card';
    $wrapper['#attributes']['class'][] = 'card__block';

    // Add some JS for altering titles and switches.
    $form['#attached']['library'][] = 'social_group/views_bulk_operations.frontUi';

    // Render select all results checkbox.
    if (!empty($wrapper['select_all'])) {
      $wrapper['select_all']['#title'] = $this->t('Select / unselect all @count members across all the pages', [
        '@count' => $this->tempStoreData['total_results'] ? ' ' . $this->tempStoreData['total_results'] : '',
      ]);
      // Styling attributes for the select box.
      $form['header'][$this->options['id']]['select_all']['#attributes']['class'][] = 'form-no-label';
      $form['header'][$this->options['id']]['select_all']['#attributes']['class'][] = 'checkbox';
    }

    /** @var \Drupal\Core\StringTranslation\TranslatableMarkup $title */
    $title = $wrapper['multipage']['#title'];
    $arguments = $title->getArguments();
    $count = empty($arguments['%count']) ? 0 : $arguments['%count'];

    $title = $this->formatPlural($count, '<b><em class="placeholder">@count</em> Member</b> is selected', '<b><em class="placeholder">@count</em> Members</b> are selected');
    $wrapper['multipage']['#title'] = [
      '#type' => 'html_tag',
      '#tag' => 'div',
      '#value' => $title,
    ];

    // Add selector so the JS of VBO applies correctly.
    $wrapper['multipage']['#attributes']['class'][] = 'vbo-multipage-selector';
<<<<<<< HEAD

    // Get tempstore data so we know what messages to show based on the data.
    $tempstoreData = $this->getTempstoreData($this->view->id(), $this->view->current_display);
    if (!empty($wrapper['multipage']['list']['#items']) && count($wrapper['multipage']['list']['#items']) > 0) {
      $excluded = FALSE;
      if (!empty($tempstoreData['exclude_mode']) && $tempstoreData['exclude_mode']) {
        $excluded = TRUE;
      }
      $wrapper['multipage']['list']['#title'] = !$excluded ? $this->t('See selected members on other pages') : $this->t('Members excluded on other pages:');
    }

    // Update the clear submit button.
    if (!empty($wrapper['multipage']['clear'])) {
      $wrapper['multipage']['clear']['#value'] = $this->t('Clear selection on all pages');
      $wrapper['multipage']['clear']['#attributes']['class'][] = 'btn-default dropdown-toggle waves-effect waves-btn margin-top-l margin-left-m';
    }

=======

    // Get tempstore data so we know what messages to show based on the data.
    $tempstoreData = $this->getTempstoreData($this->view->id(), $this->view->current_display);
    if (!empty($wrapper['multipage']['list']['#items']) && count($wrapper['multipage']['list']['#items']) > 0) {
      $excluded = FALSE;
      if (!empty($tempstoreData['exclude_mode']) && $tempstoreData['exclude_mode']) {
        $excluded = TRUE;
      }
      $wrapper['multipage']['list']['#title'] = !$excluded ? $this->t('See selected members on other pages') : $this->t('Members excluded on other pages:');
    }

    // Update the clear submit button.
    if (!empty($wrapper['multipage']['clear'])) {
      $wrapper['multipage']['clear']['#value'] = $this->t('Clear selection on all pages');
      $wrapper['multipage']['clear']['#attributes']['class'][] = 'btn-default dropdown-toggle waves-effect waves-btn margin-top-l margin-left-m';
    }

>>>>>>> 4629a7a2
    // Add the group to the display id, so the ajax callback that is run
    // will count and select across pages correctly.
    if ($group) {
      $wrapper['multipage']['#attributes']['data-group-id'] = $group->id();
      if (!empty($wrapper['multipage']['#attributes']['data-display-id'])) {
        $current_display = $wrapper['multipage']['#attributes']['data-display-id'];
        $wrapper['multipage']['#attributes']['data-display-id'] = $current_display . '/' . $group->id();
      }
    }

    // Actions are not a select list but a dropbutton list.
    $actions = &$wrapper['actions'];
    $actions['#theme'] = 'links__dropbutton__operations__actions';
    $actions['#label'] = $this->t('Actions');
    $actions['#type'] = 'dropbutton';

    $items = [];
    foreach ($wrapper['action']['#options'] as $key => $value) {
      if (!empty($key) && array_key_exists($key, $this->bulkOptions)) {
        $items[] = [
          '#type' => 'submit',
          '#value' => $value,
        ];
      }
    }

    // Add our links to the dropdown buttondrop type.
    $actions['#links'] = $items;
    // Remove the Views select list and submit button.
    $form['actions']['#type'] = 'hidden';
    $form['header']['social_views_bulk_operations_bulk_form_group']['action']['#access'] = FALSE;
  }

  /**
   * {@inheritdoc}
   */
  public function viewsFormValidate(&$form, FormStateInterface $form_state) {
    if ($this->view->id() === 'group_manage_members') {
      $user_input = $form_state->getUserInput();
      $available_options = $this->getBulkOptions();
      // Grab all the actions that are available.
      foreach (Element::children($this->actions) as $action) {
        // If the option is not in our selected options, next.
        if (empty($available_options[$action])) {
          continue;
        }

        /** @var \Drupal\Core\StringTranslation\TranslatableMarkup $label */
        $label = $available_options[$action];

        // Match the Users action from our custom dropdown.
        // Find the action from the VBO selection.
        // And set that as the chosen action in the form_state.
        if (strip_tags($label->render()) === $user_input['op']) {
          $user_input['action'] = $action;
          $form_state->setUserInput($user_input);
          $form_state->setValue('action', $action);
          $form_state->setTriggeringElement($this->actions[$action]);
          break;
        }
      }
    }

    parent::viewsFormValidate($form, $form_state);
  }

  /**
   * {@inheritdoc}
   */
  public function viewsFormSubmit(array &$form, FormStateInterface $form_state) {
    parent::viewsFormSubmit($form, $form_state);

    if ($form_state->get('step') === 'views_form_views_form' && $this->view->id() === 'group_manage_members') {
      /** @var \Drupal\Core\Url $url */
      $url = $form_state->getRedirect();

      if ($url->getRouteName() === 'views_bulk_operations.execute_configurable') {
        $parameters = $url->getRouteParameters();

        if (empty($parameters['group'])) {
          $group = _social_group_get_current_group();
          $parameters['group'] = $group->id();
        }

        $url = Url::fromRoute('social_group_gvbo.views_bulk_operations.execute_configurable', [
          'group' => $parameters['group'],
        ]);

        $form_state->setRedirectUrl($url);
      }
    }
  }

}<|MERGE_RESOLUTION|>--- conflicted
+++ resolved
@@ -130,7 +130,6 @@
 
     // Add selector so the JS of VBO applies correctly.
     $wrapper['multipage']['#attributes']['class'][] = 'vbo-multipage-selector';
-<<<<<<< HEAD
 
     // Get tempstore data so we know what messages to show based on the data.
     $tempstoreData = $this->getTempstoreData($this->view->id(), $this->view->current_display);
@@ -148,25 +147,6 @@
       $wrapper['multipage']['clear']['#attributes']['class'][] = 'btn-default dropdown-toggle waves-effect waves-btn margin-top-l margin-left-m';
     }
 
-=======
-
-    // Get tempstore data so we know what messages to show based on the data.
-    $tempstoreData = $this->getTempstoreData($this->view->id(), $this->view->current_display);
-    if (!empty($wrapper['multipage']['list']['#items']) && count($wrapper['multipage']['list']['#items']) > 0) {
-      $excluded = FALSE;
-      if (!empty($tempstoreData['exclude_mode']) && $tempstoreData['exclude_mode']) {
-        $excluded = TRUE;
-      }
-      $wrapper['multipage']['list']['#title'] = !$excluded ? $this->t('See selected members on other pages') : $this->t('Members excluded on other pages:');
-    }
-
-    // Update the clear submit button.
-    if (!empty($wrapper['multipage']['clear'])) {
-      $wrapper['multipage']['clear']['#value'] = $this->t('Clear selection on all pages');
-      $wrapper['multipage']['clear']['#attributes']['class'][] = 'btn-default dropdown-toggle waves-effect waves-btn margin-top-l margin-left-m';
-    }
-
->>>>>>> 4629a7a2
     // Add the group to the display id, so the ajax callback that is run
     // will count and select across pages correctly.
     if ($group) {
