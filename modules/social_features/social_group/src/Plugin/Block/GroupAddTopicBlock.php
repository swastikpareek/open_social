<?php

namespace Drupal\social_group\Plugin\Block;

use Drupal\Core\Block\BlockBase;
use Drupal\Core\Url;
use Drupal\Core\Link;
use Drupal\Core\Session\AccountInterface;
use Drupal\Core\Access\AccessResult;

/**
 * Provides a 'GroupAddTopicBlock' block.
 *
 * @Block(
 *  id = "group_add_topic_block",
 *  admin_label = @Translation("Group add topic block"),
 * )
 */
class GroupAddTopicBlock extends BlockBase {

<<<<<<< HEAD
  /**
   * {@inheritdoc}
   *
   * Custom access logic to display the block.
   */
  function blockAccess(AccountInterface $account) {
    $group = _social_group_get_current_group();

    if(is_object($group)){
      if ($group->hasPermission('create topic node', $account)) {
        return AccessResult::allowed();
      }
    }

    // By default, the block is not visible.
    return AccessResult::forbidden();
  }

=======
>>>>>>> bfca5301
  /**
   * {@inheritdoc}
   */
  public function build() {
    $build = [];

    $group = _social_group_get_current_group();

<<<<<<< HEAD
    if(is_object($group)){
      $url = Url::fromUserInput("/group/{$group->id()}/node/create/topic");
=======
    if (!empty($group_id)) {
      $url = Url::fromUserInput("/group/$group_id/node/create/topic");
>>>>>>> bfca5301

      $link_options = array(
        'attributes' => array(
          'class' => array(
            'btn',
            'btn-primary',
            'btn-raised',
            'btn-block',
            'waves-effect',
            'waves-light',
          ),
        ),
      );
      $url->setOptions($link_options);

      $build['content'] = Link::fromTextAndUrl(t('Create Topic'), $url)->toRenderable();

      // Cache
      $build['#cache']['contexts'][] = 'url.path';
      $build['#cache']['tags'][] = 'group:' . $group->id();
    }

    return $build;
  }

}<|MERGE_RESOLUTION|>--- conflicted
+++ resolved
@@ -18,7 +18,6 @@
  */
 class GroupAddTopicBlock extends BlockBase {
 
-<<<<<<< HEAD
   /**
    * {@inheritdoc}
    *
@@ -37,8 +36,6 @@
     return AccessResult::forbidden();
   }
 
-=======
->>>>>>> bfca5301
   /**
    * {@inheritdoc}
    */
@@ -47,13 +44,8 @@
 
     $group = _social_group_get_current_group();
 
-<<<<<<< HEAD
     if(is_object($group)){
       $url = Url::fromUserInput("/group/{$group->id()}/node/create/topic");
-=======
-    if (!empty($group_id)) {
-      $url = Url::fromUserInput("/group/$group_id/node/create/topic");
->>>>>>> bfca5301
 
       $link_options = array(
         'attributes' => array(
