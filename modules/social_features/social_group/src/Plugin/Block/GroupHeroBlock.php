--- conflicted
+++ resolved
@@ -46,7 +46,6 @@
         ->view($group, 'hero');
 
       $build['content'] = $content;
-<<<<<<< HEAD
 
       // Cache
       $renderer = \Drupal::service('renderer');
@@ -74,44 +73,6 @@
       $renderer->addCacheableDependency($build, $membership);
     }
 
-=======
-    }
-
-    // Also see GroupOperationsBlock.php for cache settings.
-    // This sets context per group type (private in future), per permission
-    // since some users may have the same roles in different group types
-    // granting them other permissions.
-    $build['#cache']['contexts'] = ['group.type', 'group_membership.permissions'];
-    $build['#cache']['contexts'][] = 'group_membership';
-
-    $service_1 = \Drupal::service('group.group_route_context');
-    $service_2 = \Drupal::service('current_user');
-
-    // Add's route based and current user based cache tags for grouptype &
-    // membership.
-    $context_1 = new GroupTypeCacheContext($service_1, $service_2);
-    $context_2 = new GroupMembershipCacheContext($service_1, $service_2);
-
-    // Merge them with existing tags!
-    $tags = Cache::mergeTags(
-      $context_1->getCacheableMetadata()->getCacheTags(),
-      $context_2->getCacheableMetadata()->getCacheTags()
-    );
-
-    // Also add custom cache_tag for when a member is added to the group so we
-    // can invalidate. It will be group_membership:gid.
-    if (!empty($group)) {
-      $tags[] = 'group_membership:' . $group->id();
-    }
-
-    $build['#cache']['tags'] = $tags;
-
-    // @TODO remove this and make sure above cache tags work well!!!
-    $build['#cache'] = array(
-      'max-age' => 0,
-    );
-
->>>>>>> bfca5301
     return $build;
   }
 
