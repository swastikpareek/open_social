--- conflicted
+++ resolved
@@ -260,9 +260,8 @@
     }
   }
   elseif ($group->hasPermission('join group', $account)) {
-<<<<<<< HEAD
     // @todo switch this to get URL from routes correctly.
-    $variables['group_operations_url'] = Url::fromUserInput('/group/' . $group->id() . '/join');
+    $variables['group_operations_url'] = Url::fromRoute('entity.group.join', ['group' => $group->id()]);
     if ($group_type_id === 'flexible_group') {
       $join_methods = $group->get('field_group_allowed_join_method')->getValue();
       $direct_option = in_array('direct', array_column($join_methods, 'value'), FALSE);
@@ -270,9 +269,6 @@
         $variables['group_operations_url'] = '';
       }
     }
-=======
-    $variables['group_operations_url'] = Url::fromRoute('entity.group.join', ['group' => $group->id()]);
->>>>>>> d283f6a7
   }
   // If the group type is a closed_group.
   elseif ($group_type_id == 'closed_group' && !$group->hasPermission('manage all groups', $account)) {
