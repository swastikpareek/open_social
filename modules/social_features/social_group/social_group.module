--- conflicted
+++ resolved
@@ -123,10 +123,6 @@
     }
   }
   $variables['group_members'] = $members_count;
-<<<<<<< HEAD
-=======
-
->>>>>>> d64f58e2
 }
 
 /**
