--- conflicted
+++ resolved
@@ -34,6 +34,65 @@
 /**
  * Implements hook_form_FORM_ID_alter().
  */
+function social_group_form_group_open_group_add_form_alter(&$form, FormStateInterface $form_state, $form_id) {
+  // Add custom submit handler just for redirect purposes.
+  $form['actions']['submit']['#submit'][] = '_social_group_edit_submit_redirect';
+  // Hide default title from Address field.
+  if (isset($form['field_group_address'])) {
+    $form['field_group_address']['widget'][0]['#title'] = '';
+  }
+}
+
+/**
+ * Implements hook_form_FORM_ID_alter().
+ */
+function social_group_form_group_open_group_edit_form_alter(&$form, FormStateInterface $form_state, $form_id) {
+  // Add custom submit handler just for redirect purposes.
+  $form['actions']['submit']['#submit'][] = '_social_group_edit_submit_redirect';
+  // Hide default title from Address field.
+  if (isset($form['field_group_address'])) {
+    $form['field_group_address']['widget'][0]['#title'] = '';
+  }
+}
+
+/**
+ * Implements hook_form_FORM_ID_alter().
+ */
+function social_group_form_group_closed_group_add_form_alter(&$form, FormStateInterface $form_state, $form_id) {
+  // Add custom submit handler just for redirect purposes.
+  $form['actions']['submit']['#submit'][] = '_social_group_edit_submit_redirect';
+  // Hide default title from Address field.
+  if (isset($form['field_group_address'])) {
+    $form['field_group_address']['widget'][0]['#title'] = '';
+  }
+}
+
+/**
+ * Implements hook_form_FORM_ID_alter().
+ */
+function social_group_form_group_closed_group_edit_form_alter(&$form, FormStateInterface $form_state, $form_id) {
+  // Add custom submit handler just for redirect purposes.
+  $form['actions']['submit']['#submit'][] = '_social_group_edit_submit_redirect';
+  // Hide default title from Address field.
+  if (isset($form['field_group_address'])) {
+    $form['field_group_address']['widget'][0]['#title'] = '';
+  }
+}
+
+/**
+ * Implements hook_form_FORM_ID_alter().
+ */
+function social_group_form_group_public_group_add_form_alter(&$form, FormStateInterface $form_state, $form_id) {
+  $form['actions']['submit']['#submit'][] = '_social_group_edit_submit_redirect';
+
+  if (isset($form['field_group_address'])) {
+    $form['field_group_address']['widget'][0]['#title'] = '';
+  }
+}
+
+/**
+ * Implements hook_form_FORM_ID_alter().
+ */
 function social_group_form_group_public_group_edit_form_alter(&$form, FormStateInterface $form_state, $form_id) {
   $group = $form_state->getFormObject()->getEntity();
   $entity_type_manager = \Drupal::entityTypeManager();
@@ -41,6 +100,18 @@
   $form['group_type']['#default_value'] = $group->bundle();
   $form['group_type']['#disabled'] = TRUE;
   $form['#group_children']['group_type'] = 'group_content';
+}
+
+/**
+ * Implements hook_form_FORM_ID_alter().
+ */
+function social_group_form_group_open_group_delete_form_alter(&$form, FormStateInterface $form_state, $form_id) {
+  // Add custom submit handler just for redirect purposes.
+  $form['actions']['submit']['#submit'][] = '_social_group_edit_submit_redirect';
+  // Hide default title from Address field.
+  if (isset($form['field_group_address'])) {
+    $form['field_group_address']['widget'][0]['#title'] = '';
+  }
 }
 
 /**
@@ -76,6 +147,7 @@
 
 /**
  * Form submit redirect for social groups.
+ * Form submit redirect for open and closed groups.
  *
  * @param array $form
  *   Group add or group edit form.
@@ -83,19 +155,10 @@
  *   Form state interface.
  */
 function _social_group_edit_submit_redirect(array $form, FormStateInterface $form_state) {
-<<<<<<< HEAD
-  // Set redirect to the group overview page when user saves a group.
-  $group = $form_state->getFormObject()->getEntity();
-  $route = _social_group_get_overview_route($group);
-  $form_state->setRedirect(
-    $route['name'],
-    $route['parameters']
-=======
   // Set redirect to the group about page.
   $form_state->setRedirect(
     'view.group_information.page_group_about',
     $form_state->getRedirect()->getRouteParameters()
->>>>>>> b6365b08
   );
 }
 
@@ -303,36 +366,19 @@
  * Implements hook_form_alter().
  */
 function social_group_form_alter(&$form, FormStateInterface $form_state, $form_id) {
-  $social_group_types = [
-    'open_group',
-    'closed_group',
-    'public_group',
+  $action_forms = [
+    'group_content_open_group-group_membership_group-join_form',
+    'group_content_open_group-group_membership_group-leave_form',
+    'group_content_open_group-group_membership_add_form',
+    'group_content_open_group-group_membership_delete_form',
+    'group_content_closed_group-group_membership_group-join_form',
+    'group_content_closed_group-group_membership_group-leave_form',
+    'group_content_closed_group-group_membership_add_form',
+    'group_content_closed_group-group_membership_delete_form',
   ];
-  \Drupal::moduleHandler()->alter('social_group_types', $social_group_types);
-
-  $join_forms = [];
-  $leave_forms = [];
-  $membership_add_forms = [];
-  $membership_edit_forms = [];
-  $membership_delete_forms = [];
-  $group_forms = [];
-
-  foreach ($social_group_types as $social_group_type) {
-    $join_forms[] = "group_content_{$social_group_type}-group_membership_group-join_form";
-    $leave_forms[] = "group_content_{$social_group_type}-group_membership_group-leave_form";
-    $membership_add_forms[] = "group_content_{$social_group_type}-group_membership_add_form";
-    $membership_edit_forms[] = "group_content_{$social_group_type}-group_membership_edit_form";
-    $membership_delete_forms[] = "group_content_{$social_group_type}-group_membership_delete_form";
-    $group_forms['edit'][] = "group_{$social_group_type}_edit_form";
-    $group_forms['add'][] = "group_{$social_group_type}_add_form";
-    $group_forms['delete'][] = "group_{$social_group_type}_delete_form";
-  }
-
-  $action_forms = array_merge($join_forms, $leave_forms, $membership_delete_forms, $membership_add_forms);
-  $membership_forms = array_merge($membership_add_forms, $membership_edit_forms);
 
   // Perform alterations on joining / leaving groups.
-  if (in_array($form_id, $membership_delete_forms)) {
+  if (in_array($form_id, ['group_content_open_group-group_membership_delete_form', 'group_content_closed_group-group_membership_delete_form'])) {
     $form['actions']['submit']['#submit'][] = '_social_membership_delete_form_submit';
 
     list($name, $group) = _social_group_get_group_labels();
@@ -350,7 +396,7 @@
   }
 
   // Set some helpful text on the group join form now it's there.
-  if (in_array($form_id, $join_forms)) {
+  if (in_array($form_id, ['group_content_closed_group-group_membership_group-join_form', 'group_content_open_group-group_membership_group-join_form'])) {
     $form['help'] = [
       '#type' => 'item',
       '#markup' => t('By submitting this form you will become a member of the group. Please fill out any available fields to complete your membership information.'),
@@ -372,6 +418,12 @@
     $form['actions']['submit']['#submit'][] = '_social_group_action_form_submit';
   }
 
+  $membership_forms = [
+    'group_content_open_group-group_membership_edit_form',
+    'group_content_open_group-group_membership_add_form',
+    'group_content_closed_group-group_membership_add_form',
+    'group_content_closed_group-group_membership_edit_form',
+  ];
   if (in_array($form_id, $membership_forms) && Drupal::currentUser()->id() != 1) {
     // Change titles on membership forms.
     $form['entity_id']['widget'][0]['target_id']['#title'] = t('Select a member');
@@ -386,6 +438,14 @@
     }
 
     $form['path']['#type'] = 'hidden';
+
+    if ('group_content_open_group-group_membership_edit_form' == $form_id) {
+      // Remove the user selection autocomplete on editing group membership.
+      $form['entity_id']['#access'] = FALSE;
+
+      // Add redirect to Group Membership page.
+      $form['actions']['submit']['#submit'][] = '_social_group_membership_edit_form_submit';
+    }
   }
 
   // Check if form is group content create form.
@@ -399,18 +459,19 @@
     }
   }
 
-  if (in_array($form_id, $group_forms['add']) || in_array($form_id, $group_forms['edit']) || in_array($form_id, $group_forms['delete'])) {
-    // Add custom submit handler just for redirect purposes.
-    $form['actions']['submit']['#submit'][] = '_social_group_edit_submit_redirect';
-
-    if (in_array($form_id, $group_forms['add']) || in_array($form_id, $group_forms['edit'])) {
-      $form['path']['#type'] = 'hidden';
-      $form['actions']['submit']['#value'] = t('Save');
-      // Hide default title from Address field.
-      if (isset($form['field_group_address'])) {
-        $form['field_group_address']['widget'][0]['#title'] = '';
-      }
-    }
+  $group_forms = [
+    'edit' => [
+      'group_open_group_edit_form',
+      'group_closed_group_edit_form',
+    ],
+    'add' => [
+      'group_open_group_add_form',
+      'group_closed_group_add_form',
+    ],
+  ];
+  if (in_array($form_id, $group_forms['add']) || in_array($form_id, $group_forms['edit'])) {
+    $form['path']['#type'] = 'hidden';
+    $form['actions']['submit']['#value'] = t('Save');
 
     if (in_array($form_id, $group_forms['edit'])) {
       $etm = \Drupal::service('entity_type.manager');
@@ -425,6 +486,37 @@
       $form['#group_children']['group_type'] = 'group_content';
     }
   }
+
+  switch ($form_id) {
+    case 'group_content_public_group-group_membership_group-join_form':
+    case 'group_content_public_group-group_membership_group-leave_form':
+    case 'group_content_public_group-group_membership_add_form':
+    case 'group_content_public_group-group_membership_edit_form':
+      $form['actions']['cancel'] = [
+        '#type' => 'submit',
+        '#value' => t('Cancel'),
+        '#submit' => ['_social_group_cancel_join_leave_form'],
+        '#limit_validation_errors' => [],
+      ];
+
+      $form['actions']['submit']['#submit'][] = '_social_group_action_form_submit';
+
+      if (isset($form['path'])) {
+        $form['path']['#access'] = FALSE;
+      }
+
+      if (\Drupal::currentUser()->id() !== 1 && isset($form['group_roles']['widget']['#options']['public_group-group_admin'])) {
+        unset($form['group_roles']['widget']['#options']['public_group-group_admin']);
+      }
+      break;
+
+    case 'group_public_group_edit_form':
+    case 'group_public_group_add_form':
+      $form['path']['#type'] = 'hidden';
+      $form['actions']['submit']['#value'] = t('Save');
+      break;
+  }
+
 }
 
 /**
