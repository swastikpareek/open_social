<?php

/**
 * @file
 * The Social group module.
 */

use Drupal\block\Entity\Block;
use Drupal\Core\Access\AccessResult;
use Drupal\Core\Access\AccessResultNeutral;
use Drupal\Core\Ajax\AjaxResponse;
use Drupal\Core\Ajax\HtmlCommand;
use Drupal\Core\Entity\Display\EntityViewDisplayInterface;
use Drupal\Core\Entity\EntityInterface;
use Drupal\Core\Session\AccountInterface;
use Drupal\group\Entity\Group;
use Drupal\Core\Form\FormStateInterface;
use Drupal\group\Entity\GroupContentInterface;
use Drupal\group\Entity\GroupContentType;
use Drupal\group\Entity\GroupInterface;
use Drupal\group\Entity\GroupContent;
use Drupal\group\Entity\GroupType;
use Drupal\node\NodeInterface;
use Drupal\social_group\Controller\SocialGroupController;
use Drupal\social_group\Form\SocialGroupAddForm;
use Drupal\views\ViewExecutable;
use Drupal\views\Plugin\views\cache\CachePluginBase;
use Drupal\views\Plugin\views\query\QueryPluginBase;
use Drupal\views\Plugin\views\row\EntityRow;
use Drupal\Core\Url;
use Drupal\Core\Cache\Cache;
use Drupal\image\Entity\ImageStyle;
use Drupal\Core\Block\BlockPluginInterface;
use Drupal\user\Entity\Role;
use Drupal\user\Entity\User;
use Drupal\profile\Entity\Profile;
use Drupal\Core\Entity\EntityTypeInterface;
use Drupal\Core\StringTranslation\TranslatableMarkup;
use Drupal\social_group\GroupContentVisibilityUpdate;
use Drupal\Core\Messenger\MessengerInterface;

/**
 * Implements hook_form_FORM_ID_alter().
 */
function social_group_form_group_public_group_edit_form_alter(&$form, FormStateInterface $form_state, $form_id) {
  $group = $form_state->getFormObject()->getEntity();
  $form['group_type'] = SocialGroupAddForm::create(\Drupal::getContainer())->getGroupTypeElement();
  $form['group_type']['#default_value'] = $group->bundle();
  // If user doesn't have permission to change group types disable it.
  // Or if group types can't be edited due to visibility issues.
  if (!social_group_group_type_permission_check()) {
    $form['group_type']['#disabled'] = TRUE;
  }
  else {
    $form['group_type']['#prefix'] = '<div id="group-type-result"></div>';
    $group_type_element['#ajax'] = [
      'callback' => '_social_group_inform_group_type_selection',
      'effect' => 'fade',
      'event' => 'change',
    ];
  }

  // Disable all group types that can't be edited. Because they don't have
  // a visibility.
  foreach ($form['group_type']['#options'] as $type => $label) {
    if (\Drupal::service('social_group.helper_service')->getDefaultGroupVisibility($type) === NULL) {
      $form['group_type'][$type] = [
        '#disabled' => TRUE,
      ];
    }
  }
  $form['#group_children']['group_type'] = 'group_content';
}

/**
 * Check if a User is able to edit a Group's GroupType.
 *
 * @return bool
 *   TRUE if a user may edit a existings groups group type.
 */
function social_group_group_type_permission_check() {
  $user = \Drupal::currentUser();
  // Get the Group object from the route.
  $group = _social_group_get_current_group();

  // Check if we have a default visibility, if we don't it must be a custom
  // group type, we need to have a visibility in order to update group content.
  // please see hook_social_group_default_visibility_alter.
  if (\Drupal::service('social_group.helper_service')->getDefaultGroupVisibility($group->getGroupType()->id()) === NULL) {
    return FALSE;
  }

  // Otherwise return true when we are able to edit the current group type.
  return ($group instanceof GroupInterface && $user->hasPermission('edit group types'));
}

/**
 * Get group overview route.
 *
 * @return array
 *   An array with route name and parameters and group.
 */
function _social_group_get_overview_route(GroupInterface $group) {
  $route = [
    'name' => 'view.groups.page_user_groups',
    'parameters' => ['user' => \Drupal::currentUser()->id()],
  ];
  \Drupal::moduleHandler()->alter('social_group_overview_route', $route, $group);
  return $route;
}

/**
 * Form submit redirect for social groups.
 *
 * @param array $form
 *   Group add or group edit form.
 * @param \Drupal\Core\Form\FormStateInterface $form_state
 *   Form state interface.
 */
function _social_group_edit_submit_redirect(array $form, FormStateInterface $form_state) {
  // Set redirect to the group about page.
  $route_parameters = $form_state->getRedirect()->getRouteParameters();
  if (!empty($route_parameters['group'])) {
    $form_state->setRedirect(
      'view.group_information.page_group_about',
      $route_parameters
    );
  }
}

/**
 * Implements hook_form_FORM_ID_alter().
 */
function social_group_form_entity_access_by_field_visibility_form_alter(&$form, FormStateInterface $form_state, $form_id) {
  // Add option to disable public group creation.
  $form['#submit'][] = '_social_group_visibility_settings_submit';
}

/**
 * Form submit for visibility settings.
 *
 * @param array $form
 *   Group add or group edit form.
 * @param \Drupal\Core\Form\FormStateInterface $form_state
 *   Form state interface.
 */
function _social_group_visibility_settings_submit(array $form, FormStateInterface $form_state) {

  /** @var \Drupal\user\Entity\Role $role */
  $role = Role::load('authenticated');
  $current_permission = $role->hasPermission('create public_group group');

  $disable_public_visibility = $form_state->getValue('disable_public_visibility');

  if ($disable_public_visibility === 1 && $current_permission === TRUE) {
    user_role_revoke_permissions($role->id(), [
      'create public_group group',
    ]);
  }
  if ($disable_public_visibility === 0 && $current_permission === FALSE) {
    user_role_grant_permissions($role->id(), [
      'create public_group group',
    ]);
  }

}

/**
 * Load group content label and group label.
 *
 * @return array
 *   array of group labels.
 */
function _social_group_get_group_labels() {

  // Load the entity label from the group content being handled.
  $group_content = \Drupal::routeMatch()->getParameter('group_content')->label();

  // Load group name.
  $group = \Drupal::routeMatch()->getParameter('group')->label();

  return [
    $group_content,
    $group,
  ];

}

/**
 * Prepares variables for profile templates.
 *
 * Default template: profile.html.twig.
 *
 * @param array $variables
 *   An associative array containing:
 *   - elements: An array of elements to display in view mode.
 *   - profile: The profile object.
 *   - view_mode: View mode; e.g., 'full', 'teaser', etc.
 */
function social_group_preprocess_group(array &$variables) {
  /** @var \Drupal\group\Entity\GroupInterface $group */
  $group = $variables['group'];
  $variables['joined'] = FALSE;
  $variables['closed_group'] = FALSE;
  $variables['cta'] = '';
  $variables['closed_group_lock'] = FALSE;

  $account = \Drupal::currentUser();

  $group_type_id = $group->getGroupType()->id();

  if ($group_type_id == 'closed_group') {
    $variables['closed_group_lock'] = TRUE;
  }

  // Set joined to true for teaser when current logged in
  // user is member of the group.
  if ($group->getMember($account)) {
    $variables['joined'] = TRUE;
    if ($group->hasPermission('leave group', $account)) {
      // @todo switch this to get URL from routes correctly.
      $variables['group_operations_url'] = Url::fromUserInput('/group/' . $group->id() . '/leave');
    }
  }
  elseif ($group->hasPermission('join group', $account)) {
    // @todo switch this to get URL from routes correctly.
    $variables['group_operations_url'] = Url::fromUserInput('/group/' . $group->id() . '/join');
  }
  // If the group type is a closed_group.
  elseif ($group_type_id == 'closed_group' && !$group->hasPermission('manage all groups', $account)) {
    // Users can only be invited.
    $variables['group_operations_url'] = Url::fromUserInput('/group/' . $group->id() . '/join');
    $variables['closed_group'] = TRUE;
    $variables['cta'] = t('Invitation only');
  }

  // Add the hero styled image.
  if (!empty($group->field_group_image->entity)) {
    $variables['group_hero_styled_image_url'] = ImageStyle::load('social_xx_large')
      ->buildUrl($group->field_group_image->entity->getFileUri());
  }

  // Add group edit url for management.
  if ($group instanceof Group) {
    // Get the current route name to check if
    // the user is on the edit or delete page.
    $route = \Drupal::routeMatch()->getRouteName();
    if (!in_array($route, ['entity.group.edit_form', 'entity.group.delete_form'])) {
      if ($group->access('update', $account)) {
        $variables['group_edit_url'] = $group->toUrl('edit-form')->toString();
        $variables['#cache']['contexts'][] = 'route.name';
      }
    }
  }
  // Count number of group members.
  $members = $group->getMembers();
  $profile_storage = \Drupal::entityTypeManager()->getStorage('profile');

  $members_count = 0;
  if ($members && $profile_storage) {
    foreach ($members as $member) {
      $member_account = $member->getUser();
      if ($member_account instanceof User) {
        $member_profile = $profile_storage->loadByUser($member_account, 'profile');
        if ($member_profile instanceof Profile) {
          $members_count++;
        }
      }
    }
  }
  $variables['group_members'] = $members_count;

}

/**
 * Implements hook_preprocess_HOOK().
 */
function social_group_preprocess_group__hero(array &$variables) {
  /** @var \Drupal\group\Entity\GroupInterface $group */
  $group = $variables['group'];
  $account = \Drupal::currentUser();

  if ($group->bundle() == 'public_group' && $account->isAnonymous()) {
    $variables['group_operations_url'] = Url::fromRoute('user.register', [], [
      'query' => [
        'destination' => Url::fromRoute('entity.group.join', [
          'group' => $group->id(),
        ])->toString(),
      ],
    ])->toString();
  }
}

/**
 * Implements hook_entity_insert().
 *
 * On a new group insert, from the type
 * open_group or closed_group the Owner gets the group manager role by default.
 */
function social_group_group_insert(GroupInterface $group) {
  // @Todo remove this when https://www.drupal.org/node/2702743 lands and make
  // sure the settings will be implemented accordingly.
  if ($group->getGroupType()->id() == 'open_group' || $group->getGroupType()->id() == 'closed_group') {
    // Get the group owner.
    $account = $group->getOwner();
    // Get membership.
    $content = $group->getMember($account)->getGroupContent();
    // Delete the initial created membership.
    $content->delete();
    $grant_group_admin = FALSE;
    // If the user has this permission inside a group.
    if ($group->hasPermission('manage all groups', $account)) {
      // Then we grant this user de Group Admin role.
      $grant_group_admin = TRUE;
    }
    // When a CM+ creates a group, he is given the group_manager role
    // alongside the group_admin role to keep the full control over the group.
    if ($grant_group_admin) {
      // Delete the initial created membership.
      $content->delete();
      $plugin = $group->getGroupType()->getContentPlugin('group_membership');
      $values = ['group_roles' => [$group->bundle() . '-group_admin', $group->bundle() . '-group_manager']];
      $group_content = GroupContent::create([
        'type' => $plugin->getContentTypeConfigId(),
        'gid' => $group->id(),
        'entity_id' => $group->getOwnerId(),
      ] + $values);
      $group_content->save();
    }
    else {
      // Create a new membership.
      $plugin = $group->getGroupType()->getContentPlugin('group_membership');
      $values = ['group_roles' => [$group->bundle() . '-group_manager']];
      $group_content = GroupContent::create([
        'type' => $plugin->getContentTypeConfigId(),
        'gid' => $group->id(),
        'entity_id' => $group->getOwnerId(),
      ] + $values);
      $group_content->save();
    }
  }
}

/**
 * Implements hook_entity_view_alter().
 */
function social_group_entity_view_alter(array &$build, EntityInterface $entity, EntityViewDisplayInterface $display) {
  // For group entities.
  if ($entity instanceof Group) {
    // Add cache contexts for some view modes.
    switch ($build['#view_mode']) {
      case 'hero':
        // Add cache contexts for group type & permissions.
        // We need join / leave for the CTA and also update permissions
        // for the button to edit a group.
        $build['#cache']['contexts'][] = 'group.type';
        $build['#cache']['contexts'][] = 'group_membership.roles.permissions';
        $build['#cache']['contexts'][] = 'group_membership.audience';
        $build['#cache']['tags'][] = 'group_block:' . $entity->id();
        break;

      case 'teaser':
        $build['#cache']['contexts'][] = 'user';
        break;
    }
  }
}

/**
 * Implements hook_form_alter().
 */
function social_group_form_alter(&$form, FormStateInterface $form_state, $form_id) {

  $social_group_types = [
    'open_group',
    'closed_group',
    'public_group',
  ];
  \Drupal::moduleHandler()->alter('social_group_types', $social_group_types);

  $join_forms = [];
  $leave_forms = [];
  $membership_add_forms = [];
  $membership_edit_forms = [];
  $membership_delete_forms = [];
  $group_forms = [];

  foreach ($social_group_types as $social_group_type) {
    $join_forms[] = "group_content_{$social_group_type}-group_membership_group-join_form";
    $leave_forms[] = "group_content_{$social_group_type}-group_membership_group-leave_form";
    $membership_add_forms[] = "group_content_{$social_group_type}-group_membership_add_form";
    $membership_edit_forms[] = "group_content_{$social_group_type}-group_membership_edit_form";
    $membership_delete_forms[] = "group_content_{$social_group_type}-group_membership_delete_form";
    $group_forms['edit'][] = "group_{$social_group_type}_edit_form";
    $group_forms['add'][] = "group_{$social_group_type}_add_form";
    $group_forms['delete'][] = "group_{$social_group_type}_delete_form";
  }

  $action_forms = array_merge($join_forms, $leave_forms, $membership_delete_forms, $membership_add_forms);
  $membership_forms = array_merge($membership_add_forms, $membership_edit_forms);

  // Perform alterations on joining / leaving groups.
  if (in_array($form_id, $membership_delete_forms)) {
    $form['actions']['submit']['#submit'][] = '_social_membership_delete_form_submit';

    list($name, $group) = _social_group_get_group_labels();

    // Give a better title, description and submit button value.
    $form['#title'] = t('Remove %name from %group', [
      '%name' => $name,
      '%group' => $group,
    ]);
    $form['actions']['submit']['#value'] = t('Remove');
    $form['description']['#markup'] = t('Are you sure you want to remove %name from %group?', [
      '%name' => $name,
      '%group' => $group,
    ]);
  }

  // Set some helpful text on the group join form now it's there.
  if (in_array($form_id, $join_forms)) {
    $form['help'] = [
      '#type' => 'item',
      '#markup' => t('By submitting this form you will become a member of the group. Please fill out any available fields to complete your membership information.'),
    ];
    $form['path']['#type'] = 'hidden';
  }

  // Perform alterations on joining / leaving groups.
  if (in_array($form_id, $action_forms)) {

    // Add cancel option on join and leave form.
    $form['actions']['cancel'] = [
      '#type' => 'submit',
      '#value' => t('Cancel'),
      '#submit' => ['_social_group_cancel_join_leave_form'],
      '#limit_validation_errors' => [],
    ];

    $form['actions']['submit']['#submit'][] = '_social_group_action_form_submit';
  }

  if (in_array($form_id, $membership_forms) && Drupal::currentUser()->id() != 1) {
    // Change titles on membership forms.
    $form['entity_id']['widget'][0]['target_id']['#title'] = t('Select a member');
    $form['group_roles']['widget']['#title'] = t('Group roles');
    // Remove the 'group_admin' role in a generic way
    // for all (future) group types.
    foreach ($form['group_roles']['widget']['#options'] as $key => $value) {
      // Hide the submission for the Group Admin role.
      if (strpos($key, 'group_admin') != FALSE) {
        unset($form['group_roles']['widget']['#options'][$key]);
      }
    }

    $form['path']['#type'] = 'hidden';
  }

  if (in_array($form_id, $membership_add_forms)) {
    $form['entity_id']['widget'][0]['target_id']['#title'] = t('Select members to add');
    $form['entity_id']['widget'][0]['target_id']['#description'] = t('To add multiple members, separate each member with a comma ( , ).');
    $form['entity_id']['widget'][0]['target_id']['#type'] = 'social_group_entity_autocomplete';
  }

  // Check if form is group content create form.
  if (isset($form['#entity_type']) && $form['#entity_type'] === 'node') {
    $group = _social_group_get_current_group();

    if (!empty($group)) {
      // Add custom submit handler just for redirect purposes.
      // We don't want to override the form::save in group.
      $form['actions']['submit']['#submit'][] = '_social_group_node_form_submit';
    }
  }

  if (in_array($form_id, $group_forms['add']) || in_array($form_id, $group_forms['edit']) || in_array($form_id, $group_forms['delete'])) {
    // Add custom submit handler just for redirect purposes.
    $form['actions']['submit']['#submit'][] = '_social_group_edit_submit_redirect';

    if (in_array($form_id, $group_forms['add']) || in_array($form_id, $group_forms['edit'])) {
      $form['path']['#type'] = 'hidden';
      $form['actions']['submit']['#value'] = t('Save');
      // Hide default title from Address field.
      if (isset($form['field_group_address'])) {
        $form['field_group_address']['widget'][0]['#title'] = '';
      }
    }

    if (in_array($form_id, $group_forms['edit'])) {
      $social_group_form = SocialGroupAddForm::create(\Drupal::getContainer());
      $group_type_element = $social_group_form->getGroupTypeElement();
      // Get the current group.
      $group = _social_group_get_current_group();
      // Set the default value in the form.
      $group_type_element['#default_value'] = $group->getGroupType()->id();

      // If user doesn't have permission to change group types disable it.
      // Or if group types can't be edited due to visibility issues.
      if (!social_group_group_type_permission_check()) {
        $group_type_element['#disabled'] = TRUE;
      }
      else {
        $group_type_element['#prefix'] = '<div id="group-type-result"></div>';
        $group_type_element['#ajax'] = [
          'callback' => '_social_group_inform_group_type_selection',
          'effect' => 'fade',
          'event' => 'change',
        ];
      }

      $form['group_type'] = $group_type_element;
      $form['#group_children']['group_type'] = 'group_content';

      // Disable all group types that can't be edited. Because they don't have
      // a visibility.
      foreach ($form['group_type']['#options'] as $type => $label) {
        if (\Drupal::service('social_group.helper_service')->getDefaultGroupVisibility($type) === NULL) {
          $form['group_type'][$type] = [
            '#disabled' => TRUE,
          ];
        }
      }

      $form['actions']['submit']['#submit'][] = '_social_group_type_edit_submit';
    }

    if (in_array($form_id, $group_forms['delete'])) {
      // Add custom submit handler to delete all content of the group.
      $group = _social_group_get_current_group();
      $form['description']['#markup'] = t('Are you sure you want to delete your group "@group" along with all of the posts, events and topics inside this group? This action cannot be undone.', ['@group' => $group->label()]);
      $form['actions']['cancel'] = [
        '#type' => 'submit',
        '#value' => t('Cancel'),
        '#submit' => ['_social_group_cancel_join_leave_form'],
        '#limit_validation_errors' => [],
      ];
      array_unshift($form['actions']['submit']['#submit'], '_social_group_delete_group');
    }
  }
}

/**
 * Function that gives information to a CM+ when they edit a Group Type.
 *
 * @return \Drupal\Core\Ajax\AjaxResponse
 *   An ajax command containing the informative text.
 */
function _social_group_inform_group_type_selection() {
  $text = t('Please note that changing the group type will also change the
  visibility of the group content and the way users can join the group.');
  drupal_set_message($text, 'info');
  $alert = ['#type' => 'status_messages'];
  $ajax_response = new AjaxResponse();
  $ajax_response->addCommand(new HtmlCommand('#group-type-result', $alert));

  return $ajax_response;
}

/**
 * Form submit for removing members from a group so we can clear caches.
 *
 * @throws \Drupal\Core\Entity\EntityStorageException
 */
function _social_group_type_edit_submit($form, FormStateInterface $form_state) {
  // Check if the group_type changed.
  $default_type = $form['group_type']['#default_value'];
  $new_type = $form_state->getValue('group_type');

  // Update the Group entity and all it's content when the type changed.
  if ($new_type !== $default_type) {
    $group = _social_group_get_current_group();

    // Update the default visibility of all the content.
    GroupContentVisibilityUpdate::batchUpdateGroupContentVisibility($group, $new_type);

    // Make sure we clear cache tags accordingly.
    $cache_tags = _social_group_cache_tags($group);
    foreach ($cache_tags as $cache_tag) {
      Cache::invalidateTags([$cache_tag]);
    }
  }
}

/**
 * Form submit for removing members from a group so we can clear caches.
 */
function _social_membership_delete_form_submit($form, FormStateInterface $form_state) {
  $group = _social_group_get_current_group();

  if (is_object($group)) {
    // Invalidate cache tags.
    $cache_tags = _social_group_cache_tags($group);
    foreach ($cache_tags as $cache_tag) {
      Cache::invalidateTags([$cache_tag]);
    }
  }
}

/**
 * Form submit for group join / leave form.
 */
function _social_group_action_form_submit($form, FormStateInterface $form_state) {
  $group = _social_group_get_current_group();

  if (is_object($group)) {
    // Invalidate cache tags.
    $cache_tags = _social_group_cache_tags($group);
    foreach ($cache_tags as $cache_tag) {
      Cache::invalidateTags([$cache_tag]);
    }

    // Get form that was submitted.
    $complete_form = $form_state->getCompleteForm();
    // For multiple Group Members that are valid we add multiple entities.
    if ($complete_form['#form_id'] == 'group_content_' . $group->bundle() . '-group_membership_add_form') {
      // We passed the validation.
      // Let's create the Group Content for all our members just like
      // Group does it for creating a Group and adding its creator as member.
      $values = ['group_roles' => $form_state->getValue('group_roles')];
      foreach ($form_state->getValue('entity_id_new') as $key => $uid) {
        $group->addMember(User::load($uid['target_id']), $values);
      }
    }
    if (in_array($complete_form['#form_id'], ['group_content_' . $group->bundle() . '-group_membership_group-join_form', 'group_content_' . $group->bundle() . '-group_membership_add_form'])) {
      // Set redirect to group home page.
      $form_state->setRedirect(
        'entity.group.canonical',
        ['group' => $group->id(), []]
      );
    }
    else {
      // Set redirect to the Group overview page
      // when a user saves their profile.
      $route = _social_group_get_overview_route($group);
      $form_state->setRedirect(
        $route['name'],
        $route['parameters']
      );
    }
  }
}

/**
 * This function checks if the user should get the admin role within a group.
 *
 * Also check if the user has already a membership.
 * If so, update it with the new role.
 */
function _social_group_grant_admin_role($uid, $gid) {
  $account = User::load($uid);
  $group = Group::load($gid);

  // Must be a valid account AND a valid group.
  if ($account instanceof User && $group instanceof Group) {
    // Must have manage all groups permission.
    // Otherwise normal flow will be fine.
    if (!$account->hasPermission('manage all groups')) {
      return;
    }
    // Check if the user is already a member in the group
    // (could be in update mode here).
    /** @var \Drupal\group\GroupMembership $membership */
    $admin_role = $group->bundle() . '-group_admin';
    $membership = $group->getMember($account);

    // Check what roles are there.
    $roles = [];
    foreach ($membership->getGroupContent()->group_roles as $group_role_ref) {
      $roles[] = $group_role_ref->target_id;
    }

    // No admin? Add it.
    if (!in_array($admin_role, $roles)) {
      $membership->getGroupContent()->group_roles[] = ['target_id' => $admin_role];
      $membership->getGroupContent()->save();
    }
  }
}

/**
 * When creating a new group membership.
 *
 * @param \Drupal\group\Entity\GroupContentInterface $group_content
 *   The group content.
 */
function social_group_group_content_insert(GroupContentInterface $group_content) {
  if ($group_content->getEntity()->getEntityTypeId() == 'user') {
    if ($group_content->bundle() == $group_content->getGroup()->bundle() . '-group_membership') {
      _social_group_grant_admin_role($group_content->getEntity()->id(), $group_content->getGroup()->id());
    }
  }
}

/**
 * When updating a group membership.
 *
 * @param \Drupal\group\Entity\GroupContentInterface $group_content
 *   The group content.
 */
function social_group_group_content_update(GroupContentInterface $group_content) {
  if ($group_content->getEntity()->getEntityTypeId() == 'user') {
    if ($group_content->bundle() == $group_content->getGroup()->bundle() . '-group_membership') {
      _social_group_grant_admin_role($group_content->getEntity()->id(), $group_content->getGroup()->id());
    }
  }
}

/**
 * Form submit for membership edit form.
 *
 * @param array $form
 *   Membership edit form.
 * @param \Drupal\Core\Form\FormStateInterface $form_state
 *   Form state interface.
 */
function _social_group_membership_edit_form_submit(array $form, FormStateInterface $form_state) {
  $group = _social_group_get_current_group();

  if (is_object($group)) {
    // Set redirect to the Group overview page when a user saves their profile.
    $form_state->setRedirect(
      'entity.group_content.collection',
      ['group' => $group->id(), []]
    );
  }
}

/**
 * Form cancel for join and leave form.
 *
 * @param array $form
 *   Join and leave form.
 * @param \Drupal\Core\Form\FormStateInterface $form_state
 *   Form state interface.
 */
function _social_group_cancel_join_leave_form(array $form, FormStateInterface $form_state) {
  // Get form that was submitted.
  $group = _social_group_get_current_group();

  if (is_object($group)) {
    // Set redirect only for cancel buttons. Just go back to the group page.
    $form_state->setRedirect(
      'entity.group.canonical',
      ['group' => $group->id(), []]
    );
  }
}

/**
 * Form submit for group content create form.
 *
 * @param array $form
 *   Group node form.
 * @param \Drupal\Core\Form\FormStateInterface $form_state
 *   Form state interface.
 */
function _social_group_node_form_submit(array $form, FormStateInterface $form_state) {
  $nid = $form_state->getValue('nid');
  // Set redirect.
  $form_state->setRedirect(
    'entity.node.canonical',
    ['node' => $nid]
  );
}

/**
 * Alter the visibility field within groups.
 *
 * Implements hook_field_widget_form_alter().
 */
function social_group_field_widget_form_alter(&$element, FormStateInterface $form_state, $context) {

  /** @var \Drupal\Core\Field\FieldDefinitionInterface $field_definition */
  $field_definition = $context['items']->getFieldDefinition();

  // Unset the public options on visibility field.
  if ($field_definition->getType() == 'entity_access_field') {
    $default_value = $context['items']->getValue();
    if (isset($default_value[0]['value'])) {
      $element['#default_value'] = $default_value[0]['value'];
    }
    else {
      $default_visibility = \Drupal::configFactory()->get('entity_access_by_field.settings')
        ->get('default_visibility');
      $element['#default_value'] = $default_visibility;
    }
    $entity = $form_state->getFormObject()->getEntity();

    $current_group = _social_group_get_current_group();
    if (!empty($current_group)) {
      $group_type = $current_group->getGroupType();
      $group_type_id = $group_type->id();
      if (!$entity->id()) {
        $element['#default_value'] = \Drupal::service('social_group.helper_service')->getDefaultGroupVisibility($group_type_id);
      }
    }
    else {
      $group_type_id = NULL;
      // This is not a group so lets disable this visibility option.
      $element['group']['#disabled'] = TRUE;
    }

    $visibility_options = social_group_get_allowed_visibility_options_per_group_type($group_type_id, NULL, $entity);

    foreach ($visibility_options as $visibility => $allowed) {
      $element[$visibility]['#disabled'] = !$allowed;
    }
  }

}

/**
 * Implements hook_views_post_render().
 *
 * Alter "Group Members" views. Replace user IDs with profile teasers.
 */
function social_group_views_post_render(ViewExecutable $view, &$output, CachePluginBase $cache) {
  if ($view->id() == 'group_members') {
    if (!empty($output['#rows'][0]['#rows'])) {
      foreach ($output['#rows'][0]['#rows'] as $key => $row) {
        // Get Group membership content entity.
        $group_content = $row['#group_content'];
        // Get Profile.
        $user_profile = _social_group_get_member_profile($group_content);
        if ($user_profile) {
          // Use teaser for page and small_teaser for block.
          $view_mode = ($view->current_display === 'block_newest_members') ? 'small_teaser' : 'teaser';
          // Replace output with profile teaser.
          $output['#rows'][0]['#rows'][$key] = \Drupal::entityTypeManager()
            ->getViewBuilder('profile')
            ->view($user_profile, $view_mode);
        }
        else {
          // Remove output if user don't have profile (admin).
          unset($output['#rows'][0]['#rows'][$key]);
        }
      }
    }
  }
}

/**
 * Implements hook_menu_local_tasks_alter().
 */
function social_group_menu_local_tasks_alter(&$data, $route_name) {
  // Rename Group "Related Entities" tab.
  if (isset($data['tabs'][0]['group.content']['#link'])) {
    $data['tabs'][0]['group.content']['#link']['title'] = t('Manage members');
    $data['tabs'][0]['group.content']['#weight'] = 70;
  }

  // Remove the default View tab.
  if (isset($data['tabs'][0]['group.view'])) {
    unset($data['tabs'][0]['group.view']);
  }

  // Remove Edit tab. Edit will always go through Floating Edit Button.
  if (isset($data['tabs'][0]['group.edit_form'])) {
    unset($data['tabs'][0]['group.edit_form']);
  }

  $user = \Drupal::currentUser();
  // Get the Group object from the route.
  $group = Drupal::routeMatch()->getParameter('group');

  if ($group instanceof GroupInterface) {
    /** @var \Drupal\group\Entity\GroupTypeInterface $group_type */
    $group_type = $group->getGroupType()->id();
    // Check if it's a closed group.
    if ($group_type === 'closed_group') {
      // And if the user is not user 1.
      if ($user->id() !== 1) {
        if ($user->hasPermission('manage all groups')) {
          return;
        }
        // If the user is not an member of this group.
        if (!$group->getMember($user)) {
          // Disable these local tasks.
          $data['tabs'][0]['group.view'] = [];
          if (!$group->hasPermission('administer members', $user)) {
            $data['tabs'][0]['group.content'] = [];
          }
          $data['tabs'][0]['social_group.events'] = [];
          $data['tabs'][0]['social_group.topics'] = [];
        }
      }
    }
  }
}

/**
 * Implements hook_local_tasks_alter().
 */
function social_group_local_tasks_alter(&$local_tasks) {
  // Remove local delete task from group page.
  unset($local_tasks['group.delete_form']);

  $local_tasks['group.content']['route_name'] = 'view.group_manage_members.page_group_manage_members';
  $local_tasks['group.content']['weight'] = 70;
}

/**
 * Implements hook_menu_local_actions_alter().
 */
function social_group_menu_local_actions_alter(&$local_actions) {
  // Remove "Add Relationship" button.
  if (isset($local_actions['group_content.add_page'])) {
    unset($local_actions['group_content.add_page']);
  }
  // Remove Create new entity in group.
  if (isset($local_actions['group_content.create_page'])) {
    unset($local_actions['group_content.create_page']);
  }
}

/**
 * Implements hook_entity_type_alter().
 */
function social_group_entity_type_alter(array &$entity_types) {
  /* @var $entity_types \Drupal\Core\Entity\EntityTypeInterface[] */
  $entity_types['group']->setListBuilderClass('Drupal\social_group\Controller\SocialGroupListBuilder');
}

/**
 * Return user profile by given group membership content.
 *
 * @param \Drupal\group\Entity\GroupContent $group_content
 *   Group content entity.
 *
 * @return \Drupal\profile\Entity\Profile
 *   Returns the Profile entity for the member.
 */
function _social_group_get_member_profile(GroupContent $group_content) {
  $user_profile = NULL;
  // Get User entity.
  $user_entity = $group_content->getEntity();
  if (!empty($user_entity)) {
    // Get Profile storage.
    $storage = \Drupal::entityTypeManager()->getStorage('profile');
    if (!empty($storage)) {
      // Get Profile entity.
      $user_profile = $storage->loadByUser($user_entity, 'profile');
    }
  }
  return $user_profile;
}

/**
 * Get current Group entity from the route.
 *
 * @return \Drupal\group\Entity\GroupInterface
 *   Returns the group object.
 */
function _social_group_get_current_group($node = NULL) {
  $cache = &drupal_static(__FUNCTION__, []);

  // For the same $node input, within the same request the return is always
  // the same.
  $nid = NULL;
  if (is_null($node)) {
    $nid = -1;
  }
  elseif ($node instanceof NodeInterface) {
    $nid = $node->id();
  }

  // If we have a cache key and it has a value, we're done early.
  if (!is_null($nid) && isset($cache[$nid])) {
    // Translate FALSE (so isset works) back to NULL.
    return $cache[$nid] ?: NULL;
  }

  $group = \Drupal::routeMatch()->getParameter('group');

  if (!is_object($group) && !is_null($group)) {
    $group = \Drupal::entityTypeManager()
      ->getStorage('group')
      ->load($group);
  }
  else {
    $node = is_object($node) ? $node : \Drupal::routeMatch()->getParameter('node');
    if (is_object($node) && !is_null($node)) {
      $node_entity = [
        'target_type' => 'node',
        'target_id' => $node->id(),
      ];
      $gid_from_entity = \Drupal::service('social_group.helper_service')->getGroupFromEntity($node_entity);
      if ($gid_from_entity !== NULL) {
        $group = \Drupal::entityTypeManager()
          ->getStorage('group')
          ->load($gid_from_entity);
      }
    }
  }

  // If we have a cache key we store the value.
  if (!is_null($nid)) {
    // Translate NULL to FALSE so that isset works.
    $cache[$nid] = isset($group) ? $group : FALSE;
  }

  return $group;
}

/**
 * Get group cache tags.
 *
 * @param \Drupal\group\Entity\GroupInterface $group
 *   The GroupInterface.
 *
 * @return array
 *   An array of cache tags related to groups.
 */
function _social_group_cache_tags(GroupInterface $group) {
  // Group views.
  $tags = [
    'group_list',
    'group_content_list',
    'group_view',
    'group_content_view',
  ];

  // Add cache tags that are based on id.
  $tags[] = 'group_hero:' . $group->id();
  // Add cache tags for the blocks.
  $tags[] = 'group_block:' . $group->id();

  $current_user = \Drupal::currentUser();
  if ($group_membership = $group->getMember($current_user)) {
    $group_content = $group_membership->getGroupContent();
    $tags[] = 'group_content:' . $group_content->id();
  }

  return $tags;
}

/**
 * Implements hook_block_view_BASE_BLOCK_ID_alter().
 *
 * Add Group cache context for system "Tabs" block.
 */
function social_group_block_view_local_tasks_block_alter(array &$build, BlockPluginInterface $block) {
  $build['#cache']['contexts'][] = 'group_membership.roles.permissions';
}

/**
 * Implements hook_preprocess_HOOK().
 */
function social_group_preprocess_profile(&$variables) {
  $group = _social_group_get_current_group();

  if ($group instanceof Group && $variables['elements']['#view_mode'] == 'teaser') {
    $account = $variables['elements']['#profile']->get('uid')->entity;

    if (!$member = $group->getMember($account)) {
      return;
    }

    $roles = $member->getRoles();

    if (isset($roles[$group->bundle() . '-group_manager'])) {
      $variables['badges'] = [
        [
          'label' => t('Group manager'),
          'classes' => ['badge-secondary teaser__badge'],
        ],
      ];
    }
  }
}

/**
 * Implements hook_preprocess_HOOK().
 */
function social_group_preprocess_views_view(&$variables) {
  /** @var \Drupal\views\ViewExecutable $view */
  $view = &$variables['view'];

  if ($view->id() === 'group_manage_members') {
    $entity = \Drupal::entityTypeManager()->getStorage('block')
      ->load('socialblue_local_actions');

    $variables['header']['actions'] = \Drupal::entityTypeManager()
      ->getViewBuilder('block')
      ->view($entity);
  }
}

/**
 * Implements hook_block_access().
 *
 * Check if the user is viewing a closed_group, check if the user is a member.
 * If the user is not a member, the user has no access to view this block.
 */
function social_group_block_access(Block $block, $operation, AccountInterface $account) {
  $block_id = $block->getPluginId();

  // This is a list of the blocks that this function cares about, if we're being
  // called for a different block we exit early.
  $managed_blocks = [
    'views_exposed_filter_block:newest_groups-page_all_groups',
    'views_block:groups-block_user_groups',
    'views_block:upcoming_events-upcoming_events_group',
    'views_block:latest_topics-group_topics_block',
  ];
  if (!in_array($block_id, $managed_blocks)) {
    return AccessResult::neutral();
  }

  if ($block->getPluginId() == 'views_exposed_filter_block:newest_groups-page_all_groups' && $operation == 'view' && $account->isAnonymous()) {
    $group_types = 0;

    /** @var \Drupal\group\Entity\GroupTypeInterface $group_type */
    foreach (GroupType::loadMultiple() as $group_type) {
      $group_types += (int) $group_type->getAnonymousRole()->hasPermission('view group');
    }

    if ($group_types < 2) {
      return AccessResult::forbidden();
    }
  }

  $group = _social_group_get_current_group();
  $user = Drupal::currentUser();
  // Check if there is a group set and if its an closed group.
  if ($group && $group->getGroupType()->id() == 'closed_group' && $account->id() != 1) {
    if ($account->hasPermission('manage all groups')) {
      return AccessResult::neutral();
    }
    elseif (!$group->getMember($user)) {
      // If it is closed and the current user is not an member of this group,
      // then he is not allowed to see these blocks.
      $forbidden_blocks = [
        'views_block:upcoming_events-upcoming_events_group',
        'views_block:latest_topics-group_topics_block',
      ];
      foreach ($forbidden_blocks as $forbidden_block) {
        if ($operation == 'view' && $block->getPluginId() == $forbidden_block) {
          return AccessResult::forbidden();
        }
      }
    }
  }
  // Check if we're alloweed to view the joined groups block.
  if ($operation === 'view' && $block->getPluginId() === 'views_block:groups-block_user_groups') {
    // Here we're going to assume by default access is not granted.
    $groupController = SocialGroupController::create(\Drupal::getContainer());
    $access = $groupController->myGroupAccess($account);
    // If the 'myGroupAccess' returns 'AccessResultNeutral', we have to assume
    // that access must be denied.
    if ($access instanceof AccessResultNeutral) {
      // Return forbidden, since access was not explicitly granted.
      return AccessResult::forbidden();
    }
    return $access;
  }

  return AccessResult::neutral();
}

/**
 * Delete the group and all of its content.
 */
function _social_group_delete_group() {
  // Get the group.
  if ($group = _social_group_get_current_group()) {
    $group_content_types = GroupContentType::loadByEntityTypeId('node');
    $group_content_types = array_keys($group_content_types);

    // Get all the node's related to the current group.
    $query = \Drupal::database()->select('group_content_field_data', 'gcfd');
    $query->addField('gcfd', 'entity_id');
    $query->condition('gcfd.gid', $group->id());
    $query->condition('gcfd.type', $group_content_types, 'IN');
    $query->execute()->fetchAll();

    $entity_ids = $query->execute()->fetchAllAssoc('entity_id');
    // Store all the node ids.
    $nids = array_keys($entity_ids);

    // Get all the posts from this group.
    $query = \Drupal::database()->select('post__field_recipient_group', 'pfrg');
    $query->addField('pfrg', 'entity_id');
    $query->condition('pfrg.field_recipient_group_target_id', $group->id());
    $query->execute()->fetchAll();

    $post_ids = $query->execute()->fetchAllAssoc('entity_id');
    // Store all the post entity ids.
    $posts = array_keys($post_ids);

    // Pass the $nids and $posts as 2 parameters in the operations.
    // See /social_group/src/Controller/DeleteGroup.php for further process.
    $batch = [
      'title' => t('Deleting the group and all the content within the group...'),
      'init_message' => t("Preparing to delete the group and all it\'s topic\'s, event\'s and post\'s..."),
      'operations' => [
        [
          '\Drupal\social_group\Controller\DeleteGroup::deleteGroupAndContent',
          [$nids, $posts],
        ],
      ],
      'finished' => '\Drupal\social_group\Controller\DeleteGroup::deleteGroupAndContentFinishedCallback',
    ];
    batch_set($batch);
  }
}

/**
 * Get all open groups.
 */
function social_group_get_all_open_groups() {
  $query = Drupal::service('entity.query')
    ->get('group')
    ->condition('type', 'open_group');
  return $query->execute();
}

/**
 * Get all group memberships for a certain user.
 *
 * @param int $uid
 *   The UID for which we fetch the groups he is member of.
 *
 * @return array
 *   List of group IDs the user is member of.
 *
 * @deprecated in Open Social 4.2 and will be removed in one of the next major
 *   updates.
 *   This function is moved to the service social_group.helper_service, use
 *   getAllGroupsForUser() instead.
 *
 * @see https://www.drupal.org/node/3026220
 */
function social_group_get_all_group_members($uid) {
  @trigger_error('social_group_get_all_group_members() is deprecated in Open Social 4.2 and will be removed in
  one of the next major updates. This function is moved to the service social_group.helper_service, use
  getAllGroupsForUser() instead. See https://www.drupal.org/node/3026220.', E_USER_DEPRECATED);

  $groups = &drupal_static(__FUNCTION__);

  // Get the memberships for the user if they aren't known yet.
  if (!isset($groups[$uid])) {
    $group_content_types = GroupContentType::loadByEntityTypeId('user');
    $group_content_types = array_keys($group_content_types);

    $query = \Drupal::database()->select('group_content_field_data', 'gcfd');
    $query->addField('gcfd', 'gid');
    $query->condition('gcfd.entity_id', $uid);
    $query->condition('gcfd.type', $group_content_types, 'IN');
    $query->execute()->fetchAll();

    $group_ids = $query->execute()->fetchAllAssoc('gid');
    $groups[$uid] = array_keys($group_ids);
  }

  return $groups[$uid];
}

/**
 * Implements hook_field_info_alter().
 */
function social_group_field_info_alter(&$info) {
  if (isset($info['groups'])) {
    $info['groups']['default widget'] = 'social_group_selector_widget';
  }
}

/**
 * Implements hook_entity_base_field_info_alter().
 */
function social_group_entity_base_field_info_alter(&$fields, EntityTypeInterface $entity_type) {
  $entity_types = ['node'];
  if (in_array($entity_type->id(), $entity_types)) {
    if (isset($fields['groups'])) {
      /* @var \Drupal\Core\Field\BaseFieldDefinition $fields['groups'] */
      $fields['groups']->setLabel(t('Group'));
      $fields['groups']->setDisplayOptions('form', [
        'type' => 'options_select',
        'settings' => [],
        'weight' => 16,
      ]);
      $fields['groups']->setDisplayConfigurable('form', TRUE);
      $fields['groups']->setDescription('');

    }
  }
}

/**
 * Implements hook_form_FORM_ID_alter().
 *
 * Make sure the correct group is saved when group is selected on node form.
 */
function social_group_form_node_form_alter(&$form, FormStateInterface $form_state) {
  if (isset($form['#entity_type']) && $form['#entity_type'] === 'node') {
    if (isset($form['groups'])) {
      $change_fieldgroup_titles = [
        'group_topic_visibility',
        'group_event_visibility',
      ];
      foreach ($change_fieldgroup_titles as $fieldgroup_title) {
        if (isset($form['#fieldgroups'][$fieldgroup_title])) {
          $form['#fieldgroups'][$fieldgroup_title]->label = (string) t('Group and visibility');
        }
      }
      // Lets remove the original submit function in favor of this submit.
      foreach ($form['actions']['submit']['#submit'] as $submit_key => $submit_function) {
        if ($submit_function === 'group_content_entity_submit') {
          unset($form['actions']['submit']['#submit'][$submit_key]);
        }
      }

      /* @var \Drupal\node\Entity\Node $node */
      $node = $form_state->getFormObject()->getEntity();
      // Store if the node is new or not.
      $form['is_new'] = [
        '#type' => 'value',
        '#value' => $node->isNew(),
      ];

      $form['actions']['submit']['#submit'][] = 'social_group_save_group_from_node';
    }
  }
}

/**
 * Form submit to save the group from a node form.
 *
 * @param array $form
 *   Node add or node edit form.
 * @param \Drupal\Core\Form\FormStateInterface $form_state
 *   Form state interface.
 */
function social_group_save_group_from_node(array $form, FormStateInterface $form_state) {
  /* @var \Drupal\node\Entity\Node $node */
  $node = $form_state->getFormObject()->getEntity();

  // Check if the created node is new or updated.
  $is_new = NULL !== $form_state->getValue('is_new') ? $form_state->getValue('is_new') : FALSE;

  $original_groups = [];
  $groups_to_add = [];
  $groups_to_remove = [];
  foreach ($form_state->getValue('groups') as $new_group_key => $new_group) {
    $groups_to_add[$new_group['target_id']] = $new_group['target_id'];
  }
  // The node already exist so lets also change the logic accordingly.
  if ($form['#form_id'] === 'node_' . $node->bundle() . '_edit_form') {
    $original_groups = $form['groups']['widget']['#default_value'];
    foreach ($original_groups as $original_group_key => $original_group) {
      if (!in_array($original_group, $groups_to_add)) {
        $groups_to_remove[$original_group] = $original_group;
      }
      else {
        unset($groups_to_add[$original_group]);
      }
    }
  }

  // Now make sure the relevant GroupContent is removed or added.
  $setGroupsForNodeService = \Drupal::service('social_group.set_groups_for_node_service');
  $setGroupsForNodeService->setGroupsForNode($node, $groups_to_remove, $groups_to_add, $original_groups, $is_new);
}

/**
 * Get the allowed visibility options for a given group type.
 *
 * @param string|null $group_type_id
 *   The group type. Can be NULL to get visibility when it is not in a group.
 * @param \Drupal\Core\Session\AccountInterface|null $account
 *   The account object that may have impact on the visibility options.
 *
 * @return array
 *   An array of visibility options for the given group type.
 */
function social_group_get_allowed_visibility_options_per_group_type($group_type_id, AccountInterface $account = NULL, $entity = NULL) {

  // Get the logged in user.
  if ($account === NULL) {
    $account = \Drupal::currentUser();
  }

  $visibility_options = [];
  $visibility_options['public'] = FALSE;
  $visibility_options['community'] = TRUE;
  $visibility_options['group'] = FALSE;

  switch ($group_type_id) {
    case 'closed_group':
      $visibility_options['community'] = FALSE;
      $visibility_options['group'] = TRUE;
      break;

    case 'public_group':
      $visibility_options['public'] = TRUE;
      $visibility_options['community'] = FALSE;
      break;

    case 'open_group':
      $visibility_options['public'] = FALSE;
      $visibility_options['community'] = TRUE;
      $visibility_options['group'] = FALSE;
      break;

    default:
      $config = \Drupal::config('entity_access_by_field.settings');
      $visibility_options['public'] = TRUE;
      if ($config->get('disable_public_visibility') === 1 && !$account->hasPermission('override disabled public visibility')) {
        // This is a new entity.
        if (!$entity) {
          $visibility_options['public'] = FALSE;
        }
        else {
          /** @var \Drupal\node\Entity\Node $entity */
          $current_visibility = $entity->get('field_content_visibility')->getString();
          if ($current_visibility !== 'public') {
            $visibility_options['public'] = FALSE;
          }
        }
      }
      $visibility_options['community'] = TRUE;
      $visibility_options['group'] = FALSE;
      break;
  }
  return $visibility_options;
}

/**
 * Implements hook_views_query_alter().
 */
function social_group_views_query_alter(ViewExecutable $view, QueryPluginBase $query) {
  if (\Drupal::currentUser()->isAuthenticated()) {
    return;
  }

  if (empty($view->rowPlugin) || !($view->rowPlugin instanceof EntityRow) || $view->rowPlugin->getEntityTypeId() != 'group') {
    return;
  }

  $found = FALSE;

  foreach ($query->where as &$conditions) {
    foreach ($conditions['conditions'] as &$condition) {
      if ($condition['field'] == 'groups_field_data.type') {
        $found = TRUE;
        break 2;
      }
    }
  }

  if (!$found) {
    unset($condition);

    $condition = [
      'field' => 'groups_field_data.type',
      'value' => [],
      'operator' => 'not in',
    ];
  }

  $hiddens = $condition['operator'] == 'not in';

  /** @var \Drupal\group\Entity\GroupTypeInterface $group_type */
  foreach (GroupType::loadMultiple() as $group_type) {
    $new = !in_array($group_type->id(), $condition['value']);
    $permissions = $group_type->getAnonymousRole()->getPermissions();
    $hidden = !in_array('view group', $permissions);

    if ($new && $hiddens == $hidden) {
      $condition['value'][] = $group_type->id();
    }
  }

  if (!$found) {
    if (isset($conditions)) {
      $conditions['conditions'][] = $condition;
    }
    else {
      $query->where[] = [
        'conditions' => [$condition],
        'type' => 'AND',
      ];
    }
  }
}

/**
 * Implements hook_user_cancel_methods_alter().
 */
function social_group_user_cancel_methods_alter(&$methods) {
  $methods['user_cancel_reassign']['title'] .= ' ' . t('Reassign your groups to the super administrator.');
}

/**
 * Implements hook_social_user_account_header_create_links().
 *
 * Adds the "Create Group" link to the content creation menu.
 */
function social_group_social_user_account_header_create_links($context) {
  return [
    'add_group' => [
      '#type' => 'link',
      '#attributes' => [
        'title' => new TranslatableMarkup('Create New Group'),
      ],
      '#title' => new TranslatableMarkup('New Group'),
      '#weight' => 500,
    ] + Url::fromRoute('entity.group.add_page')->toRenderArray(),
  ];
}

/**
 * Implements hook_social_user_account_header_items().
 *
 * Adds the My Groups button to the account header block if it's enabled by a
 * site manager.
 */
function social_group_social_user_account_header_items(array $context) {
  if (\Drupal::config('social_user.navigation.settings')->get('display_my_groups_icon') !== 1) {
    return [];
  }

  // We can't create a "My Groups" link without user.
  if (empty($context['user'])) {
    return [];
  }

  return [
    'groups' => [
      '#type' => 'account_header_element',
      '#wrapper_attributes' => [
        'class' => ['desktop'],
      ],
      '#title' => new TranslatableMarkup('My Groups'),
      '#url' => Url::fromRoute('view.groups.page_user_groups', [
        'user' => $context['user']->id(),
      ]),
      '#icon' => 'group',
      '#label' => new TranslatableMarkup('My Groups'),
    ],
  ];
}

/**
 * Implements hook_social_user_account_header_account_links().
 *
 * Adds the "View my groups" link to the user menu.
 */
function social_group_social_user_account_header_account_links(array $context) {
  // We require a user for this link.
  if (empty($context['user']) || !($context['user'] instanceof AccountInterface)) {
    return [];
  }

  return [
    'my_groups' => [
      '#type' => 'link',
      '#attributes' => [
        'title' => new TranslatableMarkup('View my groups'),
      ],
      '#title' => new TranslatableMarkup('My groups'),
      '#weight' => 800,
    ] + Url::fromRoute('view.groups.page_user_groups', [
      'user' => $context['user']->id(),
    ])->toRenderArray(),
  ];
}

/**
 * Implements hook_entity_operation_alter().
 */
function social_group_entity_operation_alter(array &$operations, EntityInterface $entity) {
  if ($entity->getEntityTypeId() === 'group_content') {
    $titles = [
      'edit' => t('Edit'),
      'delete' => t('Remove'),
      'view' => t('View'),
    ];

    foreach ($operations as $key => &$operation) {
      if (isset($titles[$key])) {
        $operation['title'] = $titles[$key];
      }
    }
  }
}

/**
 * Implements hook_views_plugins_field_alter().
 */
function social_group_views_plugins_field_alter(array &$plugins) {
  $plugins['views_bulk_operations_bulk_form']['class'] = 'Drupal\social_group\Plugin\views\field\SocialGroupViewsBulkOperationsBulkForm';
}

/**
<<<<<<< HEAD
 * Implements hook_default_route_group_tabs_alter().
 */
function social_group_social_group_default_route_tabs_alter(&$tabs) {
  // Unset some tabs created by group.
  unset($tabs['group.view'], $tabs['group.edit_form'], $tabs['group.content']);
=======
 * Implements hook_batch_alter().
 */
function social_group_batch_alter(&$batch) {
  if (!isset($batch['source_url'])) {
    return;
  }

  $actions = [
    'social_group_members_export_member_action',
    'social_group_change_member_role_action',
    'social_group_delete_group_content_action',
    'social_group_send_email_action',
  ];

  /** @var \Drupal\Core\Url $url */
  $url = &$batch['source_url'];

  if ($url->getRouteName() === 'social_group_gvbo.views_bulk_operations.confirm' ||
    $url->getRouteName() === 'views_bulk_operations.confirm') {
    /** @var \Drupal\Core\Form\FormStateInterface $form_state */
    $form_state = &$batch['form_state'];

    $data = $form_state->get('views_bulk_operations');
    $batch['sets'][0]['results']['action'] = $data['action_id'];
    if (in_array($data['action_id'], $actions)) {
      $batch['sets'][0]['finished'] = '_social_group_action_batch_finish';
    }
  }
}

/**
 * Action batch finished callback.
 *
 * @param bool $success
 *   Was the process successfull?
 * @param array $results
 *   Batch process results array.
 * @param array $operations
 *   Performed operations array.
 */
function _social_group_action_batch_finish($success, array $results, array $operations) {
  $operations = array_count_values($results['operations']);
  $results_count = 0;

  foreach ($operations as $count) {
    $results_count += $count;
  }

  $hook = 'social_group_action_' . $results['action'] . '_finish';

  foreach (\Drupal::moduleHandler()->getImplementations($hook) as $module) {
    $function = $module . '_' . $hook;
    $messages = $function($success);

    if (is_array($messages)) {
      $fields = 0;

      foreach ($messages as $type => $message) {
        if (($type === 'singular' || $type === 'plural') && !empty($message) && is_string($message)) {
          $fields++;
        }
      }

      if ($fields === 2) {
        $message = \Drupal::translation()->formatPlural($results_count, $messages['singular'], $messages['plural']);
        $type = $success ? MessengerInterface::TYPE_STATUS : MessengerInterface::TYPE_WARNING;
        \Drupal::messenger()->addMessage($message, $type);
      }
    }
  }
}

/**
 * Implements hook_social_event_action_ACTION_ID_finish().
 */
function social_group_social_group_action_social_group_members_export_member_action_finish($success) {
  if ($success) {
    return [
      'singular' => '1 selected member has been exported successfully',
      'plural' => '@count selected members have been exported successfully',
    ];
  }

  return [
    'singular' => '1 selected member has not been exported',
    'plural' => '@count selected members have not been exported',
  ];
}

/**
 * Implements hook_social_event_action_ACTION_ID_finish().
 */
function social_group_social_group_action_social_group_delete_group_content_action_finish($success) {
  if ($success) {
    return [
      'singular' => '1 selected member has been removed successfully',
      'plural' => '@count selected members have been removed successfully',
    ];
  }

  return [
    'singular' => '1 selected member has not been removed successfully',
    'plural' => '@count selected members have been removed successfully',
  ];
}

/**
 * Implements hook_social_event_action_ACTION_ID_finish().
 */
function social_group_social_group_action_social_group_change_member_role_action_finish($success) {
  if ($success) {
    return [
      'singular' => 'The role of 1 selected member has been changed successfully',
      'plural' => 'The role of @count selected members have been changed successfully',
    ];
  }

  return [
    'singular' => 'The role of 1 selected member has not been changed successfully',
    'plural' => 'The role of @count selected members have not been changed successfully',
  ];
}

/**
 * Implements hook_social_event_action_ACTION_ID_finish().
 */
function social_group_social_group_action_social_group_send_email_action_finish($success) {
  if ($success) {
    return [
      'singular' => 'Your email has been sent to 1 selected member successfully',
      'plural' => 'Your email has been sent to @count selected members successfully',
    ];
  }

  return [
    'singular' => 'Your email has not been sent to 1 selected member successfully',
    'plural' => 'Your email has not been sent to @count selected members successfully',
  ];
>>>>>>> 6343d556
}<|MERGE_RESOLUTION|>--- conflicted
+++ resolved
@@ -1593,13 +1593,14 @@
 }
 
 /**
-<<<<<<< HEAD
  * Implements hook_default_route_group_tabs_alter().
  */
 function social_group_social_group_default_route_tabs_alter(&$tabs) {
   // Unset some tabs created by group.
   unset($tabs['group.view'], $tabs['group.edit_form'], $tabs['group.content']);
-=======
+}
+
+/**
  * Implements hook_batch_alter().
  */
 function social_group_batch_alter(&$batch) {
@@ -1738,5 +1739,4 @@
     'singular' => 'Your email has not been sent to 1 selected member successfully',
     'plural' => 'Your email has not been sent to @count selected members successfully',
   ];
->>>>>>> 6343d556
 }