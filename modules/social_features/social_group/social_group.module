<?php

/**
 * @file
 * The Social group module.
 */

use Drupal\block\Entity\Block;
use Drupal\bootstrap\Bootstrap;
use Drupal\Component\Utility\Html;
use Drupal\Core\Access\AccessResult;
use Drupal\Core\Access\AccessResultNeutral;
use Drupal\Core\Ajax\AjaxResponse;
use Drupal\Core\Ajax\HtmlCommand;
use Drupal\Core\Entity\Display\EntityViewDisplayInterface;
use Drupal\Core\Entity\EntityInterface;
use Drupal\Core\Session\AccountInterface;
use Drupal\Core\Form\FormStateInterface;
use Drupal\group\Entity\GroupContentInterface;
use Drupal\group\Entity\GroupContentType;
use Drupal\group\Entity\GroupInterface;
use Drupal\group\Entity\GroupContent;
use Drupal\group\Entity\GroupType;
use Drupal\node\NodeInterface;
use Drupal\social_group\Controller\SocialGroupController;
use Drupal\social_group\Controller\SocialGroupListBuilder;
use Drupal\social_group\Element\SocialGroupEntityAutocomplete;
use Drupal\social_group\Entity\Access\SocialGroupAccessControlHandler;
use Drupal\social_group\Entity\Group;
use Drupal\social_group\Form\SocialGroupAddForm;
use Drupal\views\ViewExecutable;
use Drupal\views\Plugin\views\cache\CachePluginBase;
use Drupal\views\Plugin\views\query\QueryPluginBase;
use Drupal\views\Plugin\views\row\EntityRow;
use Drupal\Core\Url;
use Drupal\Core\Cache\Cache;
use Drupal\image\Entity\ImageStyle;
use Drupal\Core\Block\BlockPluginInterface;
use Drupal\user\Entity\Role;
use Drupal\user\Entity\User;
use Drupal\Core\Entity\EntityTypeInterface;
use Drupal\Core\StringTranslation\TranslatableMarkup;
use Drupal\social_group\GroupContentVisibilityUpdate;
use Drupal\Core\Messenger\MessengerInterface;
use Drupal\views_bulk_operations\ViewsBulkOperationsBatch;

/**
 * Implements hook_theme().
 */
function social_group_theme() {
  return [
    'group_settings_help' => [
      'variables' => [
        'group_type' => NULL,
        'join_method' => NULL,
        'allowed_visibility' => NULL,
      ],
    ],
  ];
}

/**
 * Implements hook_entity_type_alter().
 */
function social_group_entity_type_alter(array &$entity_types) {
  /** @var \Drupal\Core\Entity\EntityTypeInterface[] $entity_types */
  if (isset($entity_types['group'])) {
    $entity_types['group']
      ->setClass(Group::class)
      ->setListBuilderClass(SocialGroupListBuilder::class)
      ->setAccessClass(SocialGroupAccessControlHandler::class);
  }
}

/**
 * Prepares variables for group settings help text templates.
 *
 * Default template: group-settings-help.html.twig.
 *
 * @param array $variables
 *   An associative array containing:
 *   - group_type: The group type.
 *   - join_method: The join methods.
 *   - allowed_visibility: The allowed visibilities.
 */
function template_preprocess_group_settings_help(array &$variables) {
}

/**
 * Check if a User is able to edit a Group's GroupType.
 *
 * @return bool
 *   TRUE if a user may edit a existings groups group type.
 */
function social_group_group_type_permission_check() {
  $user = \Drupal::currentUser();
  // Get the Group object from the route.
  $group = _social_group_get_current_group();

  // Check if we have a default visibility, if we don't it must be a custom
  // group type, we need to have a visibility in order to update group content.
  // please see hook_social_group_default_visibility_alter.
  if (\Drupal::service('social_group.helper_service')->getDefaultGroupVisibility($group->getGroupType()->id()) === NULL) {
    return FALSE;
  }

  // Otherwise return true when we are able to edit the current group type.
  return ($group instanceof GroupInterface && $user->hasPermission('edit group types'));
}

/**
 * Get group overview route.
 *
 * @return array
 *   An array with route name and parameters and group.
 */
function _social_group_get_overview_route(GroupInterface $group) {
  $route = [
    'name' => 'view.groups.page_user_groups',
    'parameters' => ['user' => \Drupal::currentUser()->id()],
  ];
  \Drupal::moduleHandler()->alter('social_group_overview_route', $route, $group);
  return $route;
}

/**
 * Form submit redirect for social groups.
 *
 * @param array $form
 *   Group add or group edit form.
 * @param \Drupal\Core\Form\FormStateInterface $form_state
 *   Form state interface.
 */
function _social_group_edit_submit_redirect(array $form, FormStateInterface $form_state) {
  // Set redirect to the group about page.
  $route_parameters = $form_state->getRedirect()->getRouteParameters();
  if (!empty($route_parameters['group'])) {
    $form_state->setRedirect(
      'view.group_information.page_group_about',
      $route_parameters
    );
  }
}

/**
 * Implements hook_form_FORM_ID_alter().
 */
function social_group_form_entity_access_by_field_visibility_form_alter(&$form, FormStateInterface $form_state, $form_id) {
  // Add option to disable public group creation.
  $form['#submit'][] = '_social_group_visibility_settings_submit';
}

/**
 * Form submit for visibility settings.
 *
 * @param array $form
 *   Group add or group edit form.
 * @param \Drupal\Core\Form\FormStateInterface $form_state
 *   Form state interface.
 */
function _social_group_visibility_settings_submit(array $form, FormStateInterface $form_state) {

  /** @var \Drupal\user\Entity\Role $role */
  $role = Role::load('authenticated');
  $current_permission = $role->hasPermission('create public_group group');

  $disable_public_visibility = $form_state->getValue('disable_public_visibility');

  if ($disable_public_visibility === 1 && $current_permission === TRUE) {
    user_role_revoke_permissions($role->id(), [
      'create public_group group',
    ]);
  }
  if ($disable_public_visibility === 0 && $current_permission === FALSE) {
    user_role_grant_permissions($role->id(), [
      'create public_group group',
    ]);
  }

}

/**
 * Load group content label and group label.
 *
 * @return array
 *   array of group labels.
 */
function _social_group_get_group_labels() {

  // Load the entity label from the group content being handled.
  $group_content = \Drupal::routeMatch()->getParameter('group_content')->label();

  // Load group name.
  $group = \Drupal::routeMatch()->getParameter('group')->label();

  return [
    $group_content,
    $group,
  ];

}

/**
 * Prepares variables for profile templates.
 *
 * Default template: profile.html.twig.
 *
 * @param array $variables
 *   An associative array containing:
 *   - elements: An array of elements to display in view mode.
 *   - profile: The profile object.
 *   - view_mode: View mode; e.g., 'full', 'teaser', etc.
 */
function social_group_preprocess_group(array &$variables) {
  /** @var \Drupal\social_group\GroupStatistics $group_statistics */
  $group_statistics = \Drupal::service('social_group.group_statistics');
  /** @var \Drupal\group\Entity\GroupInterface $group */
  $group = $variables['group'];
  $variables['title'] = $group->label();
  $variables['joined'] = FALSE;
  $variables['closed_group'] = FALSE;
  $variables['cta'] = '';
  $variables['closed_group_lock'] = $variables['secret_group_shield'] = FALSE;

  $group_type_id = $group->getGroupType()->id();
  if (!array_key_exists('direct', _social_group_get_join_methods($group))) {
    $variables['closed_group_lock'] = TRUE;
  }
  $variables['group_type_id'] = $group_type_id;
  $variables['group_type'] = $group->getGroupType()->label();

  // From 10.0.0 onwards, we want to show group types differently.
  // It will be the value chosen while adding the group instead of saying
  // 'Flexible group'.
  if ($group_type_id == 'flexible_group'
    && $group->hasField('field_group_type')
    && !empty($term = $group->get('field_group_type')->entity)
  ) {
    $variables['group_type'] = $term->getName();
  }

  $group_settings_help = [
    '#theme' => 'group_settings_help',
    '#group_type' => $group->getGroupType()->label(),
    '#join_method' => _social_group_get_join_methods($group),
    '#allowed_visibility' => _social_group_get_allowed_visibility($group),
  ];
  $variables['group_settings_help'] = \Drupal::service('renderer')->renderPlain($group_settings_help);

  $account = \Drupal::currentUser();

  // Set joined to true for teaser when current logged in
  // user is member of the group.
  if ($group->getMember($account)) {
    $variables['joined'] = TRUE;
    if ($group->hasPermission('leave group', $account)) {
      $variables['group_operations_url'] = Url::fromRoute('entity.group.leave', ['group' => $group->id()]);
    }
  }
  elseif ($group->hasPermission('join group', $account)) {
    // @todo switch this to get URL from routes correctly.
    $variables['group_operations_url'] = Url::fromRoute('entity.group.join', ['group' => $group->id()]);
    if ($group_type_id === 'flexible_group') {
      $join_methods = $group->get('field_group_allowed_join_method')->getValue();
      $direct_option = in_array('direct', array_column($join_methods, 'value'), FALSE);
      if (!$direct_option) {
        $variables['group_operations_url'] = Url::fromRoute('entity.group.join', ['group' => $group->id()]);
        $variables['closed_group'] = TRUE;
        $variables['cta'] = t('Invitation only');
      }
    }
  }
  // If the group type is a closed_group.
  elseif ($group_type_id == 'closed_group' && !$group->hasPermission('manage all groups', $account)) {
    // Users can only be invited.
    $variables['group_operations_url'] = Url::fromRoute('entity.group.join', ['group' => $group->id()]);
    $variables['closed_group'] = TRUE;
    $variables['cta'] = t('Invitation only');
  }

  // Add the hero styled image.
  if ($group->hasField('field_group_image') && !empty($group->get('field_group_image')->entity)) {
    // Fetch image style from field info.
    $original_image_style = $variables['content']['field_group_image'][0]['#image_style'] ?? '';
    $image_style = ImageStyle::load($original_image_style);

    if ($image_style instanceof ImageStyle) {

      $variables['group_hero_styled_image_url'] = $image_style->buildUrl($group->get('field_group_image')->entity->getFileUri());
      // Check if this style is considered small.
      $overridden_image_style = Drupal::getContainer()->get('social_group.hero_image')->getGroupHeroImageStyle();

      if ($overridden_image_style !== $original_image_style) {
        $variables['group_hero_styled_image_url'] = ImageStyle::load($overridden_image_style)
          ->buildUrl($group->get('field_group_image')->entity->getFileUri());
      }
    }
  }
  // This should be determined regardless if there's an image or not.
  if (Drupal::getContainer()->get('social_group.hero_image')->isSmall()) {
    $variables['group_hero_small'] = TRUE;
  }

  // Add group edit url for management.
  if ($group instanceof Group) {
    // Get the current route name to check if
    // the user is on the edit or delete page.
    $route = \Drupal::routeMatch()->getRouteName();
    if (!in_array($route, ['entity.group.edit_form', 'entity.group.delete_form'])) {
      if ($group->access('update', $account)) {
        $variables['group_edit_url'] = $group->toUrl('edit-form')->toString();
        $variables['#cache']['contexts'][] = 'route.name';
      }
    }

    // Ensure all groups get the group.type differentiating labels in teasers
    // hero's and full nodes.
    // But also if the allowed join method is there, this should be added.
    $variables['#cache']['contexts'][] = 'group.type';
    if ($group->hasField('field_group_allowed_join_method') &&
      !empty($group->getFieldValue('field_group_allowed_join_method', 'value'))) {
      $variables['#cache']['contexts'][] = 'social_group_join_method';
    }
  }
  // Count number of group members.
  $variables['group_members'] = $group_statistics->getGroupMemberCount($group);

  // Prepare variables for statistic block.
  if ($variables['view_mode'] === 'statistic') {
    // Add context, since we render join / invite only etc links in the block.
    $variables['#cache']['contexts'][] = 'group';
    $variables['#cache']['contexts'][] = 'user';
    if ($group->getGroupType()->hasContentPlugin('group_node:event')) {
      $variables['group_events'] = $group_statistics->getGroupNodeCount($group, 'event');
      $variables['group_events_label'] = \Drupal::translation()->formatPlural($variables['group_events'],
        'event',
        'events'
      );
    }
    if ($group->getGroupType()->hasContentPlugin('group_node:topic')) {
      $variables['group_topics'] = $group_statistics->getGroupNodeCount($group, 'topic');
      $variables['group_topics_label'] = \Drupal::translation()->formatPlural($variables['group_topics'],
        'topic',
        'topics'
      );
    }
  }
}

/**
 * Implements hook_preprocess_HOOK().
 */
function social_group_preprocess_group__hero(array &$variables) {
  /** @var \Drupal\group\Entity\GroupInterface $group */
  $group = $variables['group'];
  $account = \Drupal::currentUser();

  if ($group->bundle() == 'public_group' && $account->isAnonymous()) {
    $variables['group_operations_url'] = Url::fromRoute('user.register', [], [
      'query' => [
        'destination' => Url::fromRoute('entity.group.join', [
          'group' => $group->id(),
        ])->toString(),
      ],
    ])->toString();
  }

  $group_settings_help = [
    '#theme' => 'group_settings_help',
    '#group_type' => $group->getGroupType()->label(),
    '#join_method' => _social_group_get_join_methods($group),
    '#allowed_visibility' => _social_group_get_allowed_visibility($group),
  ];
  $variables['group_settings_help'] = \Drupal::service('renderer')->renderPlain($group_settings_help);
}

/**
 * Get the join methods of a group.
 *
 * @param \Drupal\group\Entity\GroupInterface $group
 *   the Group interface.
 *
 * @return array
 *   Returns join methods of a group.
 */
function _social_group_get_join_methods(GroupInterface $group) {
  $group_type = $group->getGroupType();
  $group_type_id = $group_type->id();
  $join_methods = [];

  // Get join method based on group type. TODO get it programmatically.
  switch ($group_type_id) {
    case 'secret_group':
    case 'closed_group':
      $join_methods = [
        'added' => t('Be added by group managers'),
      ];
      break;

    case 'public_group':
    case 'open_group':
      $join_methods = [
        'direct' => t('Free to join'),
        'added' => t('Be added by group managers'),
      ];
      break;

    case 'flexible_group':
      // Try to retrieve join methods from Group directly.
      $allowed_options = $group->get('field_group_allowed_join_method')
        ->getValue();
      foreach ($allowed_options as $option) {
        $value = $option['value'];
        if ($value === 'direct') {
          $join_methods['direct'] = t('Free to join');
        }
        if ($value === 'added') {
          $join_methods['added'] = t('Be added by group managers');
        }
      }
      break;
  }

  return $join_methods;
}

/**
 * Get the allowed visibility of a group.
 *
 * @param Drupal\group\Entity\GroupInterface $group
 *   the Group interface.
 *
 * @return array
 *   Returns allowed visibility of a group.
 */
function _social_group_get_allowed_visibility(GroupInterface $group) {
  $group_type = $group->getGroupType();
  $group_type_id = $group_type->id();
  $allowed_visibility = [];

  // Get allowed visibility based on group type. TODO get it programmatically.
  switch ($group_type_id) {
    case 'secret_group':
    case 'closed_group':
      $allowed_visibility = [
        'group' => t('Group members'),
      ];
      break;

    case 'open_group':
      $allowed_visibility = [
        'community' => t('Community'),
      ];
      break;

    case 'public_group':
      $allowed_visibility = [
        'public' => t('Public'),
      ];
      break;

    case 'flexible_group':
      // Try to retrieve allowed visibility from Group directly.
      $allowed_options = $group->get('field_group_allowed_visibility')
        ->getValue();
      foreach ($allowed_options as $option) {
        $value = $option['value'];
        if ($value === 'public') {
          $allowed_visibility['public'] = t('Public');
        }
        if ($value === 'community') {
          $allowed_visibility['community'] = t('Community');
        }
        if ($value === 'group') {
          $allowed_visibility['group'] = t('Group members');
        }
      }
      break;
  }

  return $allowed_visibility;
}

/**
 * Implements hook_entity_insert().
 *
 * On a new group insert, from the type
 * open_group or closed_group the Owner gets the group manager role by default.
 */
function social_group_group_insert(GroupInterface $group) {
  // @todo Remove this when https://www.drupal.org/node/2702743 lands and make.
  // sure the settings will be implemented accordingly.
  if ($group->getGroupType()->id() === 'open_group' ||
    $group->getGroupType()->id() === 'closed_group' ||
    $group->getGroupType()->id() === 'flexible_group') {
    // Get the group owner.
    $account = $group->getOwner();
    // Get membership.
    $content = $group->getMember($account)->getGroupContent();
    // Delete the initial created membership.
    $content->delete();
    $grant_group_admin = FALSE;
    // If the user has this permission inside a group.
    if ($group->hasPermission('manage all groups', $account)) {
      // Then we grant this user de Group Admin role.
      $grant_group_admin = TRUE;
    }
    // When a CM+ creates a group, it is given the group_manager role
    // alongside the group_admin role to keep the full control over the group.
    if ($grant_group_admin) {
      // Delete the initial created membership.
      $content->delete();
      $plugin = $group->getGroupType()->getContentPlugin('group_membership');
      $values = [
        'group_roles' => [
          $group->bundle() . '-group_admin',
          $group->bundle() . '-group_manager',
        ],
      ];
      $group_content = GroupContent::create([
        'type' => $plugin->getContentTypeConfigId(),
        'gid' => $group->id(),
        'entity_id' => $group->getOwnerId(),
      ] + $values);
      $group_content->save();
    }
    else {
      // Create a new membership.
      $plugin = $group->getGroupType()->getContentPlugin('group_membership');
      $values = ['group_roles' => [$group->bundle() . '-group_manager']];
      $group_content = GroupContent::create([
        'type' => $plugin->getContentTypeConfigId(),
        'gid' => $group->id(),
        'entity_id' => $group->getOwnerId(),
      ] + $values);
      $group_content->save();
    }
  }
}

/**
 * Implements hook_entity_view_alter().
 */
function social_group_entity_view_alter(array &$build, EntityInterface $entity, EntityViewDisplayInterface $display) {
  // For group entities.
  if ($entity instanceof Group) {
    // Add cache contexts for some view modes.
    switch ($build['#view_mode']) {
      case 'hero':
        // Add cache contexts for group type & permissions.
        // We need join / leave for the CTA and also update permissions
        // for the button to edit a group.
        $build['#cache']['contexts'][] = 'group.type';
        $build['#cache']['contexts'][] = 'user.group_permissions';
        $build['#cache']['tags'][] = 'group_block:' . $entity->id();
        break;

      case 'teaser':
        $build['#cache']['contexts'][] = 'user';
        break;
    }
  }
}

/**
 * Implements hook_form_alter().
 */
function social_group_form_alter(&$form, FormStateInterface $form_state, $form_id) {

  $social_group_types = [
    'open_group',
    'closed_group',
    'public_group',
  ];

  \Drupal::moduleHandler()->alter('social_group_types', $social_group_types);

  $join_forms = [];
  $leave_forms = [];
  $membership_add_forms = [];
  $membership_edit_forms = [];
  $membership_delete_forms = [];
  $group_forms = [];

  foreach ($social_group_types as $social_group_type) {
    $join_forms[] = "group_content_{$social_group_type}-group_membership_group-join_form";
    $leave_forms[] = "group_content_{$social_group_type}-group_membership_group-leave_form";
    $membership_add_forms[] = "group_content_{$social_group_type}-group_membership_add_form";
    $membership_edit_forms[] = "group_content_{$social_group_type}-group_membership_edit_form";
    $membership_delete_forms[] = "group_content_{$social_group_type}-group_membership_delete_form";
    $group_forms['edit'][] = "group_{$social_group_type}_edit_form";
    $group_forms['add'][] = "group_{$social_group_type}_add_form";
    $group_forms['delete'][] = "group_{$social_group_type}_delete_form";
  }

  $action_forms = array_merge($join_forms, $leave_forms, $membership_delete_forms, $membership_add_forms);
  $membership_forms = array_merge($membership_add_forms, $membership_edit_forms);

  // Perform alterations on joining / leaving groups.
  if (in_array($form_id, $membership_delete_forms)) {
    $form['actions']['submit']['#submit'][] = '_social_membership_delete_form_submit';

    [$name, $group] = _social_group_get_group_labels();

    // Give a better title, description and submit button value.
    $form['#title'] = t('Remove %name from %group', [
      '%name' => $name,
      '%group' => $group,
    ]);
    $form['actions']['submit']['#value'] = t('Remove');
    $form['description']['#markup'] = t('Are you sure you want to remove %name from %group?', [
      '%name' => $name,
      '%group' => $group,
    ]);
  }

  // Set some helpful text on the group join form now it's there.
  if (in_array($form_id, $join_forms)) {
    $markup = t('By submitting this form you will become a member of the group. As a member of the group you will begin to receive notifications about changes and interactions within the group. Your profile will also be included in group membership.');

    // When the user is accepting an invite, change the text to something more
    // meaningful.
    if (\Drupal::routeMatch()->getRouteName() === 'ginvite.invitation.accept') {
      $markup = t('Are you sure to accept the invitation and join this group? You can leave this group at any time.');
    }

    $form['help'] = [
      '#type' => 'item',
      '#markup' => $markup,
    ];
    $form['path']['#type'] = 'hidden';
  }

  // Perform alterations on joining / leaving groups.
  if (in_array($form_id, $action_forms)) {

    // Add cancel option on join and leave form.
    $form['actions']['cancel'] = [
      '#type' => 'submit',
      '#value' => t('Cancel'),
      '#submit' => ['_social_group_cancel_join_leave_form'],
      '#limit_validation_errors' => [],
    ];

    $form['actions']['submit']['#submit'][] = '_social_group_action_form_submit';
  }

  if (in_array($form_id, $membership_forms) && Drupal::currentUser()->id() != 1) {
    // Change titles on membership forms.
    $form['entity_id']['widget'][0]['target_id']['#title'] = t('Find people by name');
    $form['group_roles']['widget']['#title'] = t('Group roles');
    // Remove the 'group_admin' role in a generic way
    // for all (future) group types.
    foreach ($form['group_roles']['widget']['#options'] as $key => $value) {
      // Hide the submission for the Group Admin role.
      if (strpos($key, 'group_admin') != FALSE) {
        unset($form['group_roles']['widget']['#options'][$key]);
      }
    }

    $form['path']['#type'] = 'hidden';
  }

  // Change the form when adding members directly in groups.
  if (in_array($form_id, $membership_add_forms, TRUE) && \Drupal::routeMatch()->getRouteName() !== 'grequest.group_request_membership_approve') {
    // Lets add the new select 2 widget to add members to a group.
    $form['entity_id']['widget'][0]['target_id'] = [
      '#title' => t('Find people by name'),
      '#type' => 'select2',
      '#description' => t('You can enter or paste multiple entries separated by comma or semicolon'),
      '#multiple' => TRUE,
      '#tags' => TRUE,
      '#autocomplete' => TRUE,
      '#select2' => [
        'placeholder' => t('Jane Doe'),
        'tokenSeparators' => [',', ';'],
      ],
      '#selection_handler' => 'social',
      '#target_type' => 'user',
      '#element_validate' => ['_social_group_unique_members'],
    ];
    // Group roles and the automated URL alias don't make sense here.
    if (isset($form['group_roles'])) {
      unset($form['group_roles']);
    }
    if (isset($form['path'])) {
      unset($form['path']);
    }
  }

  // Check if form is group content create form.
  if (isset($form['#entity_type']) && $form['#entity_type'] === 'node') {
    $group = _social_group_get_current_group();

    if (!empty($group)) {
      // Add custom submit handler just for redirect purposes.
      // We don't want to override the form::save in group.
      $form['actions']['submit']['#submit'][] = '_social_group_node_form_submit';
    }
  }

  if (in_array($form_id, $group_forms['add']) || in_array($form_id, $group_forms['edit']) || in_array($form_id, $group_forms['delete'])) {
    // Add custom submit handler just for redirect purposes.
    $form['actions']['submit']['#submit'][] = '_social_group_edit_submit_redirect';

    if (in_array($form_id, $group_forms['add']) || in_array($form_id, $group_forms['edit'])) {
      $form['path']['#type'] = 'hidden';
      $form['actions']['submit']['#value'] = t('Save');
      // Hide default title from Address field.
      if (isset($form['field_group_address'])) {
        $form['field_group_address']['widget'][0]['#title'] = '';
      }
    }

    if (in_array($form_id, $group_forms['edit'])) {
      $social_group_form = SocialGroupAddForm::create(\Drupal::getContainer());
      $group_type_element = $social_group_form->getGroupTypeElement(TRUE);
      // Get the current group.
      $group = _social_group_get_current_group();
      // Set the default value in the form.
      $group_type_element['widget']['#default_value'] = $group->getGroupType()->id();

      // If user doesn't have permission to change group types disable it.
      // Or if group types can't be edited due to visibility issues.
      if (!social_group_group_type_permission_check()) {
        $group_type_element['#disabled'] = TRUE;
      }
      else {
        $group_type_element['#prefix'] = '<div id="group-type-result"></div>';
        $group_type_element['widget']['#ajax'] = [
          'callback' => '_social_group_inform_group_type_selection',
          'effect' => 'fade',
          'event' => 'change',
        ];
      }

      $form['group_type'] = $group_type_element;

      // Disable all group types that can't be edited. Because they don't have
      // a visibility.
      foreach (array_keys($form['group_type']['widget']['#options']) as $type) {
        if (\Drupal::service('social_group.helper_service')->getDefaultGroupVisibility($type) === NULL) {
          $form['group_type']['widget'][$type] = [
            '#disabled' => TRUE,
          ];
        }
      }

      $form['#fieldgroups']['group_settings']->children[] = 'group_type';
      $form['#group_children']['group_type'] = 'group_settings';

      $form['actions']['submit']['#submit'][] = '_social_group_type_edit_submit';
    }

    if (in_array($form_id, $group_forms['delete'])) {
      // Add custom submit handler to delete all content of the group.
      $group = _social_group_get_current_group();
      $form['description']['#markup'] = t('Are you sure you want to delete your group "@group" along with all of the posts, events and topics inside this group? This action cannot be undone.', ['@group' => $group->label()]);
      $form['actions']['cancel'] = [
        '#type' => 'submit',
        '#value' => t('Cancel'),
        '#submit' => ['_social_group_cancel_join_leave_form'],
        '#limit_validation_errors' => [],
      ];
      array_unshift($form['actions']['submit']['#submit'], '_social_group_delete_group');
    }
  }
  if (in_array($form_id, [
    'group_flexible_group_edit_form',
    'group_flexible_group_add_form',
  ])) {
    $join_method_default_value = 'added';
    // Ensure we have a better descriptive label.
    if (array_key_exists('added', $form['field_group_allowed_join_method']['widget']['#options'])) {
      $form['field_group_allowed_join_method']['widget']['#options']['added'] = t('Invite only');
    }
    if (array_key_exists('direct', $form['field_group_allowed_join_method']['widget']['#options'])) {
      $form['field_group_allowed_join_method']['widget']['#options']['direct'] = t('Open to join');
    }
    // If directly exists it's becoming the default.
    if (in_array('direct', $form['field_group_allowed_join_method']['widget']['#default_value'])) {
      $join_method_default_value = 'direct';
    }
    elseif (in_array('request', $form['field_group_allowed_join_method']['widget']['#default_value'])) {
      $join_method_default_value = 'request';
    }
    $form['field_group_allowed_join_method']['widget']['#type'] = 'radios';
    $form['field_group_allowed_join_method']['widget']['#default_value'] = $join_method_default_value;
  }

  // Exposed Filter block on the all-groups overview.
  if ($form['#id'] === 'views-exposed-form-newest-groups-page-all-groups' ||
  $form['#id'] === 'views-exposed-form-search-groups-page-no-value' ||
  $form['#id'] === 'views-exposed-form-search-groups-page') {
    $account = \Drupal::currentUser();
    if (!empty($form['type']['#options'])) {
      foreach ($form['type']['#options'] as $type => $label) {
        // All / Any we can skip they are optional translatable options
        // and not group types.
        if ($label instanceof TranslatableMarkup) {
          continue;
        }
        if (!social_group_can_view_groups_of_type($type, $account)) {
          unset($form['type']['#options'][$type]);
        }
      }
    }
  }
}

/**
 * Function to validate entries against group members.
 */
function _social_group_unique_members($element, &$form_state, $complete_form) {
  // Call the autocomplete function to make sure enrollees are unique.
  SocialGroupEntityAutocomplete::validateEntityAutocomplete($element, $form_state, $complete_form, TRUE);
}

/**
 * Function that gives information to a CM+ when they edit a Group Type.
 *
 * @return \Drupal\Core\Ajax\AjaxResponse
 *   An ajax command containing the informative text.
 */
function _social_group_inform_group_type_selection() {
  $text = t('Please note that changing the group type will also change the
  visibility of the group content and the way users can join the group.');
  drupal_set_message($text, 'info');
  $alert = ['#type' => 'status_messages'];
  $ajax_response = new AjaxResponse();
  $ajax_response->addCommand(new HtmlCommand('#group-type-result', $alert));

  return $ajax_response;
}

/**
 * Form submit for removing members from a group so we can clear caches.
 *
 * @throws \Drupal\Core\Entity\EntityStorageException
 */
function _social_group_type_edit_submit($form, FormStateInterface $form_state) {
  // Check if the group_type changed.
  // Visibility be empty for flexible groups.
  $group = _social_group_get_current_group();
  if (!empty($form['group_type'])
  && (\Drupal::service('social_group.helper_service')->getDefaultGroupVisibility($group->getGroupType()->id()) != NULL)
  ) {
    $default_type = $form['group_type']['widget']['#default_value'];
    $new_type = $form_state->getValue('group_type')[0]['value'];

    // Update the Group entity and all it's content when the type changed.
    if ($new_type !== $default_type) {
      // Update the default visibility of all the content.
      GroupContentVisibilityUpdate::batchUpdateGroupContentVisibility($group, $new_type);
    }
  }

  if ($group instanceof GroupInterface) {
    // Make sure we clear cache tags accordingly.
    $cache_tags = _social_group_cache_tags($group);
    foreach ($cache_tags as $cache_tag) {
      Cache::invalidateTags([$cache_tag]);
    }
  }
}

/**
 * Form submit for removing members from a group so we can clear caches.
 */
function _social_membership_delete_form_submit($form, FormStateInterface $form_state) {
  $group = _social_group_get_current_group();

  if (is_object($group)) {
    // Invalidate cache tags.
    $cache_tags = _social_group_cache_tags($group);
    foreach ($cache_tags as $cache_tag) {
      Cache::invalidateTags([$cache_tag]);
    }
  }
}

/**
 * Form submit for group join / leave form.
 */
function _social_group_action_form_submit($form, FormStateInterface $form_state) {
  $group = _social_group_get_current_group();

  if (is_object($group)) {
    // Invalidate cache tags.
    $cache_tags = _social_group_cache_tags($group);
    foreach ($cache_tags as $cache_tag) {
      Cache::invalidateTags([$cache_tag]);
    }

    // Get form that was submitted.
    $complete_form = $form_state->getCompleteForm();
    if (in_array($complete_form['#form_id'], [
      'group_content_' . $group->bundle() . '-group_membership_group-join_form',
      'group_content_' . $group->bundle() . '-group_membership_add_form',
    ])) {
      // Set redirect to group home page for people joining the group.
      $form_state->setRedirect(
        'entity.group.canonical',
        ['group' => $group->id(), []]
      );

      // For adding people we redirect to the manage members page.
      if ($complete_form['#form_id'] == 'group_content_' . $group->bundle() . '-group_membership_add_form') {
        // We passed the validation.
        // Let's create the Group Content for all our members just like
        // Group does it for creating a Group and adding its creator as member.
        $values = ['group_roles' => $form_state->getValue('group_roles')];
        $count = 0;
        if (!empty($form_state->getValue('entity_id_new'))) {
          // For multiple Group Members that are valid we add multiple entities.
          foreach ($form_state->getValue('entity_id_new') as $key => $uid) {
            $group->addMember(User::load($uid['target_id']), $values);
            $count++;
          }
        }

        // Add nice messages.
        if (!empty($count)) {
          $message = \Drupal::translation()->formatPlural($count, '@count new member joined the group.', '@count new members joined the group.');
          \Drupal::messenger()->addMessage($message, 'status');
        }

        $form_state->setRedirect(
          'view.group_manage_members.page_group_manage_members',
          ['group' => $group->id(), []]
        );
      }
    }
    else {
      // Set redirect to the Group overview page
      // when a user saves their profile.
      $route = _social_group_get_overview_route($group);
      $form_state->setRedirect(
        $route['name'],
        $route['parameters']
      );
    }
  }
}

/**
 * This function checks if the user should get the admin role within a group.
 *
 * Also check if the user has already a membership.
 * If so, update it with the new role.
 */
function _social_group_grant_admin_role($uid, $gid) {
  $account = User::load($uid);
  $group = Group::load($gid);

  // Must be a valid account AND a valid group.
  if ($account instanceof User && $group instanceof Group) {
    // Must have manage all groups permission.
    // Otherwise normal flow will be fine.
    if (!$account->hasPermission('manage all groups')) {
      return;
    }
    // Check if the user is already a member in the group
    // (could be in update mode here).
    /** @var \Drupal\group\GroupMembership $membership */
    $admin_role = $group->bundle() . '-group_admin';
    $membership = $group->getMember($account);

    // Check what roles are there.
    $roles = [];
    foreach ($membership->getGroupContent()->group_roles as $group_role_ref) {
      $roles[] = $group_role_ref->target_id;
    }

    // No admin? Add it.
    if (!in_array($admin_role, $roles)) {
      $membership->getGroupContent()->group_roles[] = ['target_id' => $admin_role];
      $membership->getGroupContent()->save();
    }
  }
}

/**
 * When creating a new group membership.
 *
 * @param \Drupal\group\Entity\GroupContentInterface $group_content
 *   The group content.
 */
function social_group_group_content_insert(GroupContentInterface $group_content) {
  if ($group_content->getEntity()->getEntityTypeId() == 'user') {
    if ($group_content->bundle() == $group_content->getGroup()->bundle() . '-group_membership') {
      _social_group_grant_admin_role($group_content->getEntity()->id(), $group_content->getGroup()->id());
    }
  }
}

/**
 * When updating a group membership.
 *
 * @param \Drupal\group\Entity\GroupContentInterface $group_content
 *   The group content.
 */
function social_group_group_content_update(GroupContentInterface $group_content) {
  if ($group_content->getEntity()->getEntityTypeId() == 'user') {
    if ($group_content->bundle() == $group_content->getGroup()->bundle() . '-group_membership') {
      _social_group_grant_admin_role($group_content->getEntity()->id(), $group_content->getGroup()->id());
    }
  }
}

/**
 * Form submit for membership edit form.
 *
 * @param array $form
 *   Membership edit form.
 * @param \Drupal\Core\Form\FormStateInterface $form_state
 *   Form state interface.
 */
function _social_group_membership_edit_form_submit(array $form, FormStateInterface $form_state) {
  $group = _social_group_get_current_group();

  if (is_object($group)) {
    // Set redirect to the Group overview page when a user saves their profile.
    $form_state->setRedirect(
      'entity.group_content.collection',
      ['group' => $group->id(), []]
    );
  }
}

/**
 * Form cancel for join and leave form.
 *
 * @param array $form
 *   Join and leave form.
 * @param \Drupal\Core\Form\FormStateInterface $form_state
 *   Form state interface.
 */
function _social_group_cancel_join_leave_form(array $form, FormStateInterface $form_state) {
  // Get form that was submitted.
  $group = _social_group_get_current_group();

  if (is_object($group)) {
    // Set redirect only for cancel buttons. Just go back to the group page.
    $form_state->setRedirect(
      'entity.group.canonical',
      ['group' => $group->id(), []]
    );
  }
}

/**
 * Form submit for group content create form.
 *
 * @param array $form
 *   Group node form.
 * @param \Drupal\Core\Form\FormStateInterface $form_state
 *   Form state interface.
 */
function _social_group_node_form_submit(array $form, FormStateInterface $form_state) {
  $nid = $form_state->getValue('nid');
  // Set redirect.
  $form_state->setRedirect(
    'entity.node.canonical',
    ['node' => $nid]
  );
}

/**
 * Alter the visibility field within groups.
 *
 * Implements hook_field_widget_form_alter().
 */
function social_group_field_widget_form_alter(&$element, FormStateInterface $form_state, $context) {

  /** @var \Drupal\Core\Field\FieldDefinitionInterface $field_definition */
  $field_definition = $context['items']->getFieldDefinition();

  // Unset the public options on visibility field.
  if ($field_definition->getType() == 'entity_access_field') {
    $default_value = $context['items']->getValue();
    if (isset($default_value[0]['value'])) {
      $element['#default_value'] = $default_value[0]['value'];
    }
    else {
      $default_visibility = \Drupal::configFactory()->get('entity_access_by_field.settings')
        ->get('default_visibility');
      $element['#default_value'] = $default_visibility;
    }
    $entity = $form_state->getFormObject()->getEntity();

    $current_group = _social_group_get_current_group();
    if (!empty($current_group)) {
      $group_type = $current_group->getGroupType();
      $group_type_id = $group_type->id();
      if (!$entity->id()) {
        $element['#default_value'] = \Drupal::service('social_group.helper_service')->getDefaultGroupVisibility($group_type_id);
      }
    }
    else {
      $group_type_id = NULL;
      // This is not a group so lets disable this visibility option.
      $element['group']['#disabled'] = TRUE;
    }

    $visibility_options = social_group_get_allowed_visibility_options_per_group_type($group_type_id, NULL, $entity, $current_group);

    foreach ($visibility_options as $visibility => $allowed) {
      $element[$visibility]['#disabled'] = !$allowed;
    }
  }

}

/**
 * Implements hook_views_post_render().
 *
 * Alter "Group Members" views. Replace user IDs with profile teasers.
 */
function social_group_views_post_render(ViewExecutable $view, &$output, CachePluginBase $cache) {
  if ($view->id() == 'group_members') {
    if (!empty($output['#rows'][0]['#rows'])) {
      foreach ($output['#rows'][0]['#rows'] as $key => $row) {
        // Get Group membership content entity.
        $group_content = $row['#group_content'];
        // Get Profile.
        $user_profile = _social_group_get_member_profile($group_content);
        if ($user_profile) {
          // Use teaser for page and small_teaser for block.
          $view_mode = ($view->current_display === 'block_newest_members') ? 'small_teaser' : 'teaser';
          // Replace output with profile teaser.
          $output['#rows'][0]['#rows'][$key] = \Drupal::entityTypeManager()
            ->getViewBuilder('profile')
            ->view($user_profile, $view_mode);
        }
        else {
          // Remove output if user don't have profile (admin).
          unset($output['#rows'][0]['#rows'][$key]);
        }
      }
    }
  }
}

/**
 * Implements hook_menu_local_tasks_alter().
 */
function social_group_menu_local_tasks_alter(&$data, $route_name) {
  // Rename Group "Related Entities" tab.
  if (isset($data['tabs'][0]['group.content']['#link'])) {
    $data['tabs'][0]['group.content']['#link']['title'] = t('Manage members');
    $data['tabs'][0]['group.content']['#weight'] = 70;
  }

  // Remove the default View tab.
  if (isset($data['tabs'][0]['group.view'])) {
    unset($data['tabs'][0]['group.view']);
  }

  // Remove Edit tab. Edit will always go through Floating Edit Button.
  if (isset($data['tabs'][0]['group.edit_form'])) {
    unset($data['tabs'][0]['group.edit_form']);
  }

  $user = \Drupal::currentUser();
  // Get the Group object from the route.
  $group = Drupal::routeMatch()->getParameter('group');

  if ($group instanceof GroupInterface) {
    /** @var \Drupal\group\Entity\GroupTypeInterface $group_type */
    $group_type = $group->getGroupType()->id();
    // Check if it's a closed group.
    if ($group_type === 'closed_group') {
      // And if the user is not user 1.
      if ($user->id() !== 1) {
        if ($user->hasPermission('manage all groups')) {
          return;
        }
        // If the user is not an member of this group.
        if (!$group->getMember($user)) {
          // Disable these local tasks.
          $data['tabs'][0]['group.view'] = [];
          if (!$group->hasPermission('administer members', $user)) {
            $data['tabs'][0]['group.content'] = [];
          }
          $data['tabs'][0]['social_group.events'] = [];
          $data['tabs'][0]['social_group.topics'] = [];
        }
      }
    }
  }
}

/**
 * Implements hook_local_tasks_alter().
 */
function social_group_local_tasks_alter(&$local_tasks) {
  // Remove local delete task from group page.
  unset($local_tasks['group.delete_form']);

  $local_tasks['group.content']['route_name'] = 'view.group_manage_members.page_group_manage_members';
  $local_tasks['group.content']['weight'] = 70;
}

/**
 * Implements hook_menu_local_actions_alter().
 */
function social_group_menu_local_actions_alter(&$local_actions) {
  // Remove "Add Relationship" button.
  if (isset($local_actions['group_content.add_page'])) {
    unset($local_actions['group_content.add_page']);
  }
  // Remove Create new entity in group.
  if (isset($local_actions['group_content.create_page'])) {
    unset($local_actions['group_content.create_page']);
  }
}

/**
 * Return user profile by given group membership content.
 *
 * @param \Drupal\group\Entity\GroupContent $group_content
 *   Group content entity.
 *
 * @return \Drupal\profile\Entity\Profile
 *   Returns the Profile entity for the member.
 */
function _social_group_get_member_profile(GroupContent $group_content) {
  $user_profile = NULL;
  // Get User entity.
  $user_entity = $group_content->getEntity();
  if (!empty($user_entity)) {
    // Get Profile storage.
    $storage = \Drupal::entityTypeManager()->getStorage('profile');
    if (!empty($storage)) {
      // Get Profile entity.
      $user_profile = $storage->loadByUser($user_entity, 'profile');
    }
  }
  return $user_profile;
}

/**
 * Gets current Group entity from the route.
 *
 * @param \Drupal\node\NodeInterface|null $node
 *   (optional) The node object or NULL.
 *
 * @return \Drupal\group\Entity\GroupInterface|null
 *   Returns the group object.
 */
function _social_group_get_current_group($node = NULL) {
  $cache = &drupal_static(__FUNCTION__, []);

  // For the same $node input, within the same request the return is always
  // the same.
  $nid = NULL;
  if (is_null($node)) {
    $nid = -1;
  }
  elseif ($node instanceof NodeInterface) {
    $nid = $node->id();
  }

  // If we have a cache key and it has a value, we're done early.
  if (!is_null($nid) && isset($cache[$nid])) {
    // Translate FALSE (so isset works) back to NULL.
    return $cache[$nid] ?: NULL;
  }

  $group = \Drupal::routeMatch()->getParameter('group');

  if (!is_object($group) && !is_null($group)) {
    $group = \Drupal::entityTypeManager()
      ->getStorage('group')
      ->load($group);
  }
  else {
    $node = is_object($node) ? $node : \Drupal::routeMatch()->getParameter('node');
    if (is_object($node)) {
      $node_entity = [
        'target_type' => 'node',
        'target_id' => $node->id(),
      ];
      $gid_from_entity = \Drupal::service('social_group.helper_service')->getGroupFromEntity($node_entity);
      if ($gid_from_entity !== NULL) {
        $group = \Drupal::entityTypeManager()
          ->getStorage('group')
          ->load($gid_from_entity);
      }
    }
  }

  // If we have a cache key we store the value.
  if (!is_null($nid)) {
    // Translate NULL to FALSE so that isset works.
    $cache[$nid] = $group ?? FALSE;
  }

  return $group;
}

/**
 * Get group cache tags.
 *
 * @param \Drupal\group\Entity\GroupInterface $group
 *   The GroupInterface.
 *
 * @return array
 *   An array of cache tags related to groups.
 */
function _social_group_cache_tags(GroupInterface $group) {
  // Group views.
  $tags = [
    'group_list',
    'group_content_list',
    'group_view',
    'group_content_view',
  ];

  // Add cache tags that are based on id.
  $tags[] = 'group_hero:' . $group->id();
  // Add cache tags for the blocks.
  $tags[] = 'group_block:' . $group->id();

  $current_user = \Drupal::currentUser();
  if ($group_membership = $group->getMember($current_user)) {
    $group_content = $group_membership->getGroupContent();
    $tags[] = 'group_content:' . $group_content->id();
  }

  return $tags;
}

/**
 * Implements hook_block_view_BASE_BLOCK_ID_alter().
 *
 * Add Group cache context for system "Tabs" block.
 */
function social_group_block_view_local_tasks_block_alter(array &$build, BlockPluginInterface $block) {
  $build['#cache']['contexts'][] = 'user.group_permissions';
}

/**
 * Implements hook_block_build_alter().
 */
function social_group_block_build_alter(array &$build, BlockPluginInterface $block) {
  if (!empty($block->getPluginId()) &&
    ($block->getPluginId() === 'views_exposed_filter_block:newest_groups-page_all_groups' ||
    $block->getPluginId() === 'views_exposed_filter_block:search_groups-page')) {
    // The Group Type filter has to listen to changes in
    // group type role permissions. Using the role list ensures
    // it's cleared correctly.
    $build['#cache']['tags'][] = 'config:group_role_list';
  }
}

/**
 * Implements hook_preprocess_HOOK().
 */
function social_group_preprocess_profile(&$variables) {
  $group = _social_group_get_current_group();

  if ($group instanceof Group && $variables['elements']['#view_mode'] == 'teaser') {
    $account = $variables['elements']['#profile']->get('uid')->entity;

    if (!$member = $group->getMember($account)) {
      return;
    }

    $roles = $member->getRoles();

    if (isset($roles[$group->bundle() . '-group_manager'])) {
      $variables['badges'] = [
        [
          'label' => t('Group manager'),
          'classes' => ['badge-secondary teaser__badge'],
        ],
      ];
    }
  }
}

/**
 * Implements hook_preprocess_HOOK().
 */
function social_group_preprocess_views_view(&$variables) {
  if (!\Drupal::moduleHandler()->moduleExists('social_group_invite')) {
    /** @var \Drupal\views\ViewExecutable $view */
    $view = &$variables['view'];

    if ($view->id() === 'group_manage_members') {
      $entity = \Drupal::entityTypeManager()->getStorage('block')
        ->load('socialblue_local_actions');

      $variables['header']['actions'] = \Drupal::entityTypeManager()
        ->getViewBuilder('block')
        ->view($entity);
    }
  }
}

/**
 * Implements hook_block_access().
 *
 * Check if the user is viewing a closed_group, check if the user is a member.
 * If the user is not a member, the user has no access to view this block.
 */
function social_group_block_access(Block $block, $operation, AccountInterface $account) {
  $block_id = $block->getPluginId();

  // Lets hide the hero block when adding members directly, it doesnt
  // add anything there.
  if ($operation === 'view' && $block_id === 'group_hero_block') {
    $route_name = \Drupal::routeMatch()->getRouteName();
    $excluded_routes = [
      'entity.group_content.add_form',
    ];
    if (in_array($route_name, $excluded_routes, TRUE)) {
      return AccessResult::forbidden();
    }
  }

  // This is a list of the blocks that this function cares about, if we're being
  // called for a different block we exit early.
  $managed_blocks = [
    'views_exposed_filter_block:newest_groups-page_all_groups',
    'views_block:groups-block_user_groups',
    'views_block:upcoming_events-upcoming_events_group',
    'views_block:latest_topics-group_topics_block',
  ];
  if (!in_array($block_id, $managed_blocks)) {
    return AccessResult::neutral();
  }

  $group = _social_group_get_current_group();
  $user = Drupal::currentUser();
  // Check if there is a group set and if its an closed group.
  if ($group && $group->getGroupType()->id() == 'closed_group' && $account->id() != 1) {
    if ($account->hasPermission('manage all groups')) {
      return AccessResult::neutral();
    }
    elseif (!$group->getMember($user)) {
      // If it is closed and the current user is not an member of this group,
      // then it is not allowed to see these blocks.
      $forbidden_blocks = [
        'views_block:upcoming_events-upcoming_events_group',
        'views_block:latest_topics-group_topics_block',
      ];
      foreach ($forbidden_blocks as $forbidden_block) {
        if ($operation == 'view' && $block->getPluginId() == $forbidden_block) {
          return AccessResult::forbidden();
        }
      }
    }
  }
  // Check if we're alloweed to view the joined groups block.
  if ($operation === 'view' && $block->getPluginId() === 'views_block:groups-block_user_groups') {
    // Here we're going to assume by default access is not granted.
    $groupController = SocialGroupController::create(\Drupal::getContainer());
    $access = $groupController->myGroupAccess($account);
    // If the 'myGroupAccess' returns 'AccessResultNeutral', we have to assume
    // that access must be denied.
    if ($access instanceof AccessResultNeutral) {
      // Return forbidden, since access was not explicitly granted.
      return AccessResult::forbidden();
    }
    return $access;
  }

  return AccessResult::neutral();
}

/**
 * Determine the amount of group_types a user can see.
 *
 * @param \Drupal\Core\Session\AccountInterface $account
 *   The user to check for.
 *
 * @return int
 *   The amount of group_types
 */
function _social_group_get_current_group_types(AccountInterface $account) {
  $group_types = 0;

  /** @var \Drupal\group\Entity\GroupTypeInterface $group_type */
  foreach (GroupType::loadMultiple() as $group_type) {
    $group_types += (int) social_group_can_view_groups_of_type($group_type->id(), $account);
  }

  return $group_types;
}

/**
 * Delete the group and all of its content.
 */
function _social_group_delete_group() {
  // Get the group.
  if ($group = _social_group_get_current_group()) {
    $group_content_types = GroupContentType::loadByEntityTypeId('node');
    $group_content_types = array_keys($group_content_types);

    // Get all the node's related to the current group.
    $query = \Drupal::database()->select('group_content_field_data', 'gcfd');
    $query->addField('gcfd', 'entity_id');
    $query->condition('gcfd.gid', $group->id());
    $query->condition('gcfd.type', $group_content_types, 'IN');
    $query->execute()->fetchAll();

    $entity_ids = $query->execute()->fetchAllAssoc('entity_id');
    // Store all the node ids.
    $nids = array_keys($entity_ids);

    // Get all the posts from this group.
    $query = \Drupal::database()->select('post__field_recipient_group', 'pfrg');
    $query->addField('pfrg', 'entity_id');
    $query->condition('pfrg.field_recipient_group_target_id', $group->id());
    $query->execute()->fetchAll();

    $post_ids = $query->execute()->fetchAllAssoc('entity_id');
    // Store all the post entity ids.
    $posts = array_keys($post_ids);

    // Pass the $nids and $posts as 2 parameters in the operations.
    // See /social_group/src/Controller/DeleteGroup.php for further process.
    $batch = [
      'title' => t('Deleting the group and all the content within the group...'),
      'init_message' => t("Preparing to delete the group and all it's topic's, event's and post's..."),
      'operations' => [
        [
          '\Drupal\social_group\Controller\DeleteGroup::deleteGroupAndContent',
          [$nids, $posts],
        ],
      ],
      'finished' => '\Drupal\social_group\Controller\DeleteGroup::deleteGroupAndContentFinishedCallback',
    ];
    batch_set($batch);
  }
}

/**
 * Get all open groups.
 */
function social_group_get_all_open_groups() {
  $query = Drupal::service('entity.query')
    ->get('group')
    ->condition('type', 'open_group');
  return $query->execute();
}

/**
 * Get all open groups.
 */
function social_group_get_all_groups() {
  $query = Drupal::service('entity.query')
    ->get('group')
    ->sort('type');
  return $query->execute();
}

/**
 * Get all group memberships for a certain user.
 *
 * @param int $uid
 *   The UID for which we fetch the groups it is member of.
 *
 * @return array
 *   List of group IDs the user is member of.
 *
 * @deprecated in social:8.x-4.2 and is removed from social:8.x-9.6.
 *   This function is moved to the service social_group.helper_service, use
 *   getAllGroupsForUser() instead.
 *
 * @see https://www.drupal.org/node/3026220
 */
function social_group_get_all_group_members($uid) {
  @trigger_error(__FUNCTION__ . ' is deprecated in social:8.x-4.2 and is removed from social:8.x-9.6. This function is moved to the service social_group.helper_service, use getAllGroupsForUser() instead. See https://www.drupal.org/node/3026220', E_USER_DEPRECATED);

  $groups = &drupal_static(__FUNCTION__);

  // Get the memberships for the user if they aren't known yet.
  if (!isset($groups[$uid])) {
    $group_content_types = GroupContentType::loadByEntityTypeId('user');
    $group_content_types = array_keys($group_content_types);

    $query = \Drupal::database()->select('group_content_field_data', 'gcfd');
    $query->addField('gcfd', 'gid');
    $query->condition('gcfd.entity_id', $uid);
    $query->condition('gcfd.type', $group_content_types, 'IN');
    $query->execute()->fetchAll();

    $group_ids = $query->execute()->fetchAllAssoc('gid');
    $groups[$uid] = array_keys($group_ids);
  }

  return $groups[$uid];
}

/**
 * Implements hook_field_info_alter().
 */
function social_group_field_info_alter(&$info) {
  if (isset($info['groups'])) {
    $info['groups']['default widget'] = 'social_group_selector_widget';
  }
}

/**
 * Implements hook_entity_base_field_info_alter().
 */
function social_group_entity_base_field_info_alter(&$fields, EntityTypeInterface $entity_type) {
  $entity_types = ['node'];
  if (in_array($entity_type->id(), $entity_types)) {
    if (isset($fields['groups'])) {
<<<<<<< HEAD
      /** @var \Drupal\Core\Field\BaseFieldDefinition $fields['groups'] */
=======
      /** @var \Drupal\Core\Field\FieldDefinitionInterface $fields['groups'] */
>>>>>>> 1b47a794
      $fields['groups']->setLabel(t('Group'));
      $fields['groups']->setDisplayOptions('form', [
        'type' => 'options_select',
        'settings' => [],
        'weight' => 16,
      ]);
      $fields['groups']->setDisplayConfigurable('form', TRUE);
      $fields['groups']->setDescription('');

    }
  }
}

/**
 * Implements hook_form_FORM_ID_alter().
 *
 * Make sure the correct group is saved when group is selected on node form.
 */
function social_group_form_node_form_alter(&$form, FormStateInterface $form_state) {
  if (isset($form['#entity_type']) && $form['#entity_type'] === 'node') {
    if (isset($form['groups'])) {
      $change_fieldgroup_titles = [
        'group_topic_visibility',
        'group_event_visibility',
      ];
      foreach ($change_fieldgroup_titles as $fieldgroup_title) {
        if (isset($form['#fieldgroups'][$fieldgroup_title])) {
          $form['#fieldgroups'][$fieldgroup_title]->label = t('Access permissions')->render();
        }
      }
      // Lets remove the original submit function in favor of this submit.
      foreach ($form['actions']['submit']['#submit'] as $submit_key => $submit_function) {
        if ($submit_function === 'group_content_entity_submit') {
          unset($form['actions']['submit']['#submit'][$submit_key]);
        }
      }

<<<<<<< HEAD
      /** @var \Drupal\node\Entity\Node $node */
=======
      /** @var \Drupal\node\NodeInterface $node */
>>>>>>> 1b47a794
      $node = $form_state->getFormObject()->getEntity();
      // Store if the node is new or not.
      $form['is_new'] = [
        '#type' => 'value',
        '#value' => $node->isNew(),
      ];

      $form['actions']['submit']['#submit'][] = 'social_group_save_group_from_node';
    }
  }
}

/**
 * Form submit to save the group from a node form.
 *
 * @param array $form
 *   Node add or node edit form.
 * @param \Drupal\Core\Form\FormStateInterface $form_state
 *   Form state interface.
 */
function social_group_save_group_from_node(array $form, FormStateInterface $form_state) {
<<<<<<< HEAD
  /** @var \Drupal\node\Entity\Node $node */
=======
  /** @var \Drupal\node\NodeInterface $node */
>>>>>>> 1b47a794
  $node = $form_state->getFormObject()->getEntity();

  // Check if the created node is new or updated.
  $is_new = NULL !== $form_state->getValue('is_new') ? $form_state->getValue('is_new') : FALSE;

  $original_groups = [];
  $groups_to_add = [];
  $groups_to_remove = [];
  foreach ($form_state->getValue('groups') as $new_group_key => $new_group) {
    $groups_to_add[$new_group['target_id']] = $new_group['target_id'];
  }
  // The node already exist so lets also change the logic accordingly,
  // only if there is already a group that needs to be removed.
  if (!empty($form['groups']['widget']['#default_value']) &&
    $form['#form_id'] === 'node_' . $node->bundle() . '_edit_form') {
    $original_groups = $form['groups']['widget']['#default_value'];
    foreach ($original_groups as $original_group_key => $original_group) {
      if (!in_array($original_group, $groups_to_add)) {
        $groups_to_remove[$original_group] = $original_group;
      }
      else {
        unset($groups_to_add[$original_group]);
      }
    }
  }

  // Now make sure the relevant GroupContent is removed or added.
  $setGroupsForNodeService = \Drupal::service('social_group.set_groups_for_node_service');
  $setGroupsForNodeService->setGroupsForNode($node, $groups_to_remove, $groups_to_add, $original_groups, $is_new);
}

/**
 * Get the allowed visibility options for a given group type.
 *
 * @param string|null $group_type_id
 *   The group type. Can be NULL to get visibility when it is not in a group.
 * @param \Drupal\Core\Session\AccountInterface|null $account
 *   The account object that may have impact on the visibility options.
 *
 * @return array
 *   An array of visibility options for the given group type.
 */
function social_group_get_allowed_visibility_options_per_group_type($group_type_id, AccountInterface $account = NULL, $entity = NULL, $group = NULL) {

  // Get the logged in user.
  if ($account === NULL) {
    $account = \Drupal::currentUser();
  }

  $visibility_options = [];
  $visibility_options['public'] = FALSE;
  $visibility_options['community'] = TRUE;
  $visibility_options['group'] = FALSE;

  switch ($group_type_id) {
    case 'closed_group':
      $visibility_options['community'] = FALSE;
      $visibility_options['group'] = TRUE;
      break;

    case 'public_group':
      $visibility_options['public'] = TRUE;
      $visibility_options['community'] = FALSE;
      break;

    case 'open_group':
      $visibility_options['public'] = FALSE;
      $visibility_options['community'] = TRUE;
      $visibility_options['group'] = FALSE;
      break;

    case 'secret_group':
      $visibility_options['public'] = FALSE;
      $visibility_options['community'] = FALSE;
      $visibility_options['group'] = TRUE;
      break;

    case 'flexible_group':
      if (empty($group)) {
        $group = _social_group_get_current_group();
      }
      if ($group !== NULL) {
        $visibility_options['public'] = FALSE;
        $visibility_options['community'] = FALSE;
        $visibility_options['group'] = FALSE;
        // Try to retrieve allowed options from Group directly.
        $allowed_options = $group->get('field_group_allowed_visibility')->getValue();
        foreach ($allowed_options as $option) {
          $value = $option['value'];
          $visibility_options[$value] = TRUE;
        }
      }
      break;

    default:
      $config = \Drupal::config('entity_access_by_field.settings');
      $visibility_options['public'] = TRUE;
      if ($config->get('disable_public_visibility') === 1 && !$account->hasPermission('override disabled public visibility')) {
        // This is a new entity.
        if (!$entity) {
          $visibility_options['public'] = FALSE;
        }
        else {
          /** @var \Drupal\node\Entity\Node $entity */
          if ($entity->hasField('field_content_visibility')) {
            $current_visibility = $entity->get('field_content_visibility')->getString();
            if ($current_visibility !== 'public') {
              $visibility_options['public'] = FALSE;
            }
          }
        }
      }
      $visibility_options['community'] = TRUE;
      $visibility_options['group'] = FALSE;
      break;
  }

  \Drupal::moduleHandler()->alter('social_group_allowed_visibilities', $visibility_options, $group_type_id);

  return $visibility_options;
}

/**
 * Implements hook_views_query_alter().
 */
function social_group_views_query_alter(ViewExecutable $view, QueryPluginBase $query) {
  if (\Drupal::currentUser()->isAuthenticated()) {
    return;
  }

  if (empty($view->rowPlugin) || !($view->rowPlugin instanceof EntityRow) || $view->rowPlugin->getEntityTypeId() != 'group') {
    return;
  }

  $found = FALSE;

  foreach ($query->where as &$conditions) {
    foreach ($conditions['conditions'] as &$condition) {
      if ($condition['field'] == 'groups_field_data.type') {
        $found = TRUE;
        break 2;
      }
    }
  }

  if (!$found) {
    unset($condition);

    $condition = [
      'field' => 'groups_field_data.type',
      'value' => [],
      'operator' => 'not in',
    ];
  }

  $hiddens = $condition['operator'] == 'not in';

  // Define the variable as array otherwise it can be interpreted as string
  // And breaking the code below.
  $condition['value'] = [];

  /** @var \Drupal\group\Entity\GroupTypeInterface $group_type */
  foreach (GroupType::loadMultiple() as $group_type) {
    $new = !in_array($group_type->id(), $condition['value']);
    $permissions = $group_type->getAnonymousRole()->getPermissions();
    $hidden = !in_array('view group', $permissions);

    if ($new && $hiddens == $hidden) {
      $condition['value'][] = $group_type->id();
    }
  }

  if (!$found) {
    if (isset($conditions)) {
      $conditions['conditions'][] = $condition;
    }
    else {
      $query->where[] = [
        'conditions' => [$condition],
        'type' => 'AND',
      ];
    }
  }
}

/**
 * Implements hook_user_cancel_methods_alter().
 */
function social_group_user_cancel_methods_alter(&$methods) {
  $methods['user_cancel_reassign']['title'] .= ' ' . t('Reassign your groups to the super administrator.');
}

/**
 * Implements hook_social_user_account_header_create_links().
 *
 * Adds the "Create Group" link to the content creation menu.
 * When the user can only create groups of one type, the user skips the
 * group type selection page.
 */
function social_group_social_user_account_header_create_links($context) {
  // Create url to create a group.
  $route_add_group = Url::fromRoute('entity.group.add_page');

  // If we have a user to work with, we can check if we should redirect it to
  // the create group overview or a single group.
  // If we do not have a user we'll default to the overview.
  if (!empty($context['user'])) {
    /** @var \Drupal\Core\Session\AccountInterface $user */
    $account = $context['user'];
    $route_add_group = \Drupal::service('social_group.helper_service')
      ->getGroupsToAddUrl($account) ?? $route_add_group;
  }

  return [
    'add_group' => [
      '#type' => 'link',
      '#attributes' => [
        'title' => new TranslatableMarkup('Create New Group'),
      ],
      '#title' => new TranslatableMarkup('New Group'),
      '#weight' => 500,
    ] + $route_add_group->toRenderArray(),
  ];
}

/**
 * Implements hook_social_user_account_header_items().
 *
 * Adds the My Groups button to the account header block if it's enabled by a
 * site manager.
 */
function social_group_social_user_account_header_items(array $context) {
  if (\Drupal::config('social_user.navigation.settings')->get('display_my_groups_icon') !== 1) {
    return [];
  }

  // We can't create a "My Groups" link without user.
  if (empty($context['user'])) {
    return [];
  }

  return [
    'groups' => [
      '#type' => 'account_header_element',
      '#wrapper_attributes' => [
        'class' => ['desktop'],
      ],
      '#title' => new TranslatableMarkup('My Groups'),
      '#url' => Url::fromRoute('view.groups.page_user_groups', [
        'user' => $context['user']->id(),
      ]),
      '#icon' => 'group',
      '#label' => new TranslatableMarkup('My Groups'),
    ],
  ];
}

/**
 * Implements hook_social_user_account_header_account_links().
 *
 * Adds the "View my groups" link to the user menu.
 */
function social_group_social_user_account_header_account_links(array $context) {
  // We require a user for this link.
  if (empty($context['user']) || !($context['user'] instanceof AccountInterface)) {
    return [];
  }

  return [
    'my_groups' => [
      '#type' => 'link',
      '#attributes' => [
        'title' => new TranslatableMarkup('View my groups'),
      ],
      '#title' => new TranslatableMarkup('My groups'),
      '#weight' => 800,
    ] + Url::fromRoute('view.groups.page_user_groups', [
      'user' => $context['user']->id(),
    ])->toRenderArray(),
  ];
}

/**
 * Determine whether a user can see groups of a given type as an outsider.
 *
 * @param string $type
 *   The group type to check.
 * @param \Drupal\Core\Session\AccountInterface $account
 *   The user to check for.
 *
 * @return bool
 *   Whether the user is allowed to view groups of the given type.
 */
function social_group_can_view_groups_of_type(string $type, AccountInterface $account) : bool {
  $group_type = GroupType::load($type);

  // If the group type doesn't exist then the user can't see the group type.
  if ($group_type === FALSE || $group_type === NULL) {
    return FALSE;
  }

  // Anonymous users have a special role.
  if ($account->isAnonymous()) {
    /** @var \Drupal\group\Entity\GroupRoleInterface $role */
    return $group_type->getAnonymousRole()->hasPermission('view group');
  }

  // The service that keeps platform roles in sync with group roles for
  // outsiders.
  /** @var \Drupal\group\GroupRoleSynchronizerInterface $group_role_synchroniser */
  $group_role_synchroniser = \Drupal::service('group_role.synchronizer');
  /** @var \Drupal\group\Entity\GroupRoleInterface[] $group_roles */
  $group_roles = $group_type->getRoles();

  $user_roles = $account->getRoles(TRUE);

  // Authenticated is a locked Role,
  // So first we check outsiders also easier on the performance :)
  $outsider = $group_type->getOutsiderRole();
  if (NULL !== $outsider && $outsider->hasPermission('view group')) {
    return TRUE;
  }

  // If members can see it, we also need to show group types because
  // we are not calculation memberships.
  $member = $group_type->getMemberRole();
  if (NULL !== $member && $member->hasPermission('view group')) {
    return TRUE;
  }

  // Check each role this user has whether its group counterpart has the correct
  // permission. This counts for the advanced group permissions.
  // Admin, SM, CM.
  foreach ($user_roles as $role) {
    $group_role = $group_role_synchroniser->getGroupRoleId($type, $role);
    if ($group_roles[$group_role]->hasPermission('view group')) {
      return TRUE;
    }
  }

  // The user has no role that can view the group type.
  return FALSE;
}

/**
 * Implements hook_entity_operation_alter().
 */
function social_group_entity_operation_alter(array &$operations, EntityInterface $entity) {
  if ($entity->getEntityTypeId() === 'group_content') {
    $titles = [
      'edit' => t('Edit'),
      'delete' => t('Remove'),
      'view' => t('View'),
    ];

    foreach ($operations as $key => &$operation) {
      if (isset($titles[$key])) {
        $operation['title'] = $titles[$key];
      }
    }
  }
}

/**
 * Implements hook_default_route_group_tabs_alter().
 */
function social_group_social_group_default_route_tabs_alter(&$tabs) {
  // Unset some tabs created by group.
  unset($tabs['group.view'], $tabs['group.edit_form'], $tabs['group.content']);
}

/**
 * Implements hook_social_path_manager_group_tabs_alter().
 */
function social_group_social_path_manager_group_tabs_alter(array &$tabs) {
  // Unset some tabs created by group.
  unset($tabs['group.view'], $tabs['group.edit_form'], $tabs['group.content']);

  // Add manage members tab.
  $tabs['social_group.membership'] = 'view.group_manage_members.page_group_manage_members';
}

/**
 * Implements hook_batch_alter().
 */
function social_group_batch_alter(&$batch) {
  if (!isset($batch['source_url'])) {
    return;
  }

  $actions = [
    'social_group_members_export_member_action',
    'social_group_change_member_role_action',
    'social_group_delete_group_content_action',
    'social_group_send_email_action',
  ];

  /** @var \Drupal\Core\Url $url */
  $url = &$batch['source_url'];

  if ($url->getRouteName() === 'social_group_gvbo.views_bulk_operations.confirm' ||
    $url->getRouteName() === 'views_bulk_operations.confirm' ||
    $url->getRouteName() === 'views_bulk_operations.execute_batch' ||
    $url->getRouteName() === 'social_group_gvbo.views_bulk_operations.execute_configurable') {

    // Get the action ID.
    $action_id = _social_group_get_action_id($batch);

    $batch['sets'][0]['results']['action'] = $action_id;
    if (in_array($action_id, $actions, TRUE)) {
      $batch['sets'][0]['finished'] = '_social_group_action_batch_finish';
    }
  }
}

/**
 * Function to get the action id of a batch.
 *
 * @param array $batch
 *   The batch array.
 *
 * @return string
 *   Returns the batch action id.
 */
function _social_group_get_action_id(array &$batch) {
  /** @var \Drupal\Core\Form\FormStateInterface $form_state */
  $form_state = &$batch['form_state'];

  $action_id = '';
  if ($form_state instanceof FormStateInterface) {
    $data = $form_state->get('views_bulk_operations');
    $action_id = $data['action_id'];
  }
  else {
    foreach ($batch['sets'][0]['operations'] as $operations) {
      if (empty($operations) || !is_array($operations)) {
        break;
      }
      foreach ($operations as $operation) {
        if (empty($operation) || !is_array($operation)) {
          break;
        }
        foreach ($operation as $items) {
          if (empty($items) || !is_array($items)) {
            break;
          }

          if (!empty($items['action_id'])) {
            $action_id = $items['action_id'];
            break;
          }
        }
      }
    }
  }
  return $action_id;
}

/**
 * Action batch finished callback.
 *
 * @param bool $success
 *   Was the process successfull?
 * @param array $results
 *   Batch process results array.
 * @param array $operations
 *   Performed operations array.
 */
function _social_group_action_batch_finish($success, array $results, array $operations) {
  // When we do a bulk action on all the items in a view, across multiple pages,
  // the saveList function needs to be called. So after pre-populating the list
  // the actual action is performed on the entities.
  if (!empty($results['view_id']) && !empty($results['display_id'])) {
    ViewsBulkOperationsBatch::saveList(TRUE, $results, $operations);
    return;
  }

  $operations = array_count_values($results['operations']);
  $results_count = 0;

  foreach ($operations as $count) {
    $results_count += $count;
  }

  $hook = 'social_group_action_' . $results['action'] . '_finish';

  foreach (\Drupal::moduleHandler()->getImplementations($hook) as $module) {
    $function = $module . '_' . $hook;
    $messages = $function($success);

    if (is_array($messages)) {
      $fields = 0;

      foreach ($messages as $type => $message) {
        if (($type === 'singular' || $type === 'plural') && !empty($message) && is_string($message)) {
          $fields++;
        }
      }

      if ($fields === 2) {
        $message = \Drupal::translation()->formatPlural($results_count, $messages['singular'], $messages['plural']);
        $type = $success ? MessengerInterface::TYPE_STATUS : MessengerInterface::TYPE_WARNING;
        \Drupal::messenger()->addMessage($message, $type);
      }
    }
  }
}

/**
 * Implements hook_social_event_action_ACTION_ID_finish().
 */
function social_group_social_group_action_social_group_members_export_member_action_finish($success) {
  if ($success) {
    return [
      'singular' => '1 selected member has been exported successfully',
      'plural' => '@count selected members have been exported successfully',
    ];
  }

  return [
    'singular' => '1 selected member has not been exported',
    'plural' => '@count selected members have not been exported',
  ];
}

/**
 * Implements hook_social_event_action_ACTION_ID_finish().
 */
function social_group_social_group_action_social_group_delete_group_content_action_finish($success) {
  if ($success) {
    return [
      'singular' => '1 selected member has been removed successfully',
      'plural' => '@count selected members have been removed successfully',
    ];
  }

  return [
    'singular' => '1 selected member has not been removed successfully',
    'plural' => '@count selected members have been removed successfully',
  ];
}

/**
 * Implements hook_social_event_action_ACTION_ID_finish().
 */
function social_group_social_group_action_social_group_change_member_role_action_finish($success) {
  if ($success) {
    return [
      'singular' => 'The role of 1 selected member has been changed successfully',
      'plural' => 'The role of @count selected members have been changed successfully',
    ];
  }

  return [
    'singular' => 'The role of 1 selected member has not been changed successfully',
    'plural' => 'The role of @count selected members have not been changed successfully',
  ];
}

/**
 * Implements hook_social_event_action_ACTION_ID_finish().
 */
function social_group_social_group_action_social_group_send_email_action_finish($success) {
  if ($success) {
    // When the queue storage module is enabled the email is send in the
    // background.
    if (\Drupal::moduleHandler()->moduleExists('social_queue_storage')) {
      return [
        'singular' => 'Your email will be send to 1 selected member',
        'plural' => 'Your email will be send to @count selected members',
      ];
    }

    return [
      'singular' => 'Your email has been sent to 1 selected member successfully',
      'plural' => 'Your email has been sent to @count selected members successfully',
    ];
  }

  return [
    'singular' => 'Your email has not been sent to 1 selected member successfully',
    'plural' => 'Your email has not been sent to @count selected members successfully',
  ];
}

/**
 * Implements hook_preprocess_field().
 */
function social_group_preprocess_field(&$variables) {
  $formatter = $variables['element']['#formatter'];
  if (in_array($formatter, ['address_plain', 'address_default'])) {
    $entity = $variables['element']['#object'];
    if ($entity && $entity instanceof GroupInterface) {
      $social_group_settings = \Drupal::config('social_group.settings');
      $address_visibility_settings = $social_group_settings->get('address_visibility_settings');
      if (isset($address_visibility_settings['street_code_private']) && !empty($address_visibility_settings['street_code_private'])) {
        if (!$entity->getMember(\Drupal::currentUser())) {
          switch ($formatter) {
            case 'address_plain':
              if (isset($variables['items'][0]['content']['#address_line1'])) {
                $variables['items'][0]['content']['#address_line1'] = NULL;
              }
              if (isset($variables['items'][0]['content']['#postal_code'])) {
                $variables['items'][0]['content']['#postal_code'] = NULL;
              }
              break;

            case 'address_default':
              if (isset($variables['items'][0]['content']['address_line1']['#value'])) {
                $variables['items'][0]['content']['address_line1']['#value'] = '';
              }
              if (isset($variables['items'][0]['content']['postal_code']['#value'])) {
                $variables['items'][0]['content']['postal_code']['#value'] = '';
              }
              break;
          }
        }
      }
    }
  }
}

/**
 * Returns a new popover tooltip based on a descriptive text and field name.
 *
 * @param string $field_name
 *   The field name to create a unique id for.
 * @param string $data_title
 *   The title of the pop-up.
 * @param string $description
 *   A string containing the description, this needs to be rendered markup.
 *
 * @return array
 *   The render array containing the tooltip.
 */
function social_group_render_tooltip($field_name, $data_title, $description) {
  $build = [];
  $id = Html::getUniqueId('tooltip-' . $field_name);
  $build['toggle'] = [
    '#type' => 'link',
    '#url' => Url::fromUserInput("#$id"),
    '#icon' => Bootstrap::glyphicon('question-sign'),
    '#attributes' => [
      'class' => ['icon-before'],
      'data-toggle' => 'popover',
      'data-container' => 'body',
      'data-html' => 'true',
      'data-placement' => 'bottom',
      'data-title' => $data_title ?: '',
    ],
  ];
  $build['requirements'] = [
    '#type' => 'container',
    '#theme_wrappers' => ['container__file_upload_help'],
    '#attributes' => [
      'id' => $id,
      'class' => ['hidden', 'help-block'],
      'aria-hidden' => 'true',
    ],
  ];
  // As documented in Render API, Note that the value is passed through
  // \Drupal\Component\Utility\Xss::filterAdmin(), which strips known XSS
  // vectors while allowing a permissive list of HTML tags.
  $build['requirements']['descriptions'] = [
    '#markup' => $description,
    '#allowed_tags' => [
      'strong',
      'span',
      'svg',
      'p',
      'div',
      'em',
      'img',
      'a',
      'span',
      'use',
    ],
  ];

  $variables['popover'] = $build;

  return $build;
}

/**
 * Implements template_preprocess_form_element().
 */
function social_group_preprocess_fieldset(&$variables) {
  // Make sure our flexible group visibility field renders a tooltip, since
  // this field is rendered as fieldset with legend and radios as children
  // we need to do it in this preprocess.
  $element = $variables['element'];
  if (!empty($element['#field_name']) && $element['#field_name'] === 'field_content_visibility') {
    $description = '';
    foreach ($element['#options'] as $key => $label) {
      $description .= social_group_allowed_visibility_description($key);
    }

    // Render a specific tooltip based on a field name and description.
    // This is done in the fieldset, next to the <legend>.
    $variables['popover'] = social_group_render_tooltip('field_content_visibility', t('Visibility'), $description);
  }
}

/**
 * Returns a description array for the field_flexible_group_visibility options.
 *
 * @return string
 *   The render array containing the description.
 */
function social_group_allowed_visibility_description($key) {
  $description = '';

  // We need it to be specified otherwise we can't build the markup.
  if (empty($key)) {
    return $description;
  }

  // Add explanatory descriptive text after the icon.
  switch ($key) {
    case 'public':
      $description = '<p><strong><svg class="icon-small"><use xlink:href="#icon-public"></use></svg></strong>';
      $description .= '<strong>' . t('Public')->render() . '</strong>';
      $description .= ' - ' . t('visible to all visitors to the platform.')->render();
      $description .= '</p>';
      break;

    case 'community':
      $description = '<p><strong><svg class="icon-small"><use xlink:href="#icon-community"></use></svg></strong>';
      $description .= '<strong>' . t('Community')->render() . '</strong>';
      $description .= ' - ' . t('only visible to all logged-in users.')->render();
      $description .= '</p>';
      break;

    case 'group':
      $description = '<p><strong><svg class="icon-small"><use xlink:href="#icon-lock"></use></svg></strong>';
      $description .= '<strong>' . t('Group members only')->render() . '</strong>';
      $description .= ' - ' . t('only visible to logged-in group members.')->render();
      $description .= '</p>';
      break;
  }

  // Allow modules to provide their own markup for a given key in the
  // group_visibility #options array.
  \Drupal::moduleHandler()->alter('social_group_content_visibility_description', $key, $description);

  return $description;
}<|MERGE_RESOLUTION|>--- conflicted
+++ resolved
@@ -306,7 +306,10 @@
     // Get the current route name to check if
     // the user is on the edit or delete page.
     $route = \Drupal::routeMatch()->getRouteName();
-    if (!in_array($route, ['entity.group.edit_form', 'entity.group.delete_form'])) {
+    if (!in_array($route, [
+      'entity.group.edit_form',
+      'entity.group.delete_form',
+    ])) {
       if ($group->access('update', $account)) {
         $variables['group_edit_url'] = $group->toUrl('edit-form')->toString();
         $variables['#cache']['contexts'][] = 'route.name';
@@ -1612,11 +1615,7 @@
   $entity_types = ['node'];
   if (in_array($entity_type->id(), $entity_types)) {
     if (isset($fields['groups'])) {
-<<<<<<< HEAD
-      /** @var \Drupal\Core\Field\BaseFieldDefinition $fields['groups'] */
-=======
       /** @var \Drupal\Core\Field\FieldDefinitionInterface $fields['groups'] */
->>>>>>> 1b47a794
       $fields['groups']->setLabel(t('Group'));
       $fields['groups']->setDisplayOptions('form', [
         'type' => 'options_select',
@@ -1654,11 +1653,7 @@
         }
       }
 
-<<<<<<< HEAD
-      /** @var \Drupal\node\Entity\Node $node */
-=======
       /** @var \Drupal\node\NodeInterface $node */
->>>>>>> 1b47a794
       $node = $form_state->getFormObject()->getEntity();
       // Store if the node is new or not.
       $form['is_new'] = [
@@ -1680,11 +1675,7 @@
  *   Form state interface.
  */
 function social_group_save_group_from_node(array $form, FormStateInterface $form_state) {
-<<<<<<< HEAD
-  /** @var \Drupal\node\Entity\Node $node */
-=======
   /** @var \Drupal\node\NodeInterface $node */
->>>>>>> 1b47a794
   $node = $form_state->getFormObject()->getEntity();
 
   // Check if the created node is new or updated.
