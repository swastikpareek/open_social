<?php

/**
 * @file
 * The Social group module.
 */

use Drupal\group\GroupMembership;
use Drupal\group\Entity\Group;
use Drupal\Core\Form\FormStateInterface;
use Drupal\group\Entity\GroupInterface;
use Drupal\group\Entity\GroupContent;
use Drupal\views\ViewExecutable;
use Drupal\views\Plugin\views\cache\CachePluginBase;
use Drupal\Core\Url;
use Drupal\Core\Cache\Cache;
use Drupal\image\Entity\ImageStyle;
use Drupal\group\Cache\Context\GroupTypeCacheContext;
use Drupal\group\Cache\Context\GroupMembershipCacheContext;

/**
 * @file
 * The Social group module.
 */

/**
 * Implements hook_form_FORM_ID_alter().
 */
function social_group_form_group_open_group_add_form_alter(&$form, FormStateInterface $form_state, $form_id) {
  // Add custom submit handler just for redirect purposes.
  $form['actions']['submit']['#submit'][] = '_social_group_group_open_group_edit_form_submit';
}

/**
 * Implements hook_form_FORM_ID_alter().
 */
function social_group_form_group_open_group_edit_form_alter(&$form, FormStateInterface $form_state, $form_id) {
  // Add custom submit handler just for redirect purposes.
  $form['actions']['submit']['#submit'][] = '_social_group_group_open_group_edit_form_submit';
}

/**
 * Form submit for group_open_group_add_form and group_open_group_edit_form.
 *
 * @param array $form
 *   Group add or group edit form.
 * @param \Drupal\Core\Form\FormStateInterface $form_state
 *   Form state interface.
 */
function _social_group_group_open_group_edit_form_submit($form, FormStateInterface $form_state) {
  // Set redirect to the group overview page when user saves a group.
  $form_state->setRedirect(
    'view.groups.page_user_groups',
    array('user' => \Drupal::currentUser()->id(), array())
  );
}

/**
 * Prepares variables for profile templates.
 *
 * Default template: profile.html.twig.
 *
 * @param array $variables
 *   An associative array containing:
 *   - elements: An array of elements to display in view mode.
 *   - profile: The profile object.
 *   - view_mode: View mode; e.g., 'full', 'teaser', etc.
 */
function social_group_preprocess_group(&$variables) {
  $group = $variables['group'];
  $variables['joined'] = FALSE;

  $account = \Drupal::currentUser();

  // Set joined to true for teaser when current logged in
  // user is member of the group.
  if ($group->getMember($account)) {
    $variables['joined'] = TRUE;
    if ($group->hasPermission('leave group', $account)) {
      // @todo switch this to get URL from routes correctly.
      $variables['group_operations_url'] = Url::fromUserInput('/group/' . $group->id() . '/leave');
    }
  }
  elseif ($group->hasPermission('join group', $account)) {
    // @todo switch this to get URL from routes correctly.
    $variables['group_operations_url'] = Url::fromUserInput('/group/' . $group->id() . '/join');
  }

  // Add the hero styled image.
  if (!empty($group->field_group_image->entity)) {
    $variables['group_hero_styled_image_url'] = ImageStyle::load('social_xx_large')
      ->buildUrl($group->field_group_image->entity->getFileUri());
  }

  // Add group edit url for management.
  if ($group instanceof Group) {
    if ($group->access('update', $account)) {
      $variables['group_edit_url'] = $group->toUrl('edit-form')->toString();
    }
  }
}

/**
 * Implements hook_entity_insert().
 *
 * On a new group insert, from the type open group the Owner gets the
 * group manager role by default.
 */
function social_group_group_insert(GroupInterface $group) {
  // @Todo remove this when https://www.drupal.org/node/2702743 lands and make
  // sure the settings will be implemented accordingly.
  if ($group->getGroupType()->id() == 'open_group') {
    // Get the group owner.
    $account = $group->getOwner();
    // Get membership.
    $membership = GroupMembership::load($group, $account);
    $content = $membership->getGroupContent();
    // Delete the initial created membership.
    $content->delete();

    // Create a new membership.
    $plugin = $group->getGroupType()->getContentPlugin('group_membership');
    $values = array('group_roles' => array('open_group-group_manager'));
    $group_content = GroupContent::create([
      'type' => $plugin->getContentTypeConfigId(),
      'gid' => $group->id(),
      'entity_id' => $group->getOwnerId(),
    ] + $values
    );
    $group_content->save();

  }
}

/**
 * Implements hook_entity_view_alter().
 */
function social_group_entity_view_alter(array &$build, Drupal\Core\Entity\EntityInterface $entity, \Drupal\Core\Entity\Display\EntityViewDisplayInterface $display) {
  // For group entities.
  if ($entity instanceof Drupal\group\Entity\Group) {
    // We add cache tags for the hero view mode.
    if ($build['#view_mode'] == 'hero') {

      $renderer = \Drupal::service('renderer');
      $current_user = \Drupal::currentUser();
      $membership = $entity->getMember($current_user);

      // Add cache tags for group type & permissions. We need join / leave for
      // the CTA and also update permissions for the button to edit a group.
      $build['#cache']['contexts'][] = 'group.type';
      $build['#cache']['contexts'][] = 'group_membership';

      $tags = $build['#cache']['tags'];

      // Based on GroupOperationsBlock.php we add some more cache tags.
      $service_1 = \Drupal::service('group.group_route_context');
      $service_2 = \Drupal::service('current_user');
      $context_1 = new GroupTypeCacheContext($service_1, $service_2);
      $context_2 = new GroupMembershipCacheContext($service_1, $service_2);
      // Merge all cache tags together.
      $merged_tags = Cache::mergeTags(
        $context_1->getCacheableMetadata()->getCacheTags(),
        $context_2->getCacheableMetadata()->getCacheTags()
      );
      // Get all the tags to merge with the new ones.
      foreach ($merged_tags as $merged_tag) {
        $tags[] = $merged_tag;
      }

      $build['#cache']['tags'] = $tags;

      $renderer->addCacheableDependency($build, $membership);
    }
  }
}

/**
 * Implements hook_form_FORM_ID_alter().
 */
function social_group_form_alter(&$form, FormStateInterface $form_state, $form_id) {
  $action_forms = array(
    'group_content_open_group-group_membership_group-join_form',
    'group_content_open_group-group_membership_group-leave_form',
    'group_content_open_group-group_membership_add_form',
  );

  // Perform alterations on joining / leaving groups.
  if (in_array($form_id, $action_forms)) {

    // Add cancel option on join and leave form.
    $form['actions']['cancel'] = array(
      '#type' => 'submit',
      '#value' => t('Cancel'),
      '#submit' => array('_social_group_cancel_join_leave_form'),
      '#limit_validation_errors' => array(),
    );

    $form['actions']['submit']['#submit'][] = '_social_group_action_form_submit';
  }

  $membership_forms = array(
    'group_content_open_group-group_membership_edit_form',
    'group_content_open_group-group_membership_add_form',
  );
  if (in_array($form_id, $membership_forms)) {
    // Change titles on membership forms.
    $form['entity_id']['widget'][0]['target_id']['#title'] = t('Select a member');
    $form['group_roles']['widget']['#title'] = t('Group roles');

    if ('group_content_open_group-group_membership_edit_form' == $form_id) {
      // Remove the user selection autocomplete on editing group membership.
      $form['entity_id']['#access'] = FALSE;

      // Add redirect to Group Membership page.
      $form['actions']['submit']['#submit'][] = '_social_group_membership_edit_form_submit';
    }
  }

  $content_forms = array(
    'group_content_open_group-group_node-topic_gnode-form_form',
    'group_content_open_group-group_node-event_gnode-form_form',
  );
  // Check if form is group content create form.
  // @TODO: Remove or fix checking of second step when group module changes.
  if (in_array($form_id, $content_forms) && $form['actions']['submit']['#value'] == 'Create node in group') {
    // Add custom submit handler just for redirect purposes. We don't want to
    // override the form::save in group.
    $form['actions']['submit']['#submit'][] = '_social_group_node_form_submit';
  }

  $group_forms = array(
    'group_open_group_add_form',
    'group_open_group_edit_form',
  );

  // Perform alterations on group add/edit forms.
  if (in_array($form_id, $group_forms)) {
    // Add character count script for description textarea.
    $form['#attached']['library'][] = 'social_group/add_form';
    $form['field_group_description']['widget']['0']['value']['#attributes'] = array('length' => '200');
  }

}

/**
 * Form submit for group join / leave form.
 *
 * @param array $form
 *   Action form.
 * @param \Drupal\Core\Form\FormStateInterface $form_state
 *   Form state interface.
 */
function _social_group_action_form_submit($form, FormStateInterface $form_state) {
  $group = \Drupal::routeMatch()->getParameter('group');

  if (!is_object($group) && !is_null($group)) {
    $group = \Drupal::service('entity_type.manager')
      ->getStorage('group')
      ->load($group);
  }

  // Invalidate cache tags.
  $cache_tags = array(
    'group_membership:' . $group->id(),
    'group_view',
  );
  foreach ($cache_tags as $cache_tag) {
    Cache::invalidateTags(array($cache_tag));
  }

  // Get form that was submitted.
  $complete_form = $form_state->getCompleteForm();

  if ($complete_form['#form_id'] == 'group_content_open_group-group_membership_group-join_form') {
    // Set redirect to group home page.
    $form_state->setRedirect(
      'entity.group.canonical',
      array('group' => $group->id(), array())
    );
  }
  else {
    // Set redirect to the Group overview page when a user saves their profile.
    $form_state->setRedirect(
      'view.groups.page_user_groups',
      array('user' => \Drupal::currentUser()->id(), array())
    );
  }
}

/**
 * Form submit for membership edit form.
 *
 * @param array $form
 *   Membership edit form.
 * @param \Drupal\Core\Form\FormStateInterface $form_state
 *   Form state interface.
 */
function _social_group_membership_edit_form_submit($form, FormStateInterface $form_state) {
  $group = \Drupal::routeMatch()->getParameter('group');

  if (!is_object($group) && !is_null($group)) {
    $group = \Drupal::service('entity_type.manager')
      ->getStorage('group')
      ->load($group);
  }

  // Set redirect to the Group overview page when a user saves their profile.
  $form_state->setRedirect(
    'entity.group_content.group_membership.collection',
    array('group' => $group->id(), array())
  );
}

/**
 * Form cancel for join and leave form.
 *
 * @param array $form
 *   Join and leave form.
 * @param \Drupal\Core\Form\FormStateInterface $form_state
 *   Form state interface.
 */
function _social_group_cancel_join_leave_form($form, FormStateInterface $form_state) {
  // Get form that was submitted.
  $group = \Drupal::routeMatch()->getParameter('group');

  if (!is_object($group) && !is_null($group)) {
    $group = \Drupal::service('entity_type.manager')
      ->getStorage('group')
      ->load($group);
  }

  // Set redirect only for cancel buttons. Just go back to the group page.
  $form_state->setRedirect(
    'entity.group.canonical',
    array('group' => $group->id(), array())
  );
}

/**
 * Form submit for group content create form.
 *
 * @param array $form
 *   Group node form.
 * @param \Drupal\Core\Form\FormStateInterface $form_state
 *   Form state interface.
 */
function _social_group_node_form_submit($form, FormStateInterface $form_state) {
  // Set redirect after group content creation to the default node '/node/%nid'
  // not to the group node.
  $route_params = $form_state->getRedirect()->getRouteParameters();
  if (!empty($route_params['group_content'])) {
    // Get node reference.
    $group_content = \Drupal::entityTypeManager()
      ->getStorage('group_content')
      ->load($route_params['group_content']);
    $group_entity_id = $group_content->get('entity_id')->getValue();
    $node_reference = reset($group_entity_id);
    // Set redirect.
    $form_state->setRedirect(
      'entity.node.canonical',
      array('node' => $node_reference['target_id'], array())
    );
  }
}

/**
 * Implements hook_field_widget_form_alter().
 */
function social_group_field_widget_form_alter(&$element, FormStateInterface $form_state, $context) {
  // Add a css class to widget form elements for all fields of type mytype.
  $field_definition = $context['items']->getFieldDefinition();
  if ($field_definition->getType() == 'entity_access_field') {

    // Edit node forms. (public option is not allowed in groups)
    // This is only here for visual purpose. Group node permissions will
    // override the hook_node_access check implemented.
    $build_info = $form_state->getBuildInfo();
    $node_forms = array(
      'node_topic_gnode-form_form',
      'node_event_gnode-form_form',
      'node_topic_edit_form',
      'node_event_edit_form',
    );
    if (in_array($build_info['form_id'], $node_forms)) {
      // Check if we are editing a node.
      $node = \Drupal::routeMatch()->getParameter('node');
      if ($node) {

        // Only react if it is actually posted inside a group.
        $groupcontents = GroupContent::loadByEntity($node);
        if (!empty($groupcontents)) {
          unset($element['#options']['public']);
        }
      }
      else {
        // WE must be creating a node (in the group context).
        unset($element['#options']['public']);
      }
    }
  }
}

/**
 * Implements hook_views_post_render().
 *
 * Alter "Group Members" views. Replace user IDs with profile teasers.
 */
function social_group_views_post_render(ViewExecutable $view, &$output, CachePluginBase $cache) {
  if ($view->id() == 'group_members') {
    foreach ($output['#rows'][0]['#rows'] as $key => $row) {
      // Get Group membership content entity.
      $group_content = $row['#group_content'];
      // Get Profile.
      $user_profile = _social_group_get_member_profile($group_content);
      if ($user_profile) {
        // Use teaser for page and small_teaser for block.
        $view_mode = ($view->current_display === 'block_newest_members') ? 'small_teaser' : 'teaser';
        // Replace output with profile teaser.
        $output['#rows'][0]['#rows'][$key] = \Drupal::entityTypeManager()
          ->getViewBuilder('profile')
          ->view($user_profile, $view_mode);
      }
      else {
        // Remove output if user don't have profile (admin).
        unset($output['#rows'][0]['#rows'][$key]);
      }

    }
  }
}

/**
 * Implements hook_menu_local_tasks_alter().
 */
function social_group_menu_local_tasks_alter(&$data, $route_name) {
  // Manage visibility of Group "Members" tab.
  $account = \Drupal::currentUser();
  // Get current Group.
  $group = \Drupal::routeMatch()->getParameter('group');
  if (!is_object($group) && !is_null($group)) {
    $group = \Drupal::service('entity_type.manager')
      ->getStorage('group')
      ->load($group);
  }
  if (is_object($group)) {
    // Check for the Group permission.
    $permission = 'administer members';
    if ($group_membership = $group->getMember($account)) {
      if ($group_membership->hasPermission($permission)) {
        // For group managers we will show membership management interface.
        unset($data['tabs'][0]['social_group.members']);
      }
      else {
        // For members we will show page with profile teasers of other members.
        unset($data['tabs'][0]['group.members']);
      }
    }
  }
  // Hide Group "Nodes" tab.
  unset($data['tabs'][0]['gnode.collection']);

  if (isset($data['tabs'][0]['group.view']['#link'])) {
    $data['tabs'][0]['group.view']['#link']['title'] = t('Stream');
  }
}

/**
 * Implements hook_local_tasks_alter().
 */
function social_group_local_tasks_alter(&$local_tasks) {
  // Remove local delete task from group page.
  unset($local_tasks['group.delete_form']);
}

/**
 * Implements hook_entity_type_alter().
 */
function social_group_entity_type_alter(array &$entity_types) {
<<<<<<< HEAD
  /** @var $entity_types \Drupal\Core\Entity\EntityTypeInterface[] * */
=======
  /* @var $entity_types \Drupal\Core\Entity\EntityTypeInterface[] */
>>>>>>> bfca5301
  $entity_types['group_content']->setListBuilderClass('Drupal\social_group\Controller\SocialGroupContentListBuilder');
}

/**
 * Return user profile by given group membership content.
 *
 * @param \Drupal\group\Entity\GroupContent $group_content
 *   Group content entity.
 *
 * @return \Drupal\profile\Entity\Profile
 *   Returns the Profile entity for the member.
 */
function _social_group_get_member_profile(GroupContent $group_content) {
  $user_profile = NULL;
  // Get User entity.
  $user_entity = $group_content->getEntity();
  if (!empty($user_entity)) {
    // Get Profile storage.
    $storage = \Drupal::entityTypeManager()->getStorage('profile');
    if (!empty($storage)) {
      // Get Profile entity.
      $user_profile = $storage->loadByUser($user_entity, 'profile');
    }
  }
  return $user_profile;
}

/**
 * Get current Group entity from the route.
 *
 * @return \Drupal\group\Entity\GroupInterface
 */
function _social_group_get_current_group() {
  $group = \Drupal::routeMatch()->getParameter('group');

  if (!is_object($group) && !is_null($group)) {
    $group = \Drupal::service('entity_type.manager')
      ->getStorage('group')
      ->load($group);
  }

  return $group;
}<|MERGE_RESOLUTION|>--- conflicted
+++ resolved
@@ -245,10 +245,6 @@
 /**
  * Form submit for group join / leave form.
  *
- * @param array $form
- *   Action form.
- * @param \Drupal\Core\Form\FormStateInterface $form_state
- *   Form state interface.
  */
 function _social_group_action_form_submit($form, FormStateInterface $form_state) {
   $group = \Drupal::routeMatch()->getParameter('group');
@@ -476,11 +472,7 @@
  * Implements hook_entity_type_alter().
  */
 function social_group_entity_type_alter(array &$entity_types) {
-<<<<<<< HEAD
-  /** @var $entity_types \Drupal\Core\Entity\EntityTypeInterface[] * */
-=======
   /* @var $entity_types \Drupal\Core\Entity\EntityTypeInterface[] */
->>>>>>> bfca5301
   $entity_types['group_content']->setListBuilderClass('Drupal\social_group\Controller\SocialGroupContentListBuilder');
 }
 
