--- conflicted
+++ resolved
@@ -60,7 +60,6 @@
 }
 
 /**
-<<<<<<< HEAD
  * Get group overview route.
  *
  * @return array
@@ -77,9 +76,6 @@
 
 /**
  * Form submit redirect for social groups.
-=======
- * Form submit redirect for open and closed groups.
->>>>>>> 4258882a
  *
  * @param array $form
  *   Group add or group edit form.
