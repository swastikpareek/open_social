--- conflicted
+++ resolved
@@ -1,17 +1,9 @@
 {% extends "node--featured.html.twig" %}
 
 {% block card_title %}
-
-<<<<<<< HEAD
   <div class="teaser__header">
     <div class="teaser__tag">
-      {% if event_type %}
-        {{ event_type }}
-      {% elseif topic_type %}
-        {{ topic_type }}
-      {% else %}
-        {{ node.type.entity.label() }}
-      {% endif %}
+      {{ node.type.entity.label() }}
     </div>
 
     {% if content.enrolled %}
@@ -20,17 +12,6 @@
       </span>
     {% endif %}
   </div>
-=======
-  <div class="teaser__tag">
-    {{ node.type.entity.label() }}
-  </div>
-
-  {% if content.enrolled %}
-    <span class="badge badge-secondary teaser__badge">
-      {{ content.enrolled }}
-    </span>
-  {% endif %}
->>>>>>> d48f4852
 
   {{ title_prefix }}
     <h4{{ title_attributes }} class="teaser__title">
