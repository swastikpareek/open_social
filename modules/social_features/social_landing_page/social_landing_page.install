--- conflicted
+++ resolved
@@ -79,31 +79,6 @@
 }
 
 /**
-<<<<<<< HEAD
- * Implements hook_update_dependencies().
- */
-function social_landing_page_update_dependencies() {
-  // New config changes should run after the features removal/revert.
-  $dependencies['social_landing_page'][8001] = [
-    'social_core' => 8001,
-  ];
-
-  return $dependencies;
-}
-
-/**
- * Add wide teaser configurations.
- */
-function social_landing_page_update_8001() {
-  /** @var \Drupal\update_helper\Updater $updateHelper */
-  $updateHelper = \Drupal::service('update_helper.updater');
-
-  // Execute configuration update definitions with logging of success.
-  $updateHelper->executeUpdate('social_landing_page', 'social_landing_page_update_8001');
-
-  // Output logged messages to related channel of update execution.
-  return $updateHelper->logger()->output();
-=======
  * Enable the Social Featured Items module.
  */
 function social_landing_page_update_8801() {
@@ -338,5 +313,4 @@
       ->setData($config)
       ->save(TRUE);
   }
->>>>>>> 1c15065f
 }