--- conflicted
+++ resolved
@@ -144,7 +144,6 @@
 
 }
 
-<<<<<<< HEAD
 @mixin user-avatar {
   flex: 0 0 80px;
   height: 80px;
@@ -342,7 +341,10 @@
           transform: translateY(-50%);
         }
       }
-=======
+    }
+  }
+}
+
 .teaser.teaser-profile {
   text-align: left;
 
@@ -373,7 +375,6 @@
   .teaser__body {
     .teaser__content {
       padding-top: 10px;
->>>>>>> 8c463d2b
     }
   }
 }