<?php

/**
 * @file
 * The Social core module.
 */

use Drupal\Core\Form\FormStateInterface;
use Drupal\node\Entity\Node;
use Drupal\node\Entity\NodeType;
use Drupal\node\NodeInterface;
use Drupal\image\Entity\ImageStyle;
use Drupal\Core\Url;
use Drupal\filter\Entity\FilterFormat;
use Drupal\user\Entity\User;
<<<<<<< HEAD
use Drupal\group\Entity\Group;
use Drupal\user\UserInterface;
=======
>>>>>>> e89a2ac6

/**
 * Implements hook_theme().
 */
function social_core_theme() {
  return array(
    'page_hero_data' => array(
      'variables' => array(
        'title' => NULL,
        'hero_node' => NULL,
        'node' => NULL,
        'node_type' => NULL,
        'section_class' => NULL,
        'event_enrollment' => NULL,
        'hero_styled_image_url' => NULL,
      ),
    ),
  );
}

/**
 * Prepares variables for the social page hero data.
 *
 * Default template: page-hero-data.html.twig.
 *
 * @param array $variables
 *   An associative array containing:
 *   - title: Page title as a string
 *   - author_name: Author as a string
 *   - created_date: Timestamp
 *   - created_date_formatted: Formatted date as a string
 *   - topic_type: List of topic types as an array or NULL
 *   - hero_node: Rendered hero display of the current active node or NULL.
 */
function template_preprocess_page_hero_data(array &$variables) {
  // Get current user.
  $account = \Drupal::currentUser();

  // Get current node object or node id.
  $node = \Drupal::routeMatch()->getParameter('node');

  if (!is_object($node) && !is_null($node)) {
    $node = \Drupal::service('entity_type.manager')
      ->getStorage('node')
      ->load($node);
  }

  if (is_object($node)) {
    if (empty($variables['event_enrollment'])) {
      if ($node->getType() == 'event') {
        $form = \Drupal::formBuilder()
          ->getForm('Drupal\social_event\Form\EnrollActionForm');

        $render_array = array(
          'enroll_action_form' => $form,
        );

        $variables['event_enrollment'] = $render_array;
      }
    }

    // Add node edit url for management.
    if ($node instanceof Node) {
      // Get the current route name to check if the user is on the
      // edit or delete page.
      $route = \Drupal::routeMatch()->getRouteName();
      if (!in_array($route, array('entity.node.edit_form', 'entity.node.delete_form'))) {
        if ($node->access('update', $account)) {
          $variables['node_edit_url'] = $node->toUrl('edit-form')->toString();
        }
      }
    }

    // Add the hero styled image.
    $image_field = "field_{$node->getType()}_image";
    if (!empty($node->{$image_field}->entity)) {
      $variables['hero_styled_image_url'] = ImageStyle::load('social_xx_large')
        ->buildUrl($node->{$image_field}->entity->getFileUri());
    }

  }

}

/**
 * Implements hook_form_FORM_ID_alter().
 *
 * For Site information Site details form.
 */
function social_core_form_system_site_information_settings_alter(&$form, FormStateInterface $form_state, $form_id) {
  // Hide site slogan field and make it disabled as well whenever the user
  // is able to fill out the textfield.
  if (!empty($form['site_information']['site_slogan'])) {
    $form['site_information']['site_slogan']['#type'] = 'hidden';
    $form['site_information']['site_slogan']['#disabled'] = TRUE;
  }
}

/**
 * Implements hook_node_links_alter().
 */
function social_core_node_links_alter(array &$links, NodeInterface $entity, array &$context) {
  // Remove the comment links.
  unset($links['comment__field_topic_comments']);
  unset($links['comment__field_event_comments']);

  if (isset($context['view_mode']) && in_array($context['view_mode'], ['activity', 'activity_comment'])) {
    // Add a readmore link.
    $node_title_stripped = strip_tags($entity->label());
    $links['node']['#links']['node-readmore'] = array(
      'title' => t('Read more<span class="visually-hidden"> about @title</span>', array(
        '@title' => $node_title_stripped,
      )),
      'url' => $entity->urlInfo(),
      'language' => $entity->language(),
      'attributes' => array(
        'rel' => 'tag',
        'title' => $node_title_stripped,
      ),
    );
  }
}

/**
 * Prepares variables for comment field templates.
 *
 * Default template: field--comment.html.twig.
 *
 * @param array $variables
 *   An associative array containing:
 *   - element: An associative array containing render arrays for the list of
 *     comments, and the comment form. Array keys: comments, comment_form.
 */
function social_core_preprocess_field(array &$variables) {
  $element = $variables['element'];
  if ($element['#formatter'] == 'comment_node') {
    // Create separate variables for the more_link.
    $variables['more_link'] = $element[0]['more_link'];
  }
}

/**
 * Implements hook_preprocess_block().
 */
function social_core_preprocess_block(&$variables) {
  /** @var \Drupal\user\Entity\User $account */
  $account = \Drupal::routeMatch()->getParameter('user');
  /** @var \Drupal\group\Entity\Group $group */
  $group = \Drupal::routeMatch()->getParameter('group');

<<<<<<< HEAD
  if (is_numeric($account)) {
    $account = User::load($account);
  }

  if (is_numeric($group)) {
    $group = Group::load($group);
  }

  if (!empty($variables['elements']['content']['#view'])) {
    $view = $variables['elements']['content']['#view'];

    if (!empty($view->getDisplay())) {
      $link = $view->getDisplay();

=======
  if (!empty($variables['elements']['content']['#view'])) {
    $view = $variables['elements']['content']['#view'];
    if (!empty($view->getDisplay())) {
      $link = $view->getDisplay();
>>>>>>> e89a2ac6
      if (!empty($link->useMoreText())) {
        $more_link = $link->useMoreText();
      }
    }
  }

  // Add variables to sidebar blocks.
  switch ($variables['elements']['#derivative_plugin_id']) {
    case 'upcoming_events-block_my_upcoming_events':
<<<<<<< HEAD
      $variables['view_all_path'] = Url::fromRoute('view.events.events_overview', [
        'user' => \Drupal::currentUser()->id(),
      ]);
      $variables['button_text'] = t('All ') . $variables['label']['#markup'];
=======
      $variables['view_all_path'] = 'my-events';
      $variables['button_text'] = t('All @label', array('@label' => $variables['label']['#markup']));
>>>>>>> e89a2ac6
      break;

    case 'upcoming_events-block_community_events':
      $variables['subtitle'] = t('in the community');
<<<<<<< HEAD
      $variables['view_all_path'] = Url::fromRoute('view.upcoming_events.page_community_events');
      $variables['button_text'] = t('All ') . $variables['label']['#markup'];
=======
      $variables['view_all_path'] = 'community-events';
      $variables['button_text'] = t('All @label', array('@label' => $variables['label']['#markup']));
>>>>>>> e89a2ac6
      break;

    case 'latest_topics-block_latest_topics':
      $variables['subtitle'] = t('in the community');
      $variables['view_all_path'] = Url::fromRoute('view.latest_topics.page_latest_topics');
      $variables['button_text'] = $more_link;
      $link->setOption('use_more', FALSE);
      break;

    case 'newest_groups-block_newest_groups':
      $variables['subtitle'] = t('in the community');
      $variables['view_all_path'] = Url::fromRoute('view.newest_groups.page_all_groups');
      $variables['button_text'] = $more_link;
      $link->setOption('use_more', FALSE);
      break;

    case 'newest_users-block_newest_users':
      $variables['subtitle'] = t('in the community');
      $variables['view_all_path'] = Url::fromRoute('view.newest_users.page_newest_users');
      $variables['button_text'] = $more_link;
      $link->setOption('use_more', FALSE);
      break;

    case 'events-block_events_on_profile':
<<<<<<< HEAD
      if ($account instanceof UserInterface) {
        $variables['subtitle'] = t('for this user');
        $variables['view_all_path'] = Url::fromRoute('view.events.events_overview', [
          'user' => $account->id(),
        ]);
        $variables['button_text'] = t('All ') . $variables['label']['#markup'];
=======
      if ($account instanceof User) {
        $variables['subtitle'] = t('for this user');
        $variables['view_all_path'] = Url::fromRoute('view.events.events_overview', array('user' => $account->id()));
        $variables['button_text'] = t('All @label', array('@label' => $variables['label']['#markup']));
>>>>>>> e89a2ac6
      }
      break;

    case 'topics-block_user_topics':
<<<<<<< HEAD
      if ($account instanceof UserInterface) {
=======
      if ($account instanceof User) {
>>>>>>> e89a2ac6
        $variables['subtitle'] = t('for this user');
        $variables['view_all_path'] = Url::fromRoute('view.topics.page_profile', [
          'user' => $account->id(),
        ]);
        $variables['button_text'] = $more_link;
        $link->setOption('use_more', FALSE);
      }
      break;

    case 'groups-block_user_groups':
<<<<<<< HEAD
      if ($account instanceof UserInterface) {
=======
      if ($account instanceof User) {
>>>>>>> e89a2ac6
        $variables['subtitle'] = t('for this user');
        $variables['view_all_path'] = Url::fromRoute('view.groups.page_user_groups', [
          'user' => $account->id(),
        ]);
        $variables['button_text'] = $more_link;
        $link->setOption('use_more', FALSE);
      }
      break;

    case 'group_members-block_newest_members':
      $variables['subtitle'] = t('in the group');
      $variables['view_all_path'] = Url::fromRoute('view.group_members.page_group_members', [
        'group' => $group->id(),
      ]);
      $variables['button_text'] = $more_link;
      $link->setOption('use_more', FALSE);
      break;

    case 'upcoming_events-upcoming_events_group':
      $variables['subtitle'] = t('in the group');
<<<<<<< HEAD
      $variables['view_all_path'] = Url::fromRoute('view.group_events.page_group_events', [
        'group' => $group->id(),
      ]);
      $variables['button_text'] = t('All ') . $variables['label']['#markup'];
=======
      $variables['view_all_path'] = Url::fromUserInput('/group/' . $group->id() . '/events');
      $variables['button_text'] = t('All @label', array('@label' => $variables['label']['#markup']));
>>>>>>> e89a2ac6
      break;

    case 'latest_topics-group_topics_block':
      $variables['subtitle'] = t('in the group');
      $variables['view_all_path'] = Url::fromRoute('view.group_topics.page_group_topics', [
        'group' => $group->id(),
      ]);
      $variables['button_text'] = $more_link;
      $link->setOption('use_more', FALSE);
      break;

  }
}

/**
 * Implements hook_menu_local_tasks_alter().
 */
function social_core_menu_local_tasks_alter(&$data, $route_name) {

  if (\Drupal::currentUser()->isAnonymous()) {
    // Anonymous user so we unset the user tabs on login register etc.
    if (isset($data['tabs'][0]['user.register'])) {
      unset($data['tabs'][0]['user.register']);
    }
    if (isset($data['tabs'][0]['user.pass'])) {
      unset($data['tabs'][0]['user.pass']);
    }
    if (isset($data['tabs'][0]['user.login'])) {
      unset($data['tabs'][0]['user.login']);
    }
  }

  $node = \Drupal::service('current_route_match')->getParameter('node');

  if (!is_null($node) && !is_object($node)) {
    $node = Node::load($node);
  }

  // Check for all active node types.
  if ($node instanceof Node && array_key_exists($node->getType(), NodeType::loadMultiple())) {
    // Remove Edit tab. Edit will always go through Floating Edit Button.
    if (isset($data['tabs'][0]['entity.node.edit_form'])) {
      unset($data['tabs'][0]['entity.node.edit_form']);
    }
  }
  // Change the default 'View' tab title.
  if (isset($data['tabs'][0]['entity.node.canonical']['#link'])) {
    $data['tabs'][0]['entity.node.canonical']['#link']['title'] = t('Details');
  }

  // Remove Delete tab. Delete will always go through Edit.
  if (isset($data['tabs'][0]['entity.node.delete_form'])) {
    unset($data['tabs'][0]['entity.node.delete_form']);
  }

}

/**
 * Implements hook_form_taxonomy_vocabulary_form_alter().
 */
function social_core_form_taxonomy_vocabulary_form_alter(&$form, FormStateInterface $form_state, $form_id) {
  // Fetch current user.
  $account = \Drupal::currentUser();

  // Check if the current use is the admin.
  if (!in_array('administrator', $account->getRoles())) {
    // Remove the option to delete.
    unset($form['actions']['delete']);
  }
}

/**
 * Implements hook_form_taxonomy_vocabulary_confirm_delete_alter().
 */
function social_core_form_taxonomy_vocabulary_confirm_delete_alter(&$form, FormStateInterface $form_state, $form_id) {

  // Fetch current user.
  $account = \Drupal::currentUser();

  // Check if the current use is the admin.
  if (!in_array('administrator', $account->getRoles())) {
    // Remove the option to delete.
    unset($form['actions']['submit']);
    $form['description']['#markup'] = t('You have insufficient permissions to delete this vocabulary');
  }
}

/**
 * Implements hook_form_alter().
 */
function social_core_form_alter(&$form, FormStateInterface $form_state, $form_id) {
  $formfield = array(
    'node_topic_edit_form' => 'field_topic_image',
    'node_topic_event_form' => 'field_event_image',
    'profile_profile_edit_form' => 'field_profile_image',
    'node_topic_form' => 'field_topic_image',
    'node_event_form' => 'field_event_image',
    'block_content_hero_call_to_action_block_edit_form' => 'field_hero_image',
  );

  if (array_key_exists($form_id, $formfield)) {
    $fieldname = $formfield[$form_id];
    $form[$fieldname]['widget'][0]['#description'] = t('Crop your image to select which part of your image to show on display.');
  }
}

/**
 * Implements hook_preprocess().
 */
function social_core_preprocess_breadcrumb(&$variables) {
  // Get the user.
  $user = \Drupal::currentUser();
  // Add cache tag for the user.
  $variables['#cache']['tags'][] = 'user:breadcrumb:' . $user->id();
}

/**
 * Implements hook_element_info_alter().
 */
function social_core_element_info_alter(array &$info) {
  if (isset($info['text_format']['#process'])) {
    $info['text_format']['#process'][] = 'social_core_filter_process_format';
  }
}

/**
 * Remove ability of selecting format if full_html is available.
 *
 * @todo Instead of defining the list of fields it would be better to add a separate
 * Setting to all text_format fields,
 * allowing to select whether to show format selector or not.
 */
function social_core_filter_process_format($element) {

  // Only fields listed here will have text format settings disabled.
  $full_html_field_ids = [
    'edit-body-0',
    'edit-field-profile-self-introduction-0',
    'edit-field-group-description-0',
  ];

  $full_html = FilterFormat::load('full_html');
  $permission_name = $full_html->getPermissionName();
  $account = \Drupal::currentUser();
  if ($element['#type'] == 'text_format' && $element['#format'] == 'full_html' && !$account->hasPermission($permission_name)) {
    $element['#format'] = 'basic_html';
    $element['value']['#format'] = 'basic_html';
    $element['format']['format']['#default_value'] = 'basic_html';
    $element['format']['format']['#value'] = 'basic_html';
    $element['value']['#disabled'] = FALSE;
    $element['format']['format']['#access'] = FALSE;
    $element['format']['#access'] = TRUE;
    $key = array_search('filter_form_access_denied', $element['value']['#pre_render']);

    if (isset($element['value']['#pre_render'][$key])) {
      unset($element['value']['#pre_render'][$key]);
    }
  }
  elseif ($element['#type'] == 'text_format' && $account->hasPermission($permission_name) && in_array($element['#id'], $full_html_field_ids)) {
    $element['#format'] = 'full_html';
    $element['format']['format']['#access'] = FALSE;
    $element['format']['format']['#value'] = 'full_html';
    $element['format']['help']['#access'] = FALSE;
    $element['format']['format']['#options'] = ['full_html' => 'Full HTML'];
  }

  return $element;
}<|MERGE_RESOLUTION|>--- conflicted
+++ resolved
@@ -13,11 +13,8 @@
 use Drupal\Core\Url;
 use Drupal\filter\Entity\FilterFormat;
 use Drupal\user\Entity\User;
-<<<<<<< HEAD
 use Drupal\group\Entity\Group;
 use Drupal\user\UserInterface;
-=======
->>>>>>> e89a2ac6
 
 /**
  * Implements hook_theme().
@@ -168,7 +165,6 @@
   /** @var \Drupal\group\Entity\Group $group */
   $group = \Drupal::routeMatch()->getParameter('group');
 
-<<<<<<< HEAD
   if (is_numeric($account)) {
     $account = User::load($account);
   }
@@ -183,12 +179,6 @@
     if (!empty($view->getDisplay())) {
       $link = $view->getDisplay();
 
-=======
-  if (!empty($variables['elements']['content']['#view'])) {
-    $view = $variables['elements']['content']['#view'];
-    if (!empty($view->getDisplay())) {
-      $link = $view->getDisplay();
->>>>>>> e89a2ac6
       if (!empty($link->useMoreText())) {
         $more_link = $link->useMoreText();
       }
@@ -198,26 +188,16 @@
   // Add variables to sidebar blocks.
   switch ($variables['elements']['#derivative_plugin_id']) {
     case 'upcoming_events-block_my_upcoming_events':
-<<<<<<< HEAD
       $variables['view_all_path'] = Url::fromRoute('view.events.events_overview', [
         'user' => \Drupal::currentUser()->id(),
       ]);
       $variables['button_text'] = t('All ') . $variables['label']['#markup'];
-=======
-      $variables['view_all_path'] = 'my-events';
-      $variables['button_text'] = t('All @label', array('@label' => $variables['label']['#markup']));
->>>>>>> e89a2ac6
       break;
 
     case 'upcoming_events-block_community_events':
       $variables['subtitle'] = t('in the community');
-<<<<<<< HEAD
       $variables['view_all_path'] = Url::fromRoute('view.upcoming_events.page_community_events');
       $variables['button_text'] = t('All ') . $variables['label']['#markup'];
-=======
-      $variables['view_all_path'] = 'community-events';
-      $variables['button_text'] = t('All @label', array('@label' => $variables['label']['#markup']));
->>>>>>> e89a2ac6
       break;
 
     case 'latest_topics-block_latest_topics':
@@ -242,28 +222,17 @@
       break;
 
     case 'events-block_events_on_profile':
-<<<<<<< HEAD
       if ($account instanceof UserInterface) {
         $variables['subtitle'] = t('for this user');
         $variables['view_all_path'] = Url::fromRoute('view.events.events_overview', [
           'user' => $account->id(),
         ]);
         $variables['button_text'] = t('All ') . $variables['label']['#markup'];
-=======
-      if ($account instanceof User) {
-        $variables['subtitle'] = t('for this user');
-        $variables['view_all_path'] = Url::fromRoute('view.events.events_overview', array('user' => $account->id()));
-        $variables['button_text'] = t('All @label', array('@label' => $variables['label']['#markup']));
->>>>>>> e89a2ac6
       }
       break;
 
     case 'topics-block_user_topics':
-<<<<<<< HEAD
       if ($account instanceof UserInterface) {
-=======
-      if ($account instanceof User) {
->>>>>>> e89a2ac6
         $variables['subtitle'] = t('for this user');
         $variables['view_all_path'] = Url::fromRoute('view.topics.page_profile', [
           'user' => $account->id(),
@@ -274,11 +243,7 @@
       break;
 
     case 'groups-block_user_groups':
-<<<<<<< HEAD
       if ($account instanceof UserInterface) {
-=======
-      if ($account instanceof User) {
->>>>>>> e89a2ac6
         $variables['subtitle'] = t('for this user');
         $variables['view_all_path'] = Url::fromRoute('view.groups.page_user_groups', [
           'user' => $account->id(),
@@ -299,15 +264,10 @@
 
     case 'upcoming_events-upcoming_events_group':
       $variables['subtitle'] = t('in the group');
-<<<<<<< HEAD
       $variables['view_all_path'] = Url::fromRoute('view.group_events.page_group_events', [
         'group' => $group->id(),
       ]);
       $variables['button_text'] = t('All ') . $variables['label']['#markup'];
-=======
-      $variables['view_all_path'] = Url::fromUserInput('/group/' . $group->id() . '/events');
-      $variables['button_text'] = t('All @label', array('@label' => $variables['label']['#markup']));
->>>>>>> e89a2ac6
       break;
 
     case 'latest_topics-group_topics_block':
@@ -318,7 +278,6 @@
       $variables['button_text'] = $more_link;
       $link->setOption('use_more', FALSE);
       break;
-
   }
 }
 
