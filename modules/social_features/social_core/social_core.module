--- conflicted
+++ resolved
@@ -189,30 +189,20 @@
   // Add variables to sidebar blocks.
   switch ($variables['elements']['#derivative_plugin_id']) {
     case 'upcoming_events-block_my_upcoming_events':
-<<<<<<< HEAD
       $variables['view_all_path'] = Url::fromRoute('view.events.events_overview', [
         'user' => \Drupal::currentUser()->id(),
       ]);
       $variables['button_text'] = t('All @label', [
         '@label' => $variables['label']['#markup'],
       ]);
-=======
-      $variables['view_all_path'] = 'my-events';
-      $variables['button_text'] = t('All @label', ['@label' => $variables['label']['#markup']]);
->>>>>>> 39ab569e
       break;
 
     case 'upcoming_events-block_community_events':
       $variables['subtitle'] = t('in the community');
-<<<<<<< HEAD
       $variables['view_all_path'] = Url::fromRoute('view.upcoming_events.page_community_events');
       $variables['button_text'] = t('All @label', [
         '@label' => $variables['label']['#markup'],
       ]);
-=======
-      $variables['view_all_path'] = 'community-events';
-      $variables['button_text'] = t('All @label', ['@label' => $variables['label']['#markup']]);
->>>>>>> 39ab569e
       break;
 
     case 'latest_topics-block_latest_topics':
@@ -239,30 +229,21 @@
     case 'events-block_events_on_profile':
       if ($account instanceof UserInterface) {
         $variables['subtitle'] = t('for this user');
-<<<<<<< HEAD
         $variables['view_all_path'] = Url::fromRoute('view.events.events_overview', [
           'user' => $account->id(),
         ]);
         $variables['button_text'] = t('All @label', [
           '@label' => $variables['label']['#markup'],
         ]);
-=======
-        $variables['view_all_path'] = Url::fromRoute('view.events.events_overview', ['user' => $account->id()]);
-        $variables['button_text'] = t('All @label', ['@label' => $variables['label']['#markup']]);
->>>>>>> 39ab569e
       }
       break;
 
     case 'topics-block_user_topics':
       if ($account instanceof UserInterface) {
         $variables['subtitle'] = t('for this user');
-<<<<<<< HEAD
         $variables['view_all_path'] = Url::fromRoute('view.topics.page_profile', [
           'user' => $account->id(),
         ]);
-=======
-        $variables['view_all_path'] = Url::fromRoute('view.topics.page_profile', ['user' => $account->id()]);
->>>>>>> 39ab569e
         $variables['button_text'] = $more_link;
         $link->setOption('use_more', FALSE);
       }
@@ -271,13 +252,9 @@
     case 'groups-block_user_groups':
       if ($account instanceof UserInterface) {
         $variables['subtitle'] = t('for this user');
-<<<<<<< HEAD
         $variables['view_all_path'] = Url::fromRoute('view.groups.page_user_groups', [
           'user' => $account->id(),
         ]);
-=======
-        $variables['view_all_path'] = Url::fromRoute('view.groups.page_user_groups', ['user' => $account->id()]);
->>>>>>> 39ab569e
         $variables['button_text'] = $more_link;
         $link->setOption('use_more', FALSE);
       }
@@ -294,17 +271,12 @@
 
     case 'upcoming_events-upcoming_events_group':
       $variables['subtitle'] = t('in the group');
-<<<<<<< HEAD
       $variables['view_all_path'] = Url::fromRoute('view.group_events.page_group_events', [
         'group' => $group->id(),
       ]);
       $variables['button_text'] = t('All @label', [
         '@label' => $variables['label']['#markup'],
       ]);
-=======
-      $variables['view_all_path'] = Url::fromUserInput('/group/' . $group->id() . '/events');
-      $variables['button_text'] = t('All @label', ['@label' => $variables['label']['#markup']]);
->>>>>>> 39ab569e
       break;
 
     case 'latest_topics-group_topics_block':
