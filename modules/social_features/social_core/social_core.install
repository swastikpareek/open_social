<?php
/**
 * @file
 * Install, update and uninstall functions for the social_comment module.
 */

use Drupal\Core\Field\FieldItemList;
use Drupal\file\Entity\File;
use \Drupal\menu_link_content\Entity\MenuLinkContent;
use Drupal\crop\Entity\CropType;
use Drupal\node\Entity\Node;
use Drupal\profile\Entity\Profile;
use Drupal\group\Entity\Group;

/**
 * Implements hook_install().
 *
 * Perform actions related to the installation of social_core.
 */
function social_core_install() {

  // Set some default permissions.
  _social_core_set_permissions();
  // Create AN Homepage block.
  _social_core_create_an_homepage_block();
  // Add menu items
  _social_core_create_menu_links();
  //Set jpeg quality
  _social_core_set_image_quality();
}

/**
 * Re-set permissions.
 */
function social_core_update_8001(&$sandbox) {
  // Set some default permissions.
  _social_core_set_permissions();
}

/**
 * Function to set permissions.
 */
function _social_core_set_permissions() {
  $roles = \Drupal\user\Entity\Role::loadMultiple();

  /** @var \Drupal\user\Entity\Role $role */
  foreach ($roles as $role) {
    if ($role->id() === 'administrator') {
      continue;
    }

    $permissions = _social_core_get_permissions($role->id());
    user_role_grant_permissions($role->id(), $permissions);
  }
}

/**
 * @param $role
 * @return array
 */
function _social_core_get_permissions($role) {
  // Anonymous.
  $permissions['anonymous'] = array(
    'access content',
  );

  // Authenticated.
  $permissions['authenticated'] = array_merge($permissions['anonymous'], array(
    'view own unpublished content',
    'use text format basic_html',
    'use text format simple_text',
  ));


  // Content manager.
  $permissions['contentmanager'] = array_merge($permissions['authenticated'], array(
    'access content overview',
    'access toolbar',
    'administer nodes',
    'administer menu',
    'access site reports',
    'access administration pages',
    'view all revisions',
    'revert all revisions',
    'delete all revisions',
    'create url aliases',
    'use text format full_html',
    'view the administration theme',
  ));

  // Site manager.
  $permissions['sitemanager'] = array_merge($permissions['contentmanager'], array(
    'administer taxonomy',
    'delete terms in expertise',
    'edit terms in expertise',
    'delete terms in interests',
    'edit terms in interests',
    'delete terms in topic_types',
    'edit terms in topic_types',
    'administer site configuration',
    'administer users',
    'administer account settings',
    'administer themes',
    'administer blocks',
  ));

  if (isset($permissions[$role])) {
    return $permissions[$role];
  }
  return [];
}

/**
 * Custom function to create the homepage block for AN users.
 */
function _social_core_create_an_homepage_block() {
  // TODO: use a better image from the theme.
  // Block image.
  $path = drupal_get_path('module', 'social_core');
  $image_path = $path . DIRECTORY_SEPARATOR . 'images' . DIRECTORY_SEPARATOR . 'homepage-block.jpg';
  $uri  = file_unmanaged_copy($image_path, 'public://homepage-block.jpg', FILE_EXISTS_REPLACE);

  $media = File::create(array(
    'langcode' => 'en',
    'uid' => 1,
    'status' => 1,
    'uri' => $uri,
  ));
  $media->save();

  $fid = $media->id();

  // Apply image cropping.
  $data = [
    'x' => 0,
    'y' => 302,
    'width' => 1919,
    'height' => 676,
  ];
  $crop_type = \Drupal::entityTypeManager()
    ->getStorage('crop_type')
    ->load('hero');
  if (!empty($crop_type) && $crop_type instanceof CropType) {
    $image_widget_crop_manager = \Drupal::service('image_widget_crop.manager');
    $image_widget_crop_manager->applyCrop($data, [
      'file-uri' => $uri,
      'file-id' => $fid,
    ], $crop_type);
  }

  // Create a block with a specific uuid so we can use it in the config
  // to load it into the theme see block.block.anhomepageheroblock.yml.
  $block = \Drupal::entityTypeManager()->getStorage('block_content')->create(array(
    'type' => 'hero_call_to_action_block',
    'info' => 'AN homepage hero block',
    'uuid' => '8bb9d4bb-f182-4afc-b138-8a4b802824e4',
  ));
  $block->field_text_block = array(
    'value' => '<h3>Become a member or log in</h3><p>powered by Open Social</p>',
    'format' => 'full_html',
  );

  $block_image = array(
    'target_id' => $fid,
    'alt' => "Anonymous front page image homepage'",
  );
  $block->field_hero_image = $block_image;

  // Set the links.
  $action_links = array(
    array(
      'uri' => 'internal:/user/register',
      'title' => t('Sign up'),
    ),
    array(
      'uri' => 'internal:/user/login',
      'title' => t('Login'),
    ),
  );
  $itemList = new FieldItemList($block->field_call_to_action_link->getFieldDefinition());
  $itemList->setValue($action_links);
  $block->field_call_to_action_link = $itemList;
  $block->save();
}


/**
 * Function to create some menu items.
 */
function _social_core_create_menu_links() {
  // Home.
  MenuLinkContent::create([
    'title' => t('Home'),
    'link' => ['uri' => 'internal:/'],
    'menu_name' => 'main',
    'expanded' => FALSE,
    'weight' => 10,
  ])->save();

  // Explore.
  MenuLinkContent::create([
    'title' => t('Explore'),
    // This way we get an empty link.
    'link' => ['uri' => 'internal:'],
    'menu_name' => 'main',
    'expanded' => TRUE,
    'weight' => 20,
  ])->save();

}

/**
 * Enable full_html format for contentmanager and sitemanager roles.
 */
function social_core_update_8002() {
  $roles = \Drupal\user\Entity\Role::loadMultiple();

  $permissions = array(
    'use text format full_html',
  );

  /** @var \Drupal\user\Entity\Role $role */
  foreach ($roles as $role) {
    if ($role->id() === 'contentmanager' || $role->id() === 'sitemanager') {
      user_role_grant_permissions($role->id(), $permissions);
    }
  }
}

/**
 * Install image_widget_crop module.
 */
function social_core_update_8003() {

  $modules = array(
    'libraries',
    'image_widget_crop',
  );
  \Drupal::service('module_installer')->install($modules);

}

/**
 * Add permission to view admin theme for contentmanager and sitemanager roles.
 */
function social_core_update_8004() {
  $roles = \Drupal\user\Entity\Role::loadMultiple();

  $permissions = array(
    'view the administration theme',
  );

  /** @var \Drupal\user\Entity\Role $role */
  foreach ($roles as $role) {
    if ($role->id() === 'contentmanager' || $role->id() === 'sitemanager') {
      user_role_grant_permissions($role->id(), $permissions);
    }
  }
}

/**
 * Crop images for groups, profiles and nodes.
 */
function social_core_update_8005(&$sandbox) {
  if (!isset($sandbox['progress'])) {
    $sandbox['progress'] = 0;
    $sandbox['items'] = [];
    $sandbox['max'] = 0;

    // First retrieve all the nodes, groups and profiles.
    $query = \Drupal::entityQuery('node', 'OR')
      ->condition('type', 'event')
      ->condition('type', 'topic')
      ->condition('type', 'page')
      ->condition('type', 'book');

    $sandbox['items']['node_ids'] = $query->execute();
    $sandbox['max'] = count($sandbox['items']['node_ids']);

    $query = \Drupal::entityQuery('group');
    $sandbox['items']['group_ids'] = $query->execute();
    $sandbox['max'] += count($sandbox['items']['group_ids']);

    $query = \Drupal::entityQuery('profile');
    $sandbox['items']['profile_ids'] = $query->execute();
    $sandbox['max'] += count($sandbox['items']['profile_ids']);
  }

  $value = NULL;

  // Check if this is a node, group or profile and continue by retrieving the:
  // - Image uri value.
  // - Crop style names we need to crop for.
  if ($sandbox['items']['node_ids']) {
    $nid = array_shift($sandbox['items']['node_ids']);
    $node = Node::load($nid);

    switch ($node->getType()) {
      case 'topic':
        $value = $node->field_topic_image->first() ? $node->field_topic_image->first()->getValue() : NULL;
        break;

      case 'event':
        $value = $node->field_event_image->first() ? $node->field_event_image->first()->getValue() : NULL;
        break;

      case 'page':
        $value = $node->field_page_image->first() ? $node->field_page_image->first()->getValue() : NULL;
        break;

      case 'book':
        $value = $node->field_book_image->first() ? $node->field_book_image->first()->getValue() : NULL;
        break;
    }

    $crop_type_names = [
      'hero',
      'teaser',
    ];
  }
  elseif ($sandbox['items']['group_ids']) {
    $gid = array_shift($sandbox['items']['group_ids']);
    $group = Group::load($gid);
    $value = $group->field_group_image->first() ? $group->field_group_image->first()->getValue() : NULL;
    $crop_type_names = [
      'hero',
      'teaser',
    ];
  }
  elseif ($sandbox['items']['profile_ids']) {
    $pid = array_shift($sandbox['items']['profile_ids']);
    $profile = Profile::load($pid);
    $value = $profile->field_profile_image->first() ? $profile->field_profile_image->first()->getValue() : NULL;
    $crop_type_names = [
      'teaser',
      'profile_medium',
      'profile_small',
    ];
  }

  if ($value && isset($crop_type_names)) {
    $image_widget_crop_manager = \Drupal::service('image_widget_crop.manager');

    foreach ($crop_type_names as $crop_type_name) {
      $crop_type = \Drupal::entityTypeManager()
        ->getStorage('crop_type')
        ->load($crop_type_name);

      if (!empty($crop_type) && $crop_type instanceof CropType) {

        $file = File::load($value['target_id']);
        $crop_element = [
          'file-uri' => $file->getFileUri(),
          'file-id' => $file->id(),
        ];

        $image_styles = $image_widget_crop_manager->getImageStylesByCrop($crop_type_name);
        $crops = $image_widget_crop_manager->loadImageStyleByCrop($image_styles, $crop_type, $crop_element['file-uri']);

        // Only crop if this uri is not yet cropped for this crop style already.
        if (!$crops) {

          list($ratio_width, $ratio_height) = explode(':', $crop_type->aspect_ratio);
          $ratio = $ratio_width / $ratio_height;

          if ($ratio > 1) {
            $width = $value['width'];
            $height = $value['height'] * (($value['width'] / $value['height']) / $ratio);
          } elseif ($ratio === 1) {
            $width = $height = min([$value['width'], $value['height']]);
          } else {
            $width = $value['width'] * (($value['width'] / $value['height']) / $ratio);
            $height = $value['height'];
          }

          $center_x = round($value['width'] / 2);
          $center_y = round($value['height'] / 2);
          $crop_width_half  = round($width / 2);
          $crop_height_half = round($height / 2);
          $x = max(0, $center_x - $crop_width_half);
          $y = max(0, $center_y - $crop_height_half);

          $properties = [
            'x' => $x,
            'y' => $y,
            'width' => $width,
            'height' => $height,
          ];
          $field_value = [
            'file-uri' => $crop_element['file-uri'],
            'file-id' => $value['target_id'],
          ];
          $image_widget_crop_manager->applyCrop($properties, $field_value, $crop_type);
          image_path_flush($file->getFileUri());
        }
      }
    }
  }

  $sandbox['progress']++;
  $sandbox['#finished'] = empty($sandbox['max']) ? 1 : ($sandbox['progress'] / $sandbox['max']);
}

/**
 * Install social_follow_content module.
 */
function social_core_update_8006(&$sandbox) {
  $modules = array(
    'social_follow_content',
  );
  \Drupal::service('module_installer')->install($modules);
}

/**
 * Set higher jpeg quality instead of default 75%.
 */
function social_core_update_8007() {
  _social_core_set_image_quality();
}

/**
 * Set image quality.
 */
function _social_core_set_image_quality() {
  $config = \Drupal::service('config.factory')->getEditable('system.image.gd');

  $config->set('jpeg_quality', 90)->save();
}

/**
 * Install social_mentions module.
 */
function social_core_update_8008() {
  $modules = array(
    'social_mentions',
  );
  \Drupal::service('module_installer')->install($modules);
}

/**
 * Enable socialblue theme and make default if socialbase is current default.
 */
function social_core_update_8009() {

  $system_theme_settings = \Drupal::configFactory()->get('system.theme')->get('default');

  if ($system_theme_settings === 'socialbase') {

    $themes = ['socialblue'];
    \Drupal::service('theme_handler')->install($themes);

    \Drupal::configFactory()
      ->getEditable('system.theme')
      ->set('default', 'socialblue')
      ->save();

    // Ensure that the install profile's theme is used.
    // @see _drupal_maintenance_theme()
    \Drupal::service('theme.manager')->resetActiveTheme();

    drupal_set_message('Installed socialblue theme and made this the default. Please check release notes.');
  }
  else {
    drupal_set_message('Skipped installing socialblue theme. Please check release notes.');
  }
}

/**
 * Install social_font module.
 */
function social_core_update_8010() {
  $modules = array(
    'social_font',
  );
  \Drupal::service('module_installer')->install($modules);
}

/**
 * Install color & improved theme settings module.
 */
function social_core_update_8011() {
  $modules = array(
    'color',
    'improved_theme_settings',
  );
  \Drupal::service('module_installer')->install($modules);
}

/**
 * Install social_like module.
 */
function social_core_update_8012() {
  $modules = array(
    'social_like',
  );
  \Drupal::service('module_installer')->install($modules);
}

/**
 * Change socialbase and socialblue theme settings config.
 */
function social_core_update_8013() {
  $config_factory = \Drupal::service('config.factory');
  $config = $config_factory->getEditable('socialbase.settings');
  $config->set('button_colorize', 0);
  $config->set('button_iconize', 0);
  $config->save();

  $config = $config_factory->getEditable('socialblue.settings');
  $config->set('button_colorize', 0);
  $config->set('button_iconize', 0);
  $config->save();
}

/**
 * Update topics path.
 */
function social_core_update_8014(&$sandbox) {
  $links = \Drupal::entityTypeManager()->getStorage('menu_link_content')
    ->loadByProperties(['link__uri' => 'internal:/newest-topics']);

  if ($link = reset($links)) {
    $link->set('link', ['uri' => 'internal:/all-topics']);
    $link->save();
  }
}

/**
 * Update members path.
 */
function social_core_update_8015(&$sandbox) {
  $links = \Drupal::entityTypeManager()->getStorage('menu_link_content')
    ->loadByProperties(['link__uri' => 'internal:/newest-members']);

  if ($link = reset($links)) {
    $link->set('link', ['uri' => 'internal:/all-members']);
    $link->save();
  }
}

/**
<<<<<<< HEAD
 * Install social_tour module.
 */
function social_core_update_8016(&$sandbox) {
  $modules = array(
    'social_tour',
=======
 * Update social_post existing content.
 */
function social_core_update_8016(&$sandbox) {
  $database = \Drupal::database();
  $table_post = 'post';
  $table_data = 'post_field_data';
  // Get the old data.
  $existing_data_post = $database->select($table_post)
    ->fields($table_post)
    ->execute()
    ->fetchAll(PDO::FETCH_ASSOC);
  // Wipe it.
  $database->truncate($table_post)->execute();

  $existing_data_data = $database->select($table_data)
    ->fields($table_data)
    ->execute()
    ->fetchAll(PDO::FETCH_ASSOC);
  // Wipe it.
  $database->truncate($table_data)->execute();

  // Add new field to tables.
  $spec = array(
    'type' => 'varchar',
    'length' => 32,
    'not null' => TRUE,
    'default' => 'post',
    'description' => 'The ID of the target entity.',
  );
  $schema = Drupal\Core\Database\Database::getConnection()->schema();

  if($schema->fieldExists($table_post, 'type')) {
    $schema->changeField($table_post, 'type', 'type', $spec);
  } else {
    $schema->addField($table_post, 'type', $spec);
  }

  if($schema->fieldExists($table_data, 'type')) {
    $schema->changeField($table_data, 'type', 'type', $spec);
  } else {
    $schema->addField($table_data, 'type', $spec);
  }

  // Update definitions and schema.
  \Drupal::entityDefinitionUpdateManager()->applyUpdates();

  // Update config post_type.
  $path = drupal_get_path('module', 'social_post') . '/config/install';
  $config_factory = \Drupal::configFactory();
  $config_name = "social_post.post_type.post";
  $filepath = "{$path}/{$config_name}.yml";
  $data = Symfony\Component\Yaml\Yaml::parse($filepath);
  if (is_array($data)) {
    $config_factory->getEditable($config_name)->setData($data)->save();
  }

  if (!empty($existing_data_post)) {
    // Set the old data.
    $insert_query_post = $database
      ->insert($table_post)
      ->fields(array_keys(end($existing_data_post)));
    foreach ($existing_data_post as $row) {
      $insert_query_post->values(array_values($row));
    }
    $insert_query_post->execute();
  }

  if (!empty($existing_data_data)) {
    $insert_query_data = $database
      ->insert($table_data)
      ->fields(array_keys(end($existing_data_data)));
    foreach ($existing_data_data as $row) {
      $insert_query_data->values(array_values($row));
    }
    $insert_query_data->execute();
  }

  // Unset default value for post entity
  $schema->fieldSetNoDefault($table_data, 'type');
  $schema->fieldSetNoDefault($table_data, 'type');
}

/**
 * Install social_post_photo module.
 */
function social_core_update_8017() {
  $modules = array(
    'social_post_photo',
>>>>>>> 9080f91c
  );
  \Drupal::service('module_installer')->install($modules);
}<|MERGE_RESOLUTION|>--- conflicted
+++ resolved
@@ -539,13 +539,6 @@
 }
 
 /**
-<<<<<<< HEAD
- * Install social_tour module.
- */
-function social_core_update_8016(&$sandbox) {
-  $modules = array(
-    'social_tour',
-=======
  * Update social_post existing content.
  */
 function social_core_update_8016(&$sandbox) {
@@ -634,7 +627,16 @@
 function social_core_update_8017() {
   $modules = array(
     'social_post_photo',
->>>>>>> 9080f91c
+  );
+  \Drupal::service('module_installer')->install($modules);
+}
+
+/**
+ * Install social_tour module.
+ */
+function social_core_update_8018(&$sandbox) {
+  $modules = array(
+    'social_tour',
   );
   \Drupal::service('module_installer')->install($modules);
 }