<?php

/**
 * @file
 * Install, update and uninstall functions for the social_core module.
 */

use Drupal\block\Entity\Block;
use Drupal\block_content\Entity\BlockContent;
use Drupal\crop\Entity\Crop;
use Drupal\Core\Database\Database;
use Drupal\Core\Entity\EntityTypeInterface;
use Drupal\Core\Field\FieldItemList;
use Drupal\Core\StreamWrapper\PrivateStream;
use Drupal\file\Entity\File;
use Drupal\menu_link_content\Entity\MenuLinkContent;
use Drupal\crop\Entity\CropType;
use Drupal\node\Entity\Node;
use Drupal\profile\Entity\Profile;
use Drupal\group\Entity\Group;
use Drupal\social_core\FeaturesRemoval\FeaturesInstallStorage;
use Drupal\social_core\FeaturesRemoval\FeaturesManager;
use Symfony\Component\Yaml\Yaml;

/**
 * Implements hook_requirements().
 */
function social_core_requirements($phase) {
  $requirements = [];

  if ($phase === 'runtime') {
    if (!\Drupal::service('module_handler')->moduleExists('social_file_private')) {
      $requirements['social_file_private_module_check'] = [
        'title' => 'Social Private Files',
        'value' => t('All your uploaded files on the Open Social entities are potentially reachable by unauthorized users'),
        'severity' => REQUIREMENT_WARNING,
        'description' => t('It is strongly recommended to enable social_file_private module to make sure your file and image uploads on Open Social entities can not be accessed by unauthorized users. More info: https://www.drupal.org/docs/8/distributions/open-social/private-files'),
      ];
    }
  }

  return $requirements;
}

/**
 * Implements hook_install().
 *
 * Perform actions related to the installation of social_core.
 */
function social_core_install() {

  // Set some default permissions.
  _social_core_set_permissions();
  // Create AN Homepage block.
  _social_core_create_an_homepage_block();
  // Add menu items.
  _social_core_create_menu_links();

  // Set image quality defaults.
  $config = \Drupal::service('config.factory')->getEditable('system.image.gd');
  $config->set('jpeg_quality', 90)->save();
}

/**
 * Implements hook_update_dependencies().
 */
function social_core_update_dependencies() {
  // Update field schema only after Profile module bug fixed.
  $dependencies['social_core'][8020] = [
    'profile' => 8001,
  ];

  // Apply update hook positioning for features removal.
  _social_core_dependencies_for_features_removal($dependencies);

  return $dependencies;
}

/**
 * Properly position the features removal update hook in between others.
 *
 * The features removal in 8.0 happened before Drupal core was updated to 8.8.0,
 * Group was updated to rc5 and pathauto was updated to 1.6. This means that our
 * features revert update hook needs to run before the update hooks from those
 * updates make configuration changes. We do want our updates to run directly
 * after the previous update hook however.
 *
 * Pathauto does not have new configuration changes in 1.5 or 1.6 so it has no
 * dependency on our features removal. Simply doing it after the 1.4 update hook
 * is fine.
 */
function _social_core_dependencies_for_features_removal(&$dependencies) {
  $dependencies['social_core'][8802] = [
    // Make sure all Drupal core updates for 8.7 have run.
    'system' => 8702,
    // Make sure all group updates before rc5 have run.
    'group' => 8016,
    // We require all 7.x updates for Social Search to have run because
    // configuration will be reverted that depends on the better exposed filters
    // module that may still need to be enabled when coming from 6.x.
    'social_search' => 8701,
  ];

  // Ensure we run before the update hook from Drupal core 8.8.
  $dependencies['system'][8801] = [
    'social_core' => 8802,
  ];

  // Ensure we run before the group updates from rc5.
  $dependencies['group'][8017] = [
    'social_core' => 8802,
  ];

  // If the pathauto module is enabled then all updates for that must have run
  // before our feature revert is run. If the module isn't installed then we
  // can't depend on that update because it will cause all dependent updates not
  // to be executed.
  if (\Drupal::moduleHandler()->moduleExists('pathauto')) {
    $dependencies['social_core'][8802]['pathauto'] = 8107;
  }
}

/**
 * Re-set permissions.
 */
function social_core_update_8001() {
  // Set some default permissions.
  _social_core_set_permissions();
}

/**
 * Function to set permissions.
 */
function _social_core_set_permissions() {
  $roles = \Drupal::entityQuery('user_role')
    ->condition('id', 'administrator', '<>')
    ->execute();

  foreach ($roles as $role) {
    $permissions = _social_core_get_permissions($role);
    user_role_grant_permissions($role, $permissions);
  }
}

/**
 * Build the permissions.
 *
 * @param string $role
 *   The role.
 *
 * @return array
 *   Returns an array containing the permissions.
 */
function _social_core_get_permissions($role) {
  // Anonymous.
  $permissions['anonymous'] = [
    'access content',
  ];

  // Authenticated.
  $permissions['authenticated'] = array_merge($permissions['anonymous'], [
    'view own unpublished content',
    'use text format basic_html',
    'use text format simple_text',
  ]);

  // Content manager.
  $permissions['contentmanager'] = array_merge($permissions['authenticated'], [
    'access content overview',
    'access toolbar',
    'administer nodes',
    'administer menu',
    'access site reports',
    'access administration pages',
    'view all revisions',
    'revert all revisions',
    'delete all revisions',
    'create url aliases',
    'use text format full_html',
    'view the administration theme',
  ]);

  // Site manager.
  $permissions['sitemanager'] = array_merge($permissions['contentmanager'], [
    'administer taxonomy',
    'delete terms in expertise',
    'edit terms in expertise',
    'delete terms in interests',
    'edit terms in interests',
    'delete terms in topic_types',
    'edit terms in topic_types',
    'administer site configuration',
    'administer users',
    'administer account settings',
    'administer themes',
    'administer blocks',
    'access contextual links',
  ]);

  return $permissions[$role] ?? [];
}

/**
 * Custom function to create the homepage block for AN users.
 */
function _social_core_create_an_homepage_block() {
  // TODO: use a better image from the theme.
  // Block image.
  $path = drupal_get_path('module', 'social_core');
  $image_path = $path . DIRECTORY_SEPARATOR . 'images' . DIRECTORY_SEPARATOR . 'homepage-block.jpg';
  $uri = file_unmanaged_copy($image_path, 'public://homepage-block.jpg', FILE_EXISTS_REPLACE);

  $media = File::create([
    'langcode' => 'en',
    'uid' => 1,
    'status' => 1,
    'uri' => $uri,
  ]);
  $media->save();

  $fid = $media->id();

  // Apply image cropping.
  $data = [
    'x' => 0,
    'y' => 0,
    'width' => 1200,
    'height' => 490,
  ];
  $crop_type = \Drupal::entityTypeManager()
    ->getStorage('crop_type')
    ->load('hero_an');
  if (!empty($crop_type) && $crop_type instanceof CropType) {
    $image_widget_crop_manager = \Drupal::service('image_widget_crop.manager');
    $image_widget_crop_manager->applyCrop($data, [
      'file-uri' => $uri,
      'file-id' => $fid,
    ], $crop_type);
  }

  // Create a block with a specific uuid so we can use it in the config
  // to load it into the theme see block.block.anhomepageheroblock.yml.
  $block = \Drupal::entityTypeManager()->getStorage('block_content')->create([
    'type' => 'hero_call_to_action_block',
    'info' => 'AN homepage hero block',
    'uuid' => '8bb9d4bb-f182-4afc-b138-8a4b802824e4',
  ]);
  $block->field_text_block = [
    'value' => '<h3>Become a member or log in to your community</h3><p>This community is powered by Open Social, the plug-and-play community solution for NGOs and semi-governmental organizations.</p>',
    'format' => 'full_html',
  ];

  $block_image = [
    'target_id' => $fid,
    'alt' => "Anonymous front page image homepage'",
  ];
  $block->field_hero_image = $block_image;

  // Set the links.
  $action_links = [
    [
      'uri' => 'internal:/user/register',
      'title' => t('Sign up'),
    ],
    [
      'uri' => 'internal:/user/login',
      'title' => t('Login'),
    ],
  ];
  $itemList = new FieldItemList($block->field_call_to_action_link->getFieldDefinition());
  $itemList->setValue($action_links);
  $block->field_call_to_action_link = $itemList;
  $block->save();
}

/**
 * Function to create some menu items.
 */
function _social_core_create_menu_links() {
  // Home.
  MenuLinkContent::create([
    'title' => t('Home'),
    'link' => ['uri' => 'internal:/'],
    'menu_name' => 'main',
    'expanded' => FALSE,
    'weight' => 10,
  ])->save();

  // Explore.
  MenuLinkContent::create([
    'title' => t('Explore'),
    // This way we get an empty link.
    'link' => ['uri' => 'internal:'],
    'menu_name' => 'main',
    'expanded' => TRUE,
    'weight' => 20,
  ])->save();

}

/**
 * Enable full_html format for contentmanager and sitemanager roles.
 */
function social_core_update_8002() {
  $roles = \Drupal::entityQuery('user_role')
    ->condition('id', ['contentmanager', 'sitemanager'], 'IN')
    ->execute();

  $permissions = [
    'use text format full_html',
  ];

  foreach ($roles as $role) {
    user_role_grant_permissions($role, $permissions);
  }
}

/**
 * Install image_widget_crop module.
 */
function social_core_update_8003() {

  $modules = [
    'image_widget_crop',
  ];
  \Drupal::service('module_installer')->install($modules);

}

/**
 * Add permission to view admin theme for contentmanager and sitemanager roles.
 */
function social_core_update_8004() {
  $roles = \Drupal::entityQuery('user_role')
    ->condition('id', ['contentmanager', 'sitemanager'], 'IN')
    ->execute();

  $permissions = [
    'view the administration theme',
  ];

  foreach ($roles as $role) {
    user_role_grant_permissions($role, $permissions);
  }
}

/**
 * Crop images for groups, profiles and nodes.
 */
function social_core_update_8005(&$sandbox) {
  if (!isset($sandbox['progress'])) {
    $sandbox['progress'] = 0;
    $sandbox['items'] = [];
    $sandbox['max'] = 0;

    // First retrieve all the nodes, groups and profiles.
    $query = \Drupal::entityQuery('node', 'OR')
      ->condition('type', 'event')
      ->condition('type', 'topic')
      ->condition('type', 'page')
      ->condition('type', 'book');

    $sandbox['items']['node_ids'] = $query->execute();
    $sandbox['max'] = count($sandbox['items']['node_ids']);

    $query = \Drupal::entityQuery('group');
    $sandbox['items']['group_ids'] = $query->execute();
    $sandbox['max'] += count($sandbox['items']['group_ids']);

    $query = \Drupal::entityQuery('profile');
    $sandbox['items']['profile_ids'] = $query->execute();
    $sandbox['max'] += count($sandbox['items']['profile_ids']);
  }

  $value = NULL;

  // Check if this is a node, group or profile and continue by retrieving the:
  // - Image uri value.
  // - Crop style names we need to crop for.
  if ($sandbox['items']['node_ids']) {
    $nid = array_shift($sandbox['items']['node_ids']);
    $node = Node::load($nid);

    switch ($node->getType()) {
      case 'topic':
        $value = $node->field_topic_image->first() ? $node->field_topic_image->first()->getValue() : NULL;
        break;

      case 'event':
        $value = $node->field_event_image->first() ? $node->field_event_image->first()->getValue() : NULL;
        break;

      case 'page':
        $value = $node->field_page_image->first() ? $node->field_page_image->first()->getValue() : NULL;
        break;

      case 'book':
        $value = $node->field_book_image->first() ? $node->field_book_image->first()->getValue() : NULL;
        break;
    }

    $crop_type_names = [
      'hero',
      'teaser',
    ];
  }
  elseif ($sandbox['items']['group_ids']) {
    $gid = array_shift($sandbox['items']['group_ids']);
    $group = Group::load($gid);
    $value = $group->field_group_image->first() ? $group->field_group_image->first()->getValue() : NULL;
    $crop_type_names = [
      'hero',
      'teaser',
    ];
  }
  elseif ($sandbox['items']['profile_ids']) {
    $pid = array_shift($sandbox['items']['profile_ids']);
    $profile = Profile::load($pid);
    $value = $profile->field_profile_image->first() ? $profile->field_profile_image->first()->getValue() : NULL;
    $crop_type_names = [
      'teaser',
      'profile_medium',
      'profile_small',
    ];
  }

  if ($value && isset($crop_type_names)) {
    $image_widget_crop_manager = \Drupal::service('image_widget_crop.manager');

    foreach ($crop_type_names as $crop_type_name) {
      $crop_type = \Drupal::entityTypeManager()
        ->getStorage('crop_type')
        ->load($crop_type_name);

      if (!empty($crop_type) && $crop_type instanceof CropType) {

        $file = File::load($value['target_id']);
        $crop_element = [
          'file-uri' => $file->getFileUri(),
          'file-id' => $file->id(),
        ];

        $image_styles = $image_widget_crop_manager->getImageStylesByCrop($crop_type_name);
        $crops = $image_widget_crop_manager->loadImageStyleByCrop($image_styles, $crop_type, $crop_element['file-uri']);

        // Only crop if this uri is not yet cropped for this crop style already.
        if (!$crops) {

          list($ratio_width, $ratio_height) = explode(':', $crop_type->aspect_ratio);
          $ratio = $ratio_width / $ratio_height;

          if ($ratio > 1) {
            $width = $value['width'];
            $height = $value['height'] * (($value['width'] / $value['height']) / $ratio);
          }
          elseif ($ratio === 1) {
            $width = $height = min([$value['width'], $value['height']]);
          }
          else {
            $width = $value['width'] * (($value['width'] / $value['height']) / $ratio);
            $height = $value['height'];
          }

          $center_x = round($value['width'] / 2);
          $center_y = round($value['height'] / 2);
          $crop_width_half = round($width / 2);
          $crop_height_half = round($height / 2);
          $x = max(0, $center_x - $crop_width_half);
          $y = max(0, $center_y - $crop_height_half);

          $properties = [
            'x' => $x,
            'y' => $y,
            'width' => $width,
            'height' => $height,
          ];
          $field_value = [
            'file-uri' => $crop_element['file-uri'],
            'file-id' => $value['target_id'],
          ];
          $image_widget_crop_manager->applyCrop($properties, $field_value, $crop_type);
          image_path_flush($file->getFileUri());
        }
      }
    }
  }

  $sandbox['progress']++;
  $sandbox['#finished'] = empty($sandbox['max']) ? 1 : ($sandbox['progress'] / $sandbox['max']);
}

/**
 * Install social_follow_content module.
 */
function social_core_update_8006(&$sandbox) {
  $modules = [
    'social_follow_content',
  ];
  \Drupal::service('module_installer')->install($modules);
}

/**
 * Set higher jpeg quality instead of default 75%.
 */
function social_core_update_8007() {
  $config = \Drupal::service('config.factory')->getEditable('system.image.gd');

  $config->set('jpeg_quality', 90)->save();
}

/**
 * Install social_mentions module.
 */
function social_core_update_8008() {
  $modules = [
    'social_mentions',
  ];
  \Drupal::service('module_installer')->install($modules);
}

/**
 * Enable socialblue theme and make default if socialbase is current default.
 */
function social_core_update_8009() {

  $system_theme_settings = \Drupal::configFactory()->get('system.theme')->get('default');

  if ($system_theme_settings === 'socialbase') {

    $themes = ['socialblue'];
    \Drupal::service('theme_handler')->install($themes);

    \Drupal::configFactory()
      ->getEditable('system.theme')
      ->set('default', 'socialblue')
      ->save();

    // Ensure that the install profile's theme is used.
    // @see _drupal_maintenance_theme()
    \Drupal::service('theme.manager')->resetActiveTheme();

    drupal_set_message(t('Installed socialblue theme and made this the default. Please check release notes.'));
  }
  else {
    drupal_set_message(t('Skipped installing socialblue theme. Please check release notes.'));
  }
}

/**
 * Install social_font module.
 */
function social_core_update_8010() {
  $modules = [
    'social_font',
  ];
  \Drupal::service('module_installer')->install($modules);
}

/**
 * Install color & improved theme settings module.
 */
function social_core_update_8011() {
  $modules = [
    'color',
    'improved_theme_settings',
  ];
  \Drupal::service('module_installer')->install($modules);
}

/**
 * Install social_like module.
 */
function social_core_update_8012() {
  $modules = [
    'social_like',
  ];
  \Drupal::service('module_installer')->install($modules);
}

/**
 * Change socialbase and socialblue theme settings config.
 */
function social_core_update_8013() {
  $config_factory = \Drupal::service('config.factory');
  $config = $config_factory->getEditable('socialbase.settings');
  $config->set('button_colorize', 0);
  $config->set('button_iconize', 0);
  $config->save();

  $config = $config_factory->getEditable('socialblue.settings');
  $config->set('button_colorize', 0);
  $config->set('button_iconize', 0);
  $config->save();
}

/**
 * Update topics path.
 */
function social_core_update_8014(&$sandbox) {
  $links = \Drupal::entityTypeManager()->getStorage('menu_link_content')
    ->loadByProperties(['link__uri' => 'internal:/newest-topics']);

  if ($link = reset($links)) {
    $link->set('link', ['uri' => 'internal:/all-topics']);
    $link->save();
  }
}

/**
 * Update members path.
 */
function social_core_update_8015(&$sandbox) {
  $links = \Drupal::entityTypeManager()->getStorage('menu_link_content')
    ->loadByProperties(['link__uri' => 'internal:/newest-members']);

  if ($link = reset($links)) {
    $link->set('link', ['uri' => 'internal:/all-members']);
    $link->save();
  }
}

/**
 * Install social_tour module.
 */
function social_core_update_8018(&$sandbox) {
  $modules = [
    'social_tour',
  ];
  \Drupal::service('module_installer')->install($modules);
}

/**
 * Install the social_file_private module.
 */
function social_core_update_8019() {
  $file_private_path_base_path = PrivateStream::basePath();

  if ($file_private_path_base_path !== NULL) {
    $modules = [
      'social_file_private',
    ];
    \Drupal::service('module_installer')->install($modules);
    drupal_set_message(t('Installed the social_file_private module. Make sure to read: https://www.drupal.org/docs/8/distributions/open-social/private-files'));
  }
  else {
    drupal_set_message(t('Skipped installing the social_file_private module because your Private file system is not set. This could have some security implications. More info: https://www.drupal.org/docs/8/distributions/open-social/private-files'), 'warning');
  }
}

/**
 * Fix an schema issue caused by Flag module.
 */
function social_core_update_8020() {
  $bundle_schema = [
    'description' => 'The Flag ID.',
    'type' => 'varchar_ascii',
    'length' => EntityTypeInterface::BUNDLE_MAX_LENGTH,
    'not null' => TRUE,
  ];

  /** @var \Drupal\Core\Database\Schema $schema */
  $schema = \Drupal::database()->schema();
  $schema->changeField('flagging', 'flag_id', 'flag_id', $bundle_schema);
  $schema->dropIndex('flagging', 'flag_id');
  $schema->dropIndex('flagging', 'flagging_field__flag_id__target_id');
  $schema->addIndex('flagging', 'flagging_field__flag_id__target_id', ['flag_id'], ['fields' => ['flag_id' => $bundle_schema]]);

  // Update the field storage repository.
  /** @var \Drupal\Core\Entity\EntityFieldManagerInterface $efm */
  $efm = \Drupal::service('entity_field.manager');
  /** @var \Drupal\Core\KeyValueStore\KeyValueStoreInterface $kv */
  $kv = \Drupal::service('keyvalue');
  /** @var \Drupal\Core\Entity\EntityLastInstalledSchemaRepositoryInterface $repo */
  $repo = \Drupal::service('entity.last_installed_schema.repository');

  $efm->clearCachedFieldDefinitions();
  $storage_definition = $efm->getFieldStorageDefinitions('flagging')['flag_id'];
  $repo->setLastInstalledFieldStorageDefinition($storage_definition);

  // Update the stored field schema.
  // @todo: There has to be a better way to do this.
  $kv_collection = 'entity.storage_schema.sql';
  $kv_name = 'flagging.field_schema_data.flag_id';
  $field_schema = $kv->get($kv_collection)->get($kv_name);
  $field_schema['flagging']['fields']['flag_id'] = $bundle_schema;
  $field_schema['flagging']['indexes']['flagging_field__flag_id__target_id'] = ['flag_id'];
  $kv->get($kv_collection)->set($kv_name, $field_schema);
}

/**
 * Update social_post existing content.
 */
function social_core_update_8021(&$sandbox) {
  $database = \Drupal::database();
  $table_post = 'post';
  $table_data = 'post_field_data';
  // Get the old data.
  $existing_data_post = $database->select($table_post)
    ->fields($table_post)
    ->execute()
    ->fetchAll(PDO::FETCH_ASSOC);
  // Wipe it.
  $database->truncate($table_post)->execute();

  $existing_data_data = $database->select($table_data)
    ->fields($table_data)
    ->execute()
    ->fetchAll(PDO::FETCH_ASSOC);
  // Wipe it.
  $database->truncate($table_data)->execute();

  // Add new field to tables.
  $spec = [
    'type' => 'varchar',
    'length' => 32,
    'not null' => TRUE,
    'default' => 'post',
    'description' => 'The ID of the target entity.',
  ];
  $schema = Database::getConnection()->schema();

  if ($schema->fieldExists($table_post, 'type')) {
    $schema->changeField($table_post, 'type', 'type', $spec);
  }
  else {
    $schema->addField($table_post, 'type', $spec);
  }

  if ($schema->fieldExists($table_data, 'type')) {
    $schema->changeField($table_data, 'type', 'type', $spec);
  }
  else {
    $schema->addField($table_data, 'type', $spec);
  }

  // Update definitions and schema.
  \Drupal::entityDefinitionUpdateManager()->applyUpdates();

  // Update config post_type.
  $path = drupal_get_path('module', 'social_post') . '/config/install';
  $config_factory = \Drupal::configFactory();
  $config_name = "social_post.post_type.post";
  $filepath = "{$path}/{$config_name}.yml";
  $data = Yaml::parse($filepath);
  if (is_array($data)) {
    $config_factory->getEditable($config_name)->setData($data)->save();
  }

  if (!empty($existing_data_post)) {
    // Set the old data.
    $insert_query_post = $database
      ->insert($table_post)
      ->fields(array_keys(end($existing_data_post)));
    foreach ($existing_data_post as $row) {
      $insert_query_post->values(array_values($row));
    }
    $insert_query_post->execute();
  }

  if (!empty($existing_data_data)) {
    $insert_query_data = $database
      ->insert($table_data)
      ->fields(array_keys(end($existing_data_data)));
    foreach ($existing_data_data as $row) {
      $insert_query_data->values(array_values($row));
    }
    $insert_query_data->execute();
  }

  // Unset default value for post entity.
  $schema->fieldSetNoDefault($table_data, 'type');
  $schema->fieldSetNoDefault($table_data, 'type');
}

/**
 * Install social_post_photo module.
 */
function social_core_update_8022() {
  $modules = [
    'social_post_photo',
  ];
  \Drupal::service('module_installer')->install($modules);
}

/**
 * Update the context_mapping for account_header_block blocks.
 */
function social_core_update_8023() {

  $blocks = Block::loadMultiple();

  /** @var \Drupal\block\Entity\Block $block */
  foreach ($blocks as $block) {
    if ($block->getPluginId() === 'account_header_block') {
      $block_settings = $block->get('settings');
      if (!isset($block_settings['context_mapping']['user'])) {
        $block_settings['context_mapping']['user'] = '@user.current_user_context:current_user';
        $block->set('settings', $block_settings);
        $block->save();
      }
    }
  }
}

/**
 * Install image_effects module.
 */
function social_core_update_8024() {
  $modules = [
    'image_effects',
  ];
  \Drupal::service('module_installer')->install($modules);
}

/**
 * Install social_swiftmail module.
 */
function social_core_update_8025() {
  $modules = [
    'social_swiftmail',
  ];
  \Drupal::service('module_installer')->install($modules);
}

/**
 * Automatically try to set a new crop for the anonymous hero image.
 */
function social_core_update_8026() {
  // Load the anonymous hero block.
  $block_storage = \Drupal::entityTypeManager()->getStorage('block_content');
  $block = $block_storage->loadByProperties(['uuid' => '8bb9d4bb-f182-4afc-b138-8a4b802824e4']);
  $block = current($block);

  if ($block instanceof BlockContent) {
    // Get the hero image file ID.
    $hero_image = $block->get('field_hero_image')->getValue();

    // Check if we already have a crop for the new hero_an style.
    $query = \Drupal::entityQuery('crop')
      ->condition('entity_type', 'file')
      ->condition('entity_id', $hero_image[0]['target_id'])
      ->condition('type', 'hero_an');
    $hero_an_crop = $query->execute();

    // No crop style found yet. Let's try to set one automatically.
    if (!$hero_an_crop) {
      // Find and load the current hero crop to get the dimensions.
      $query = \Drupal::entityQuery('crop')
        ->condition('entity_type', 'file')
        ->condition('entity_id', $hero_image[0]['target_id'])
        ->condition('type', 'hero')
        ->sort('cid')
        ->range(0, 1);
      $crop = $query->execute();

      /** @var \Drupal\crop\Entity\Crop $crop */
      $crop = Crop::load(current($crop));

      // Crop object found, set the crop type to hero_an.
      if ($crop instanceof Crop) {
        $size = $crop->size();

        // We need to adjust the width, as this is the safest way to set the new
        // crop automatically.
        // Aspect ratio was 2.836879433 (width 1200, height 423). It became
        // 2.448979592 (width 1200, height 490).
        $crop->set('width', ($size['width'] / 2.836879433) * 2.448979592);
        $crop->set('type', 'hero_an');
        $crop->save();
      }
    }
  }
}

/**
 * Re-save settings for r4032login to enable redirect to destination.
 */
function social_core_update_8027() {
  if (\Drupal::moduleHandler()->moduleExists('r4032login')) {
    $config = \Drupal::configFactory()->getEditable('r4032login.settings');
    if (!$config->get('redirect_to_destination')) {
      $config->set('redirect_to_destination', TRUE);
    }
    if (!$config->get('destination_parameter_override')) {
      $config->set('destination_parameter_override', '');
    }
    $config->save();
  }
}

/**
 * Turn off comment user verification setting.
 */
function social_core_update_8028() {
  // Change setting for socialbase.
  $socialbase_settings = \Drupal::configFactory()->getEditable('socialbase.settings');
  $socialbase_settings->set('features.comment_user_verification', FALSE)->save();

  // Change setting for socialblue.
  $socialblue_settings = \Drupal::configFactory()->getEditable('socialblue.settings');
  $socialblue_settings->set('features.comment_user_verification', FALSE)->save();
}

/**
 * Install exif_orientation module.
 */
function social_core_update_8301() {
  $modules = [
    'exif_orientation',
  ];

  \Drupal::service('module_installer')->install($modules);
}

/**
 * Install social_lets_connect_usage module.
 */
function social_core_update_8501() {
  // Let's enable the sharing usage data module.
  $modules = [
    'social_lets_connect_usage',
  ];
  \Drupal::service('module_installer')->install($modules);

  // Let's disable sharing data by default for existing sites because this
  // changes behaviour. For new installs this will be enabled through settings.
  $config = \Drupal::configFactory()->getEditable('social_lets_connect_usage.settings');
  $config->set('usage_data_enabled', 0);
  $config->save();
}

/**
 * Enable social_node module.
 */
function social_core_update_8801() {
  \Drupal::service('module_installer')->install(['social_node']);
}

/**
 * Perform features revert for the last time.
 */
function social_core_update_8802() {
  // This function goes through all the installed modules and finds the
  // `features_removal` folder. Any configuration inside of that folder will be
  // imported as if `features-revert` was performed. This has to be done because
  // configuration changes in 8.0 may not yet have an update hook at the time
  // features was removed. This would cause required configuration changes not
  // to be applied.
  $removed_features = [];

  // Go through the directories of enabled modules and find our special
  // `config/features_removal` folder.
  $drupal_root = \Drupal::root();
  $active_modules = \Drupal::moduleHandler()->getModuleList();
  foreach ($active_modules as $name => $module) {
    $snapshot_dir = $drupal_root . DIRECTORY_SEPARATOR . $module->getPath() . DIRECTORY_SEPARATOR . 'config' . DIRECTORY_SEPARATOR . 'features_removal';
    if (is_dir($snapshot_dir)) {
      $removed_features[] = $name;
    }
  }

  $container = \Drupal::getContainer();

  // Store the original services so they can be restored later.
  $original_fm = $container->get('features.manager');
  $original_fis = $container->get('features.extension_storage');

  // Overwrite the services, we'll have to manually instantiate them.
  // This is according to the original features.services.yml.
  $container->set(
    'features.manager',
    new FeaturesManager(
      $container->get('app.root'),
      $container->get('entity.manager'),
      $container->get('config.factory'),
      $container->get('config.storage'),
      $container->get('config.manager'),
      $container->get('module_handler'),
      $container->get('features.config_update')
    )
  );
  $container->set(
    'features.extension_storage',
    new FeaturesInstallStorage($container->get('config.storage'))
  );

  // Let features import our modules one last time. We tell it to import
  // non-features modules because the *.features.yaml file is already removed.
  $updated_config = \Drupal::service('features.manager')->import($removed_features, TRUE);

  // Restore the services in case other things in the request use them.
  $container->set('features.manager', $original_fm);
  $container->set('features.extension_storage', $original_fis);

  // TODO: Output which config has been imported/updated?
}

/**
 * Set the view mode for nodes to use when shown in activities.
 */
function social_core_update_8803() {
  activity_creator_set_entity_view_mode('node', 'activity');
}

<<<<<<< HEAD
  /**
=======
/**
>>>>>>> 9bd0bb82
 * Allow site managers to use contextual links.
 */
function social_core_update_8804() {
  user_role_grant_permissions('sitemanager', ['access contextual links']);
}<|MERGE_RESOLUTION|>--- conflicted
+++ resolved
@@ -1002,11 +1002,7 @@
   activity_creator_set_entity_view_mode('node', 'activity');
 }
 
-<<<<<<< HEAD
-  /**
-=======
-/**
->>>>>>> 9bd0bb82
+/**
  * Allow site managers to use contextual links.
  */
 function social_core_update_8804() {
