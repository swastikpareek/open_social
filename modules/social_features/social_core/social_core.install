<?php

/**
 * @file
 * Install, update and uninstall functions for the social_core module.
 */

use Drupal\block\Entity\Block;
use Drupal\block_content\Entity\BlockContent;
use Drupal\crop\Entity\Crop;
use Drupal\Core\Database\Database;
use Drupal\Core\Entity\EntityTypeInterface;
use Drupal\Core\Field\FieldItemList;
use Drupal\Core\StreamWrapper\PrivateStream;
use Drupal\file\Entity\File;
use Drupal\menu_link_content\Entity\MenuLinkContent;
use Drupal\crop\Entity\CropType;
use Drupal\node\Entity\Node;
use Drupal\profile\Entity\Profile;
use Drupal\group\Entity\Group;
use Drupal\social_core\FeaturesRemoval\FeaturesInstallStorage;
use Drupal\social_core\FeaturesRemoval\FeaturesManager;
use Symfony\Component\Yaml\Yaml;
use Drupal\field\Entity\FieldConfig;
use Drupal\field\Entity\FieldStorageConfig;
use Drupal\field\FieldConfigInterface;

/**
 * Implements hook_requirements().
 */
function social_core_requirements($phase) {
  $requirements = [];

  if ($phase === 'runtime') {
    if (!\Drupal::service('module_handler')->moduleExists('social_file_private')) {
      $requirements['social_file_private_module_check'] = [
        'title' => 'Social Private Files',
        'value' => t('All your uploaded files on the Open Social entities are potentially reachable by unauthorized users'),
        'severity' => REQUIREMENT_WARNING,
        'description' => t('It is strongly recommended to enable social_file_private module to make sure your file and image uploads on Open Social entities can not be accessed by unauthorized users. More info: https://www.drupal.org/docs/8/distributions/open-social/private-files'),
      ];
    }
  }

  return $requirements;
}

/**
 * Implements hook_install().
 *
 * Perform actions related to the installation of social_core.
 */
function social_core_install() {

  // Set some default permissions.
  _social_core_set_permissions();
  // Create AN Homepage block.
  _social_core_create_an_homepage_block();
  // Add menu items.
  _social_core_create_menu_links();

  // Set image quality defaults.
  $config = \Drupal::service('config.factory')->getEditable('system.image.gd');
  $config->set('jpeg_quality', 90)->save();
}

/**
 * Implements hook_update_dependencies().
 */
function social_core_update_dependencies() {
  // Update field schema only after Profile module bug fixed.
  $dependencies['social_core'][8020] = [
    'profile' => 8001,
  ];

  // Apply update hook positioning for features removal.
  _social_core_dependencies_for_features_removal($dependencies);

  return $dependencies;
}

/**
 * Properly position the features removal update hook in between others.
 *
 * The features removal in 8.0 happened before Drupal core was updated to 8.8.0,
 * Group was updated to rc5 and pathauto was updated to 1.6. This means that our
 * features revert update hook needs to run before the update hooks from those
 * updates make configuration changes. We do want our updates to run directly
 * after the previous update hook however.
 *
 * Pathauto does not have new configuration changes in 1.5 or 1.6 so it has no
 * dependency on our features removal. Simply doing it after the 1.4 update hook
 * is fine.
 */
function _social_core_dependencies_for_features_removal(&$dependencies) {
  $dependencies['social_core'][8802] = [
    // Make sure all Drupal core updates for 8.7 have run.
    'system' => 8702,
    // Make sure all group updates before rc5 have run.
    'group' => 8016,
    // We require all 7.x updates for Social Search to have run because
    // configuration will be reverted that depends on the better exposed filters
    // module that may still need to be enabled when coming from 6.x.
    'social_search' => 8701,
  ];

  // Ensure we run before the update hook from Drupal core 8.8.
  $dependencies['system'][8801] = [
    'social_core' => 8802,
  ];

  // Ensure we run before the group updates from rc5.
  $dependencies['group'][8017] = [
    'social_core' => 8802,
  ];

  // If the pathauto module is enabled then all updates for that must have run
  // before our feature revert is run. If the module isn't installed then we
  // can't depend on that update because it will cause all dependent updates not
  // to be executed.
  if (\Drupal::moduleHandler()->moduleExists('pathauto')) {
    $dependencies['social_core'][8802]['pathauto'] = 8107;
  }
}

/**
 * Re-set permissions.
 */
function social_core_update_8001() {
  // Set some default permissions.
  _social_core_set_permissions();
}

/**
 * Function to set permissions.
 */
function _social_core_set_permissions() {
  $roles = \Drupal::entityQuery('user_role')
    ->condition('id', 'administrator', '<>')
    ->execute();

  foreach ($roles as $role) {
    $permissions = _social_core_get_permissions($role);
    user_role_grant_permissions($role, $permissions);
  }
}

/**
 * Build the permissions.
 *
 * @param string $role
 *   The role.
 *
 * @return array
 *   Returns an array containing the permissions.
 */
function _social_core_get_permissions($role) {
  // Anonymous.
  $permissions['anonymous'] = [
    'access content',
  ];

  // Authenticated.
  $permissions['authenticated'] = array_merge($permissions['anonymous'], [
    'view own unpublished content',
    'use text format basic_html',
    'use text format simple_text',
  ]);

  // Content manager.
  $permissions['contentmanager'] = array_merge($permissions['authenticated'], [
    'access content overview',
    'access toolbar',
    'administer nodes',
    'administer menu',
    'access site reports',
    'access administration pages',
    'view all revisions',
    'revert all revisions',
    'delete all revisions',
    'create url aliases',
    'use text format full_html',
    'view the administration theme',
  ]);

  // Site manager.
  $permissions['sitemanager'] = array_merge($permissions['contentmanager'], [
    'administer taxonomy',
    'delete terms in expertise',
    'edit terms in expertise',
    'delete terms in interests',
    'edit terms in interests',
    'delete terms in topic_types',
    'edit terms in topic_types',
    'administer site configuration',
    'administer users',
    'administer account settings',
    'administer themes',
    'administer blocks',
    'access contextual links',
  ]);

  return $permissions[$role] ?? [];
}

/**
 * Custom function to create the homepage block for AN users.
 */
function _social_core_create_an_homepage_block() {
  // TODO: use a better image from the theme.
  // Block image.
  $path = drupal_get_path('module', 'social_core');
  $image_path = $path . DIRECTORY_SEPARATOR . 'images' . DIRECTORY_SEPARATOR . 'homepage-block.jpg';
  $uri = file_unmanaged_copy($image_path, 'public://homepage-block.jpg', FILE_EXISTS_REPLACE);

  $media = File::create([
    'langcode' => 'en',
    'uid' => 1,
    'status' => 1,
    'uri' => $uri,
  ]);
  $media->save();

  $fid = $media->id();

  // Apply image cropping.
  $data = [
    'x' => 0,
    'y' => 0,
    'width' => 1200,
    'height' => 490,
  ];
  $crop_type = \Drupal::entityTypeManager()
    ->getStorage('crop_type')
    ->load('hero_an');
  if (!empty($crop_type) && $crop_type instanceof CropType) {
    $image_widget_crop_manager = \Drupal::service('image_widget_crop.manager');
    $image_widget_crop_manager->applyCrop($data, [
      'file-uri' => $uri,
      'file-id' => $fid,
    ], $crop_type);
  }

  // Create a block with a specific uuid so we can use it in the config
  // to load it into the theme see block.block.anhomepageheroblock.yml.
  $block = \Drupal::entityTypeManager()->getStorage('block_content')->create([
    'type' => 'hero_call_to_action_block',
    'info' => 'AN homepage hero block',
    'uuid' => '8bb9d4bb-f182-4afc-b138-8a4b802824e4',
  ]);
  $block->field_text_block = [
    'value' => '<h3>Become a member or log in to your community</h3><p>This community is powered by Open Social, the plug-and-play community solution for NGOs and semi-governmental organizations.</p>',
    'format' => 'full_html',
  ];

  $block_image = [
    'target_id' => $fid,
    'alt' => "Anonymous front page image homepage'",
  ];
  $block->field_hero_image = $block_image;

  // Set the links.
  $action_links = [
    [
      'uri' => 'internal:/user/register',
      'title' => t('Sign up'),
    ],
    [
      'uri' => 'internal:/user/login',
      'title' => t('Login'),
    ],
  ];
  $itemList = new FieldItemList($block->field_call_to_action_link->getFieldDefinition());
  $itemList->setValue($action_links);
  $block->field_call_to_action_link = $itemList;
  $block->save();
}

/**
 * Function to create some menu items.
 */
function _social_core_create_menu_links() {
  // Home.
  MenuLinkContent::create([
    'title' => t('Home'),
    'link' => ['uri' => 'internal:/'],
    'menu_name' => 'main',
    'expanded' => FALSE,
    'weight' => 10,
  ])->save();

  // Explore.
  MenuLinkContent::create([
    'title' => t('Explore'),
    // This way we get an empty link.
    'link' => ['uri' => 'internal:'],
    'menu_name' => 'main',
    'expanded' => TRUE,
    'weight' => 20,
  ])->save();

}

/**
 * Enable full_html format for contentmanager and sitemanager roles.
 */
function social_core_update_8002() {
  $roles = \Drupal::entityQuery('user_role')
    ->condition('id', ['contentmanager', 'sitemanager'], 'IN')
    ->execute();

  $permissions = [
    'use text format full_html',
  ];

  foreach ($roles as $role) {
    user_role_grant_permissions($role, $permissions);
  }
}

/**
 * Install image_widget_crop module.
 */
function social_core_update_8003() {

  $modules = [
    'image_widget_crop',
  ];
  \Drupal::service('module_installer')->install($modules);

}

/**
 * Add permission to view admin theme for contentmanager and sitemanager roles.
 */
function social_core_update_8004() {
  $roles = \Drupal::entityQuery('user_role')
    ->condition('id', ['contentmanager', 'sitemanager'], 'IN')
    ->execute();

  $permissions = [
    'view the administration theme',
  ];

  foreach ($roles as $role) {
    user_role_grant_permissions($role, $permissions);
  }
}

/**
 * Crop images for groups, profiles and nodes.
 */
function social_core_update_8005(&$sandbox) {
  if (!isset($sandbox['progress'])) {
    $sandbox['progress'] = 0;
    $sandbox['items'] = [];
    $sandbox['max'] = 0;

    // First retrieve all the nodes, groups and profiles.
    $query = \Drupal::entityQuery('node', 'OR')
      ->condition('type', 'event')
      ->condition('type', 'topic')
      ->condition('type', 'page')
      ->condition('type', 'book');

    $sandbox['items']['node_ids'] = $query->execute();
    $sandbox['max'] = count($sandbox['items']['node_ids']);

    $query = \Drupal::entityQuery('group');
    $sandbox['items']['group_ids'] = $query->execute();
    $sandbox['max'] += count($sandbox['items']['group_ids']);

    $query = \Drupal::entityQuery('profile');
    $sandbox['items']['profile_ids'] = $query->execute();
    $sandbox['max'] += count($sandbox['items']['profile_ids']);
  }

  $value = NULL;

  // Check if this is a node, group or profile and continue by retrieving the:
  // - Image uri value.
  // - Crop style names we need to crop for.
  if ($sandbox['items']['node_ids']) {
    $nid = array_shift($sandbox['items']['node_ids']);
    $node = Node::load($nid);

    switch ($node->getType()) {
      case 'topic':
        $value = $node->field_topic_image->first() ? $node->field_topic_image->first()->getValue() : NULL;
        break;

      case 'event':
        $value = $node->field_event_image->first() ? $node->field_event_image->first()->getValue() : NULL;
        break;

      case 'page':
        $value = $node->field_page_image->first() ? $node->field_page_image->first()->getValue() : NULL;
        break;

      case 'book':
        $value = $node->field_book_image->first() ? $node->field_book_image->first()->getValue() : NULL;
        break;
    }

    $crop_type_names = [
      'hero',
      'teaser',
    ];
  }
  elseif ($sandbox['items']['group_ids']) {
    $gid = array_shift($sandbox['items']['group_ids']);
    $group = Group::load($gid);
    $value = $group->field_group_image->first() ? $group->field_group_image->first()->getValue() : NULL;
    $crop_type_names = [
      'hero',
      'teaser',
    ];
  }
  elseif ($sandbox['items']['profile_ids']) {
    $pid = array_shift($sandbox['items']['profile_ids']);
    $profile = Profile::load($pid);
    $value = $profile->field_profile_image->first() ? $profile->field_profile_image->first()->getValue() : NULL;
    $crop_type_names = [
      'teaser',
      'profile_medium',
      'profile_small',
    ];
  }

  if ($value && isset($crop_type_names)) {
    $image_widget_crop_manager = \Drupal::service('image_widget_crop.manager');

    foreach ($crop_type_names as $crop_type_name) {
      $crop_type = \Drupal::entityTypeManager()
        ->getStorage('crop_type')
        ->load($crop_type_name);

      if (!empty($crop_type) && $crop_type instanceof CropType) {

        $file = File::load($value['target_id']);
        $crop_element = [
          'file-uri' => $file->getFileUri(),
          'file-id' => $file->id(),
        ];

        $image_styles = $image_widget_crop_manager->getImageStylesByCrop($crop_type_name);
        $crops = $image_widget_crop_manager->loadImageStyleByCrop($image_styles, $crop_type, $crop_element['file-uri']);

        // Only crop if this uri is not yet cropped for this crop style already.
        if (!$crops) {

          list($ratio_width, $ratio_height) = explode(':', $crop_type->aspect_ratio);
          $ratio = $ratio_width / $ratio_height;

          if ($ratio > 1) {
            $width = $value['width'];
            $height = $value['height'] * (($value['width'] / $value['height']) / $ratio);
          }
          elseif ($ratio === 1) {
            $width = $height = min([$value['width'], $value['height']]);
          }
          else {
            $width = $value['width'] * (($value['width'] / $value['height']) / $ratio);
            $height = $value['height'];
          }

          $center_x = round($value['width'] / 2);
          $center_y = round($value['height'] / 2);
          $crop_width_half = round($width / 2);
          $crop_height_half = round($height / 2);
          $x = max(0, $center_x - $crop_width_half);
          $y = max(0, $center_y - $crop_height_half);

          $properties = [
            'x' => $x,
            'y' => $y,
            'width' => $width,
            'height' => $height,
          ];
          $field_value = [
            'file-uri' => $crop_element['file-uri'],
            'file-id' => $value['target_id'],
          ];
          $image_widget_crop_manager->applyCrop($properties, $field_value, $crop_type);
          image_path_flush($file->getFileUri());
        }
      }
    }
  }

  $sandbox['progress']++;
  $sandbox['#finished'] = empty($sandbox['max']) ? 1 : ($sandbox['progress'] / $sandbox['max']);
}

/**
 * Install social_follow_content module.
 */
function social_core_update_8006(&$sandbox) {
  $modules = [
    'social_follow_content',
  ];
  \Drupal::service('module_installer')->install($modules);
}

/**
 * Set higher jpeg quality instead of default 75%.
 */
function social_core_update_8007() {
  $config = \Drupal::service('config.factory')->getEditable('system.image.gd');

  $config->set('jpeg_quality', 90)->save();
}

/**
 * Install social_mentions module.
 */
function social_core_update_8008() {
  $modules = [
    'social_mentions',
  ];
  \Drupal::service('module_installer')->install($modules);
}

/**
 * Enable socialblue theme and make default if socialbase is current default.
 */
function social_core_update_8009() {

  $system_theme_settings = \Drupal::configFactory()->get('system.theme')->get('default');

  if ($system_theme_settings === 'socialbase') {

    $themes = ['socialblue'];
    \Drupal::service('theme_handler')->install($themes);

    \Drupal::configFactory()
      ->getEditable('system.theme')
      ->set('default', 'socialblue')
      ->save();

    // Ensure that the install profile's theme is used.
    // @see _drupal_maintenance_theme()
    \Drupal::service('theme.manager')->resetActiveTheme();

    drupal_set_message(t('Installed socialblue theme and made this the default. Please check release notes.'));
  }
  else {
    drupal_set_message(t('Skipped installing socialblue theme. Please check release notes.'));
  }
}

/**
 * Install social_font module.
 */
function social_core_update_8010() {
  $modules = [
    'social_font',
  ];
  \Drupal::service('module_installer')->install($modules);
}

/**
 * Install color & improved theme settings module.
 */
function social_core_update_8011() {
  $modules = [
    'color',
    'improved_theme_settings',
  ];
  \Drupal::service('module_installer')->install($modules);
}

/**
 * Install social_like module.
 */
function social_core_update_8012() {
  $modules = [
    'social_like',
  ];
  \Drupal::service('module_installer')->install($modules);
}

/**
 * Change socialbase and socialblue theme settings config.
 */
function social_core_update_8013() {
  $config_factory = \Drupal::service('config.factory');
  $config = $config_factory->getEditable('socialbase.settings');
  $config->set('button_colorize', 0);
  $config->set('button_iconize', 0);
  $config->save();

  $config = $config_factory->getEditable('socialblue.settings');
  $config->set('button_colorize', 0);
  $config->set('button_iconize', 0);
  $config->save();
}

/**
 * Update topics path.
 */
function social_core_update_8014(&$sandbox) {
  $links = \Drupal::entityTypeManager()->getStorage('menu_link_content')
    ->loadByProperties(['link__uri' => 'internal:/newest-topics']);

  if ($link = reset($links)) {
    $link->set('link', ['uri' => 'internal:/all-topics']);
    $link->save();
  }
}

/**
 * Update members path.
 */
function social_core_update_8015(&$sandbox) {
  $links = \Drupal::entityTypeManager()->getStorage('menu_link_content')
    ->loadByProperties(['link__uri' => 'internal:/newest-members']);

  if ($link = reset($links)) {
    $link->set('link', ['uri' => 'internal:/all-members']);
    $link->save();
  }
}

/**
 * Install social_tour module.
 */
function social_core_update_8018(&$sandbox) {
  $modules = [
    'social_tour',
  ];
  \Drupal::service('module_installer')->install($modules);
}

/**
 * Install the social_file_private module.
 */
function social_core_update_8019() {
  $file_private_path_base_path = PrivateStream::basePath();

  if ($file_private_path_base_path !== NULL) {
    $modules = [
      'social_file_private',
    ];
    \Drupal::service('module_installer')->install($modules);
    drupal_set_message(t('Installed the social_file_private module. Make sure to read: https://www.drupal.org/docs/8/distributions/open-social/private-files'));
  }
  else {
    drupal_set_message(t('Skipped installing the social_file_private module because your Private file system is not set. This could have some security implications. More info: https://www.drupal.org/docs/8/distributions/open-social/private-files'), 'warning');
  }
}

/**
 * Fix an schema issue caused by Flag module.
 */
function social_core_update_8020() {
  $bundle_schema = [
    'description' => 'The Flag ID.',
    'type' => 'varchar_ascii',
    'length' => EntityTypeInterface::BUNDLE_MAX_LENGTH,
    'not null' => TRUE,
  ];

  /** @var \Drupal\Core\Database\Schema $schema */
  $schema = \Drupal::database()->schema();
  $schema->changeField('flagging', 'flag_id', 'flag_id', $bundle_schema);
  $schema->dropIndex('flagging', 'flag_id');
  $schema->dropIndex('flagging', 'flagging_field__flag_id__target_id');
  $schema->addIndex('flagging', 'flagging_field__flag_id__target_id', ['flag_id'], ['fields' => ['flag_id' => $bundle_schema]]);

  // Update the field storage repository.
  /** @var \Drupal\Core\Entity\EntityFieldManagerInterface $efm */
  $efm = \Drupal::service('entity_field.manager');
  /** @var \Drupal\Core\KeyValueStore\KeyValueStoreInterface $kv */
  $kv = \Drupal::service('keyvalue');
  /** @var \Drupal\Core\Entity\EntityLastInstalledSchemaRepositoryInterface $repo */
  $repo = \Drupal::service('entity.last_installed_schema.repository');

  $efm->clearCachedFieldDefinitions();
  $storage_definition = $efm->getFieldStorageDefinitions('flagging')['flag_id'];
  $repo->setLastInstalledFieldStorageDefinition($storage_definition);

  // Update the stored field schema.
  // @todo: There has to be a better way to do this.
  $kv_collection = 'entity.storage_schema.sql';
  $kv_name = 'flagging.field_schema_data.flag_id';
  $field_schema = $kv->get($kv_collection)->get($kv_name);
  $field_schema['flagging']['fields']['flag_id'] = $bundle_schema;
  $field_schema['flagging']['indexes']['flagging_field__flag_id__target_id'] = ['flag_id'];
  $kv->get($kv_collection)->set($kv_name, $field_schema);
}

/**
 * Update social_post existing content.
 */
function social_core_update_8021(&$sandbox) {
  $database = \Drupal::database();
  $table_post = 'post';
  $table_data = 'post_field_data';
  // Get the old data.
  $existing_data_post = $database->select($table_post)
    ->fields($table_post)
    ->execute()
    ->fetchAll(PDO::FETCH_ASSOC);
  // Wipe it.
  $database->truncate($table_post)->execute();

  $existing_data_data = $database->select($table_data)
    ->fields($table_data)
    ->execute()
    ->fetchAll(PDO::FETCH_ASSOC);
  // Wipe it.
  $database->truncate($table_data)->execute();

  // Add new field to tables.
  $spec = [
    'type' => 'varchar',
    'length' => 32,
    'not null' => TRUE,
    'default' => 'post',
    'description' => 'The ID of the target entity.',
  ];
  $schema = Database::getConnection()->schema();

  if ($schema->fieldExists($table_post, 'type')) {
    $schema->changeField($table_post, 'type', 'type', $spec);
  }
  else {
    $schema->addField($table_post, 'type', $spec);
  }

  if ($schema->fieldExists($table_data, 'type')) {
    $schema->changeField($table_data, 'type', 'type', $spec);
  }
  else {
    $schema->addField($table_data, 'type', $spec);
  }

  // Update definitions and schema.
  \Drupal::entityDefinitionUpdateManager()->applyUpdates();

  // Update config post_type.
  $path = drupal_get_path('module', 'social_post') . '/config/install';
  $config_factory = \Drupal::configFactory();
  $config_name = "social_post.post_type.post";
  $filepath = "{$path}/{$config_name}.yml";
  $data = Yaml::parse($filepath);
  if (is_array($data)) {
    $config_factory->getEditable($config_name)->setData($data)->save();
  }

  if (!empty($existing_data_post)) {
    // Set the old data.
    $insert_query_post = $database
      ->insert($table_post)
      ->fields(array_keys(end($existing_data_post)));
    foreach ($existing_data_post as $row) {
      $insert_query_post->values(array_values($row));
    }
    $insert_query_post->execute();
  }

  if (!empty($existing_data_data)) {
    $insert_query_data = $database
      ->insert($table_data)
      ->fields(array_keys(end($existing_data_data)));
    foreach ($existing_data_data as $row) {
      $insert_query_data->values(array_values($row));
    }
    $insert_query_data->execute();
  }

  // Unset default value for post entity.
  $schema->fieldSetNoDefault($table_data, 'type');
  $schema->fieldSetNoDefault($table_data, 'type');
}

/**
 * Install social_post_photo module.
 */
function social_core_update_8022() {
  $modules = [
    'social_post_photo',
  ];
  \Drupal::service('module_installer')->install($modules);
}

/**
 * Update the context_mapping for account_header_block blocks.
 */
function social_core_update_8023() {

  $blocks = Block::loadMultiple();

  /** @var \Drupal\block\Entity\Block $block */
  foreach ($blocks as $block) {
    if ($block->getPluginId() === 'account_header_block') {
      $block_settings = $block->get('settings');
      if (!isset($block_settings['context_mapping']['user'])) {
        $block_settings['context_mapping']['user'] = '@user.current_user_context:current_user';
        $block->set('settings', $block_settings);
        $block->save();
      }
    }
  }
}

/**
 * Install image_effects module.
 */
function social_core_update_8024() {
  $modules = [
    'image_effects',
  ];
  \Drupal::service('module_installer')->install($modules);
}

/**
 * Install social_swiftmail module.
 */
function social_core_update_8025() {
  $modules = [
    'social_swiftmail',
  ];
  \Drupal::service('module_installer')->install($modules);
}

/**
 * Automatically try to set a new crop for the anonymous hero image.
 */
function social_core_update_8026() {
  // Load the anonymous hero block.
  $block_storage = \Drupal::entityTypeManager()->getStorage('block_content');
  $block = $block_storage->loadByProperties(['uuid' => '8bb9d4bb-f182-4afc-b138-8a4b802824e4']);
  $block = current($block);

  if ($block instanceof BlockContent) {
    // Get the hero image file ID.
    $hero_image = $block->get('field_hero_image')->getValue();

    // Check if we already have a crop for the new hero_an style.
    $query = \Drupal::entityQuery('crop')
      ->condition('entity_type', 'file')
      ->condition('entity_id', $hero_image[0]['target_id'])
      ->condition('type', 'hero_an');
    $hero_an_crop = $query->execute();

    // No crop style found yet. Let's try to set one automatically.
    if (!$hero_an_crop) {
      // Find and load the current hero crop to get the dimensions.
      $query = \Drupal::entityQuery('crop')
        ->condition('entity_type', 'file')
        ->condition('entity_id', $hero_image[0]['target_id'])
        ->condition('type', 'hero')
        ->sort('cid')
        ->range(0, 1);
      $crop = $query->execute();

      /** @var \Drupal\crop\Entity\Crop $crop */
      $crop = Crop::load(current($crop));

      // Crop object found, set the crop type to hero_an.
      if ($crop instanceof Crop) {
        $size = $crop->size();

        // We need to adjust the width, as this is the safest way to set the new
        // crop automatically.
        // Aspect ratio was 2.836879433 (width 1200, height 423). It became
        // 2.448979592 (width 1200, height 490).
        $crop->set('width', ($size['width'] / 2.836879433) * 2.448979592);
        $crop->set('type', 'hero_an');
        $crop->save();
      }
    }
  }
}

/**
 * Re-save settings for r4032login to enable redirect to destination.
 */
function social_core_update_8027() {
  if (\Drupal::moduleHandler()->moduleExists('r4032login')) {
    $config = \Drupal::configFactory()->getEditable('r4032login.settings');
    if (!$config->get('redirect_to_destination')) {
      $config->set('redirect_to_destination', TRUE);
    }
    if (!$config->get('destination_parameter_override')) {
      $config->set('destination_parameter_override', '');
    }
    $config->save();
  }
}

/**
 * Turn off comment user verification setting.
 */
function social_core_update_8028() {
  // Change setting for socialbase.
  $socialbase_settings = \Drupal::configFactory()->getEditable('socialbase.settings');
  $socialbase_settings->set('features.comment_user_verification', FALSE)->save();

  // Change setting for socialblue.
  $socialblue_settings = \Drupal::configFactory()->getEditable('socialblue.settings');
  $socialblue_settings->set('features.comment_user_verification', FALSE)->save();
}

/**
 * Install exif_orientation module.
 */
function social_core_update_8301() {
  $modules = [
    'exif_orientation',
  ];

  \Drupal::service('module_installer')->install($modules);
}

/**
 * Install social_lets_connect_usage module.
 */
function social_core_update_8501() {
  // Let's enable the sharing usage data module.
  $modules = [
    'social_lets_connect_usage',
  ];
  \Drupal::service('module_installer')->install($modules);

  // Let's disable sharing data by default for existing sites because this
  // changes behaviour. For new installs this will be enabled through settings.
  $config = \Drupal::configFactory()->getEditable('social_lets_connect_usage.settings');
  $config->set('usage_data_enabled', 0);
  $config->save();
}

/**
 * Enable social_node module.
 */
function social_core_update_8801() {
  \Drupal::service('module_installer')->install(['social_node']);
}

/**
 * Perform features revert for the last time.
 */
function social_core_update_8802() {
  // This function goes through all the installed modules and finds the
  // `features_removal` folder. Any configuration inside of that folder will be
  // imported as if `features-revert` was performed. This has to be done because
  // configuration changes in 8.0 may not yet have an update hook at the time
  // features was removed. This would cause required configuration changes not
  // to be applied.
  $removed_features = [];

  // Go through the directories of enabled modules and find our special
  // `config/features_removal` folder.
  $drupal_root = \Drupal::root();
  $active_modules = \Drupal::moduleHandler()->getModuleList();
  foreach ($active_modules as $name => $module) {
    $snapshot_dir = $drupal_root . DIRECTORY_SEPARATOR . $module->getPath() . DIRECTORY_SEPARATOR . 'config' . DIRECTORY_SEPARATOR . 'features_removal';
    if (is_dir($snapshot_dir)) {
      $removed_features[] = $name;
    }
  }

  $container = \Drupal::getContainer();

  // Store the original services so they can be restored later.
  $original_fm = $container->get('features.manager');
  $original_fis = $container->get('features.extension_storage');

  // Overwrite the services, we'll have to manually instantiate them.
  // This is according to the original features.services.yml.
  $container->set(
    'features.manager',
    new FeaturesManager(
      $container->get('app.root'),
      $container->get('entity.manager'),
      $container->get('config.factory'),
      $container->get('config.storage'),
      $container->get('config.manager'),
      $container->get('module_handler'),
      $container->get('features.config_update')
    )
  );
  $container->set(
    'features.extension_storage',
    new FeaturesInstallStorage($container->get('config.storage'))
  );

  // Let features import our modules one last time. We tell it to import
  // non-features modules because the *.features.yaml file is already removed.
  $updated_config = \Drupal::service('features.manager')->import($removed_features, TRUE);

  // Restore the services in case other things in the request use them.
  $container->set('features.manager', $original_fm);
  $container->set('features.extension_storage', $original_fis);

  // TODO: Output which config has been imported/updated?
}

/**
 * Set the view mode for nodes to use when shown in activities.
 */
function social_core_update_8803() {
  activity_creator_set_entity_view_mode('node', 'activity');
}

/**
 * Allow site managers to use contextual links.
 */
function social_core_update_8804() {
  user_role_grant_permissions('sitemanager', ['access contextual links']);
}

/**
 * Install update helper for config update usage.
 */
function social_core_update_8805() {
  \Drupal::service('module_installer')->install(['update_helper']);
}

/**
 * Add new basic block config items.
 */
function social_core_update_8806(&$sandbox) {
  if (!isset($sandbox['total'])) {
    // Declare all the config render arrays,
    // keyed by the config name.
    $sandbox['configs'] = [
      'field.storage.block_content.field_basic_link' => [
        'id' => 'block_content.field_basic_link',
        'field_name' => 'field_basic_link',
        'entity_type' => 'block_content',
        'type' => 'link',
        'settings' => [],
        'module' => 'link',
        'locked' => FALSE,
        'cardinality' => 1,
        'translatable' => TRUE,
      ],
      'field.field.block_content.basic.field_basic_link' => [
        'id' => 'block_content.basic.field_basic_link',
        'field_name' => 'field_basic_link',
        'entity_type' => 'block_content',
        'bundle' => 'basic',
        'label' => 'Read more link',
        'description' => '',
        'required' => FALSE,
        'translatable' => TRUE,
        'default_value' => [],
        'default_value_callback' => '',
        'settings' => [
          'link_type' => 17,
          'title' => 1,
        ],
        'field_type' => 'link',
      ],
      'field.field.block_content.basic.field_text_block' => [
        'id' => 'block_content.basic.field_text_block',
        'field_name' => 'field_text_block',
        'entity_type' => 'block_content',
        'bundle' => 'basic',
        'label' => 'Text block',
        'description' => '',
        'required' => FALSE,
        'translatable' => TRUE,
        'default_value' => [],
        'default_value_callback' => '',
        'settings' => [],
        'field_type' => 'text_long',
      ],
      'core.entity_form_display.block_content.basic.default' => [
        'langcode' => 'en',
        'status' => TRUE,
        'dependencies' => [
          'config' => [
            'block_content.type.basic',
            'field.field.block_content.basic.field_basic_link',
            'field.field.block_content.basic.field_text_block',
          ],
          'module' => [
            'text',
            'link',
          ],
        ],
        'id' => 'block_content.basic.default',
        'targetEntityType' => 'block_content',
        'bundle' => 'basic',
        'mode' => 'default',
        'content' => [
          'info' => [
            'region' => 'content',
            'settings' => [
              'placeholder' => '',
              'size' => 60,
            ],
            'third_party_settings' => [],
            'type' => 'string_textfield',
            'weight' => -5,
          ],
        ],
        'hidden' => [
          'field_text_block' => TRUE,
          'field_basic_link' => TRUE,
        ],
      ],
      'core.entity_view_display.block_content.basic.default' => [
        'langcode' => 'en',
        'status' => TRUE,
        'dependencies' => [
          'config' => [
            'block_content.type.basic',
            'field.field.block_content.basic.field_basic_link',
            'field.field.block_content.basic.field_text_block',
          ],
          'module' => [
            'text',
            'link',
          ],
        ],
        'id' => 'block_content.basic.default',
        'targetEntityType' => 'block_content',
        'bundle' => 'basic',
        'mode' => 'default',
        'content' => [],
        'hidden' => [
          'field_basic_link' => TRUE,
          'field_text_block' => TRUE,
        ],
      ],
    ];

    // Count the amount we need to add to cover batching..
    $sandbox['total'] = count($sandbox['configs']);
    $sandbox['current'] = 0;
  }

  $names = array_keys($sandbox['configs']);
  $name = $names[$sandbox['current']++];
  $data = $sandbox['configs'][$name];

  $parts = explode('.', $name);

  switch ($parts[0] . '.' . $parts[1]) {
    case 'field.storage':
      FieldStorageConfig::create($data)->save();
      break;

    case 'field.field':
      $field_config = FieldConfig::loadByName($parts[2], $parts[3], $parts[4]);

      if ($field_config instanceof FieldConfigInterface) {
        $field_config->setDescription($data);
      }
      else {
        $field_config = FieldConfig::create($data);
      }

      $field_config->save();
      break;

    default:
      // Insert newly created config in the storage.
      \Drupal::service('config.storage')->write($name, $data);
  }

  $sandbox['#finished'] = $sandbox['current'] / $sandbox['total'];
}

/**
 * Basic block config changes.
 */
function social_core_update_8807() {
  /** @var \Drupal\update_helper\Updater $updateHelper */
  $updateHelper = \Drupal::service('update_helper.updater');

  // Execute configuration update definitions with logging of success.
  $updateHelper->executeUpdate('social_core', 'social_core_update_8807');

  // Output logged messages to related channel of update execution.
  return $updateHelper->logger()->output();
}

/**
 * Hide tabs from /user/x/profile page.
 */
function social_core_update_8808() {
  /** @var \Drupal\update_helper\Updater $updateHelper */
  $updateHelper = \Drupal::service('update_helper.updater');

  // Execute configuration update definitions with logging of success.
  $updateHelper->executeUpdate('social_core', 'social_core_update_8808');

  // Output logged messages to related channel of update execution.
  return $updateHelper->logger()->output();
}

/**
<<<<<<< HEAD
 * Block changes for the social_event request enrollment feature.
 */
function social_core_update_8810() {
=======
 * Hide primary admin actions from /user/x/edit and some other pages.
 */
function social_core_update_8809() {
>>>>>>> 14a2e5bd
  /** @var \Drupal\update_helper\Updater $updateHelper */
  $updateHelper = \Drupal::service('update_helper.updater');

  // Execute configuration update definitions with logging of success.
<<<<<<< HEAD
  $updateHelper->executeUpdate('social_core', 'social_core_update_8810');
=======
  $updateHelper->executeUpdate('social_core', 'social_core_update_8809');
>>>>>>> 14a2e5bd

  // Output logged messages to related channel of update execution.
  return $updateHelper->logger()->output();
}<|MERGE_RESOLUTION|>--- conflicted
+++ resolved
@@ -1196,24 +1196,28 @@
 }
 
 /**
-<<<<<<< HEAD
- * Block changes for the social_event request enrollment feature.
- */
-function social_core_update_8810() {
-=======
  * Hide primary admin actions from /user/x/edit and some other pages.
  */
 function social_core_update_8809() {
->>>>>>> 14a2e5bd
   /** @var \Drupal\update_helper\Updater $updateHelper */
   $updateHelper = \Drupal::service('update_helper.updater');
 
   // Execute configuration update definitions with logging of success.
-<<<<<<< HEAD
+  $updateHelper->executeUpdate('social_core', 'social_core_update_8809');
+
+  // Output logged messages to related channel of update execution.
+  return $updateHelper->logger()->output();
+}
+
+/**
+ * Block changes for the social_event request enrollment feature.
+ */
+function social_core_update_8810() {
+  /** @var \Drupal\update_helper\Updater $updateHelper */
+  $updateHelper = \Drupal::service('update_helper.updater');
+
+  // Execute configuration update definitions with logging of success.
   $updateHelper->executeUpdate('social_core', 'social_core_update_8810');
-=======
-  $updateHelper->executeUpdate('social_core', 'social_core_update_8809');
->>>>>>> 14a2e5bd
 
   // Output logged messages to related channel of update execution.
   return $updateHelper->logger()->output();
