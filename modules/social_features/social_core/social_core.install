<?php
/**
 * @file
 * Install, update and uninstall functions for the social_comment module.
 */

use Drupal\Core\Field\FieldItemList;
use Drupal\file\Entity\File;
use \Drupal\menu_link_content\Entity\MenuLinkContent;
use Drupal\crop\Entity\CropType;
use Drupal\node\Entity\Node;
use Drupal\profile\Entity\Profile;
use Drupal\group\Entity\Group;

/**
 * Implements hook_requirements().
 *
 * @param $phase
 * @return array
 */
function social_core_requirements($phase) {
  $requirements = [];

  if ($phase == 'runtime') {
    if (!\Drupal::service('module_handler')->moduleExists('social_file_private')) {
      $requirements['social_file_private_module_check'] = [
        'title' => 'Social Private Files',
        'value' => t('All your uploaded files on the Open Social entities are potentially reachable by unauthorized users'),
        'severity' => REQUIREMENT_WARNING,
        'description' => t('It is strongly recommended to enable social_file_private module to make sure your file and image uploads on Open Social entities can not be accessed by unauthorized users. More info: https://github.com/goalgorilla/drupal_social/wiki/Private-files'),
      ];
    }
  }

  return $requirements;
}

/**
 * Implements hook_install().
 *
 * Perform actions related to the installation of social_core.
 */
function social_core_install() {

  // Set some default permissions.
  _social_core_set_permissions();
  // Create AN Homepage block.
  _social_core_create_an_homepage_block();
  // Add menu items
  _social_core_create_menu_links();
  //Set jpeg quality
  _social_core_set_image_quality();
}

/**
 * Re-set permissions.
 */
function social_core_update_8001(&$sandbox) {
  // Set some default permissions.
  _social_core_set_permissions();
}

/**
 * Function to set permissions.
 */
function _social_core_set_permissions() {
  $roles = \Drupal\user\Entity\Role::loadMultiple();

  /** @var \Drupal\user\Entity\Role $role */
  foreach ($roles as $role) {
    if ($role->id() === 'administrator') {
      continue;
    }

    $permissions = _social_core_get_permissions($role->id());
    user_role_grant_permissions($role->id(), $permissions);
  }
}

/**
 * @param $role
 * @return array
 */
function _social_core_get_permissions($role) {
  // Anonymous.
  $permissions['anonymous'] = array(
    'access content',
  );

  // Authenticated.
  $permissions['authenticated'] = array_merge($permissions['anonymous'], array(
    'view own unpublished content',
    'use text format basic_html',
    'use text format simple_text',
  ));


  // Content manager.
  $permissions['contentmanager'] = array_merge($permissions['authenticated'], array(
    'access content overview',
    'access toolbar',
    'administer nodes',
    'administer menu',
    'access site reports',
    'access administration pages',
    'view all revisions',
    'revert all revisions',
    'delete all revisions',
    'create url aliases',
    'use text format full_html',
    'view the administration theme',
  ));

  // Site manager.
  $permissions['sitemanager'] = array_merge($permissions['contentmanager'], array(
    'administer taxonomy',
    'delete terms in expertise',
    'edit terms in expertise',
    'delete terms in interests',
    'edit terms in interests',
    'delete terms in topic_types',
    'edit terms in topic_types',
    'administer site configuration',
    'administer users',
    'administer account settings',
    'administer themes',
    'administer blocks',
  ));

  if (isset($permissions[$role])) {
    return $permissions[$role];
  }
  return [];
}

/**
 * Custom function to create the homepage block for AN users.
 */
function _social_core_create_an_homepage_block() {
  // TODO: use a better image from the theme.
  // Block image.
  $path = drupal_get_path('module', 'social_core');
  $image_path = $path . DIRECTORY_SEPARATOR . 'images' . DIRECTORY_SEPARATOR . 'homepage-block.jpg';
  $uri  = file_unmanaged_copy($image_path, 'public://homepage-block.jpg', FILE_EXISTS_REPLACE);

  $media = File::create(array(
    'langcode' => 'en',
    'uid' => 1,
    'status' => 1,
    'uri' => $uri,
  ));
  $media->save();

  $fid = $media->id();

  // Apply image cropping.
  $data = [
    'x' => 0,
    'y' => 302,
    'width' => 1919,
    'height' => 676,
  ];
  $crop_type = \Drupal::entityTypeManager()
    ->getStorage('crop_type')
    ->load('hero');
  if (!empty($crop_type) && $crop_type instanceof CropType) {
    $image_widget_crop_manager = \Drupal::service('image_widget_crop.manager');
    $image_widget_crop_manager->applyCrop($data, [
      'file-uri' => $uri,
      'file-id' => $fid,
    ], $crop_type);
  }

  // Create a block with a specific uuid so we can use it in the config
  // to load it into the theme see block.block.anhomepageheroblock.yml.
  $block = \Drupal::entityTypeManager()->getStorage('block_content')->create(array(
    'type' => 'hero_call_to_action_block',
    'info' => 'AN homepage hero block',
    'uuid' => '8bb9d4bb-f182-4afc-b138-8a4b802824e4',
  ));
  $block->field_text_block = array(
    'value' => '<h3>Become a member or log in</h3><p>powered by Open Social</p>',
    'format' => 'full_html',
  );

  $block_image = array(
    'target_id' => $fid,
    'alt' => "Anonymous front page image homepage'",
  );
  $block->field_hero_image = $block_image;

  // Set the links.
  $action_links = array(
    array(
      'uri' => 'internal:/user/register',
      'title' => t('Sign up'),
    ),
    array(
      'uri' => 'internal:/user/login',
      'title' => t('Login'),
    ),
  );
  $itemList = new FieldItemList($block->field_call_to_action_link->getFieldDefinition());
  $itemList->setValue($action_links);
  $block->field_call_to_action_link = $itemList;
  $block->save();
}


/**
 * Function to create some menu items.
 */
function _social_core_create_menu_links() {
  // Home.
  MenuLinkContent::create([
    'title' => t('Home'),
    'link' => ['uri' => 'internal:/'],
    'menu_name' => 'main',
    'expanded' => FALSE,
    'weight' => 10,
  ])->save();

  // Explore.
  MenuLinkContent::create([
    'title' => t('Explore'),
    // This way we get an empty link.
    'link' => ['uri' => 'internal:'],
    'menu_name' => 'main',
    'expanded' => TRUE,
    'weight' => 20,
  ])->save();

}

/**
 * Enable full_html format for contentmanager and sitemanager roles.
 */
function social_core_update_8002() {
  $roles = \Drupal\user\Entity\Role::loadMultiple();

  $permissions = array(
    'use text format full_html',
  );

  /** @var \Drupal\user\Entity\Role $role */
  foreach ($roles as $role) {
    if ($role->id() === 'contentmanager' || $role->id() === 'sitemanager') {
      user_role_grant_permissions($role->id(), $permissions);
    }
  }
}

/**
 * Install image_widget_crop module.
 */
function social_core_update_8003() {

  $modules = array(
    'image_widget_crop',
  );
  \Drupal::service('module_installer')->install($modules);

}

/**
 * Add permission to view admin theme for contentmanager and sitemanager roles.
 */
function social_core_update_8004() {
  $roles = \Drupal\user\Entity\Role::loadMultiple();

  $permissions = array(
    'view the administration theme',
  );

  /** @var \Drupal\user\Entity\Role $role */
  foreach ($roles as $role) {
    if ($role->id() === 'contentmanager' || $role->id() === 'sitemanager') {
      user_role_grant_permissions($role->id(), $permissions);
    }
  }
}

/**
 * Crop images for groups, profiles and nodes.
 */
function social_core_update_8005(&$sandbox) {
  if (!isset($sandbox['progress'])) {
    $sandbox['progress'] = 0;
    $sandbox['items'] = [];
    $sandbox['max'] = 0;

    // First retrieve all the nodes, groups and profiles.
    $query = \Drupal::entityQuery('node', 'OR')
      ->condition('type', 'event')
      ->condition('type', 'topic')
      ->condition('type', 'page')
      ->condition('type', 'book');

    $sandbox['items']['node_ids'] = $query->execute();
    $sandbox['max'] = count($sandbox['items']['node_ids']);

    $query = \Drupal::entityQuery('group');
    $sandbox['items']['group_ids'] = $query->execute();
    $sandbox['max'] += count($sandbox['items']['group_ids']);

    $query = \Drupal::entityQuery('profile');
    $sandbox['items']['profile_ids'] = $query->execute();
    $sandbox['max'] += count($sandbox['items']['profile_ids']);
  }

  $value = NULL;

  // Check if this is a node, group or profile and continue by retrieving the:
  // - Image uri value.
  // - Crop style names we need to crop for.
  if ($sandbox['items']['node_ids']) {
    $nid = array_shift($sandbox['items']['node_ids']);
    $node = Node::load($nid);

    switch ($node->getType()) {
      case 'topic':
        $value = $node->field_topic_image->first() ? $node->field_topic_image->first()->getValue() : NULL;
        break;

      case 'event':
        $value = $node->field_event_image->first() ? $node->field_event_image->first()->getValue() : NULL;
        break;

      case 'page':
        $value = $node->field_page_image->first() ? $node->field_page_image->first()->getValue() : NULL;
        break;

      case 'book':
        $value = $node->field_book_image->first() ? $node->field_book_image->first()->getValue() : NULL;
        break;
    }

    $crop_type_names = [
      'hero',
      'teaser',
    ];
  }
  elseif ($sandbox['items']['group_ids']) {
    $gid = array_shift($sandbox['items']['group_ids']);
    $group = Group::load($gid);
    $value = $group->field_group_image->first() ? $group->field_group_image->first()->getValue() : NULL;
    $crop_type_names = [
      'hero',
      'teaser',
    ];
  }
  elseif ($sandbox['items']['profile_ids']) {
    $pid = array_shift($sandbox['items']['profile_ids']);
    $profile = Profile::load($pid);
    $value = $profile->field_profile_image->first() ? $profile->field_profile_image->first()->getValue() : NULL;
    $crop_type_names = [
      'teaser',
      'profile_medium',
      'profile_small',
    ];
  }

  if ($value && isset($crop_type_names)) {
    $image_widget_crop_manager = \Drupal::service('image_widget_crop.manager');

    foreach ($crop_type_names as $crop_type_name) {
      $crop_type = \Drupal::entityTypeManager()
        ->getStorage('crop_type')
        ->load($crop_type_name);

      if (!empty($crop_type) && $crop_type instanceof CropType) {

        $file = File::load($value['target_id']);
        $crop_element = [
          'file-uri' => $file->getFileUri(),
          'file-id' => $file->id(),
        ];

        $image_styles = $image_widget_crop_manager->getImageStylesByCrop($crop_type_name);
        $crops = $image_widget_crop_manager->loadImageStyleByCrop($image_styles, $crop_type, $crop_element['file-uri']);

        // Only crop if this uri is not yet cropped for this crop style already.
        if (!$crops) {

          list($ratio_width, $ratio_height) = explode(':', $crop_type->aspect_ratio);
          $ratio = $ratio_width / $ratio_height;

          if ($ratio > 1) {
            $width = $value['width'];
            $height = $value['height'] * (($value['width'] / $value['height']) / $ratio);
          } elseif ($ratio === 1) {
            $width = $height = min([$value['width'], $value['height']]);
          } else {
            $width = $value['width'] * (($value['width'] / $value['height']) / $ratio);
            $height = $value['height'];
          }

          $center_x = round($value['width'] / 2);
          $center_y = round($value['height'] / 2);
          $crop_width_half  = round($width / 2);
          $crop_height_half = round($height / 2);
          $x = max(0, $center_x - $crop_width_half);
          $y = max(0, $center_y - $crop_height_half);

          $properties = [
            'x' => $x,
            'y' => $y,
            'width' => $width,
            'height' => $height,
          ];
          $field_value = [
            'file-uri' => $crop_element['file-uri'],
            'file-id' => $value['target_id'],
          ];
          $image_widget_crop_manager->applyCrop($properties, $field_value, $crop_type);
          image_path_flush($file->getFileUri());
        }
      }
    }
  }

  $sandbox['progress']++;
  $sandbox['#finished'] = empty($sandbox['max']) ? 1 : ($sandbox['progress'] / $sandbox['max']);
}

/**
 * Install social_follow_content module.
 */
function social_core_update_8006(&$sandbox) {
  $modules = array(
    'social_follow_content',
  );
  \Drupal::service('module_installer')->install($modules);
}

/**
 * Set higher jpeg quality instead of default 75%.
 */
function social_core_update_8007() {
  _social_core_set_image_quality();
}

/**
 * Set image quality.
 */
function _social_core_set_image_quality() {
  $config = \Drupal::service('config.factory')->getEditable('system.image.gd');

  $config->set('jpeg_quality', 90)->save();
}

/**
 * Install social_mentions module.
 */
function social_core_update_8008() {
  $modules = array(
    'social_mentions',
  );
  \Drupal::service('module_installer')->install($modules);
}

/**
 * Enable socialblue theme and make default if socialbase is current default.
 */
function social_core_update_8009() {

  $system_theme_settings = \Drupal::configFactory()->get('system.theme')->get('default');

  if ($system_theme_settings === 'socialbase') {

    $themes = ['socialblue'];
    \Drupal::service('theme_handler')->install($themes);

    \Drupal::configFactory()
      ->getEditable('system.theme')
      ->set('default', 'socialblue')
      ->save();

    // Ensure that the install profile's theme is used.
    // @see _drupal_maintenance_theme()
    \Drupal::service('theme.manager')->resetActiveTheme();

    drupal_set_message('Installed socialblue theme and made this the default. Please check release notes.');
  }
  else {
    drupal_set_message('Skipped installing socialblue theme. Please check release notes.');
  }
}

/**
 * Install social_font module.
 */
function social_core_update_8010() {
  $modules = array(
    'social_font',
  );
  \Drupal::service('module_installer')->install($modules);
}

/**
 * Install color & improved theme settings module.
 */
function social_core_update_8011() {
  $modules = array(
    'color',
    'improved_theme_settings',
  );
  \Drupal::service('module_installer')->install($modules);
}

/**
 * Install social_like module.
 */
function social_core_update_8012() {
  $modules = array(
    'social_like',
  );
  \Drupal::service('module_installer')->install($modules);
}

/**
 * Change socialbase and socialblue theme settings config.
 */
function social_core_update_8013() {
  $config_factory = \Drupal::service('config.factory');
  $config = $config_factory->getEditable('socialbase.settings');
  $config->set('button_colorize', 0);
  $config->set('button_iconize', 0);
  $config->save();

  $config = $config_factory->getEditable('socialblue.settings');
  $config->set('button_colorize', 0);
  $config->set('button_iconize', 0);
  $config->save();
}

/**
 * Update topics path.
 */
function social_core_update_8014(&$sandbox) {
  $links = \Drupal::entityTypeManager()->getStorage('menu_link_content')
    ->loadByProperties(['link__uri' => 'internal:/newest-topics']);

  if ($link = reset($links)) {
    $link->set('link', ['uri' => 'internal:/all-topics']);
    $link->save();
  }
}

/**
 * Update members path.
 */
function social_core_update_8015(&$sandbox) {
  $links = \Drupal::entityTypeManager()->getStorage('menu_link_content')
    ->loadByProperties(['link__uri' => 'internal:/newest-members']);

  if ($link = reset($links)) {
    $link->set('link', ['uri' => 'internal:/all-members']);
    $link->save();
  }
}

/**
 * Install social_tour module.
 */
function social_core_update_8018(&$sandbox) {
  $modules = array(
    'social_tour',
  );
  \Drupal::service('module_installer')->install($modules);
}

/**
 * Install the social_file_private module.
 */
function social_core_update_8019() {
  $file_private_path_base_path = \Drupal\Core\StreamWrapper\PrivateStream::basePath();

  if ($file_private_path_base_path !== NULL) {
    $modules = array(
      'social_file_private',
    );
    \Drupal::service('module_installer')->install($modules);
    drupal_set_message('Installed the social_file_private module. Make sure to read: https://github.com/goalgorilla/drupal_social/wiki/Private-files');
  }
  else {
    drupal_set_message('Skipped installing the social_file_private module because your Private file system is not set. This could have some security implications. More info: https://github.com/goalgorilla/drupal_social/wiki/Private-files', 'warning');
  }
}

/**
 * Fix an schema issue caused by Flag module.
 */
function social_core_update_8020() {
  $bundle_schema = [
    'description' => 'The Flag ID.',
    'type' => 'varchar_ascii',
    'length' => \Drupal\Core\Entity\EntityTypeInterface::BUNDLE_MAX_LENGTH,
    // 'binary' => FALSE,
    'not null' => TRUE,
  ];

  /** @var \Drupal\Core\Database\Schema $schema */
  $schema = \Drupal::database()->schema();
  $schema->changeField('flagging', 'flag_id', 'flag_id', $bundle_schema);
  $schema->dropIndex('flagging', 'flag_id');
  $schema->dropIndex('flagging', 'flagging_field__flag_id__target_id');
  $schema->addIndex('flagging', 'flagging_field__flag_id__target_id', ['flag_id'], ['fields' => ['flag_id' => $bundle_schema]]);

  // Update the field storage repository.
  /** @var \Drupal\Core\Entity\EntityFieldManagerInterface $efm */
  $efm = \Drupal::service('entity_field.manager');
  /** @var \Drupal\Core\KeyValueStore\KeyValueStoreInterface $kv */
  $kv = \Drupal::service('keyvalue');
  /** @var \Drupal\Core\Entity\EntityLastInstalledSchemaRepositoryInterface $repo */
  $repo = \Drupal::service('entity.last_installed_schema.repository');

  $efm->clearCachedFieldDefinitions();
  $storage_definition = $efm->getFieldStorageDefinitions('flagging')['flag_id'];
  $repo->setLastInstalledFieldStorageDefinition($storage_definition);

  // Update the stored field schema.
  // @todo: There has to be a better way to do this.
  $kv_collection = 'entity.storage_schema.sql';
  $kv_name = 'flagging.field_schema_data.flag_id';
  $field_schema = $kv->get($kv_collection)->get($kv_name);
  $field_schema['flagging']['fields']['flag_id'] = $bundle_schema;
  $field_schema['flagging']['indexes']['flagging_field__flag_id__target_id'] = ['flag_id'];
  $kv->get($kv_collection)->set($kv_name, $field_schema);
}


/**
 * Update social_post existing content.
 */
function social_core_update_8021(&$sandbox) {
  $database = \Drupal::database();
  $table_post = 'post';
  $table_data = 'post_field_data';
  // Get the old data.
  $existing_data_post = $database->select($table_post)
    ->fields($table_post)
    ->execute()
    ->fetchAll(PDO::FETCH_ASSOC);
  // Wipe it.
  $database->truncate($table_post)->execute();

  $existing_data_data = $database->select($table_data)
    ->fields($table_data)
    ->execute()
    ->fetchAll(PDO::FETCH_ASSOC);
  // Wipe it.
  $database->truncate($table_data)->execute();

  // Add new field to tables.
  $spec = array(
    'type' => 'varchar',
    'length' => 32,
    'not null' => TRUE,
    'default' => 'post',
    'description' => 'The ID of the target entity.',
  );
  $schema = Drupal\Core\Database\Database::getConnection()->schema();

  if($schema->fieldExists($table_post, 'type')) {
    $schema->changeField($table_post, 'type', 'type', $spec);
  } else {
    $schema->addField($table_post, 'type', $spec);
  }

  if($schema->fieldExists($table_data, 'type')) {
    $schema->changeField($table_data, 'type', 'type', $spec);
  } else {
    $schema->addField($table_data, 'type', $spec);
  }

  // Update definitions and schema.
  \Drupal::entityDefinitionUpdateManager()->applyUpdates();

  // Update config post_type.
  $path = drupal_get_path('module', 'social_post') . '/config/install';
  $config_factory = \Drupal::configFactory();
  $config_name = "social_post.post_type.post";
  $filepath = "{$path}/{$config_name}.yml";
  $data = Symfony\Component\Yaml\Yaml::parse($filepath);
  if (is_array($data)) {
    $config_factory->getEditable($config_name)->setData($data)->save();
  }

  if (!empty($existing_data_post)) {
    // Set the old data.
    $insert_query_post = $database
      ->insert($table_post)
      ->fields(array_keys(end($existing_data_post)));
    foreach ($existing_data_post as $row) {
      $insert_query_post->values(array_values($row));
    }
    $insert_query_post->execute();
  }

  if (!empty($existing_data_data)) {
    $insert_query_data = $database
      ->insert($table_data)
      ->fields(array_keys(end($existing_data_data)));
    foreach ($existing_data_data as $row) {
      $insert_query_data->values(array_values($row));
    }
    $insert_query_data->execute();
  }

  // Unset default value for post entity
  $schema->fieldSetNoDefault($table_data, 'type');
  $schema->fieldSetNoDefault($table_data, 'type');
}

/**
 * Install social_post_photo module.
 */
function social_core_update_8022() {
  $modules = array(
    'social_post_photo',
  );
  \Drupal::service('module_installer')->install($modules);
}

/**
 * Update the context_mapping for account_header_block blocks.
 */
function social_core_update_8023() {

  $blocks = \Drupal\block\Entity\Block::loadMultiple();

  /** @var \Drupal\block\Entity\Block $block */
  foreach ($blocks as $block) {
    if ($block->getPluginId() === 'account_header_block') {
      $block_settings = $block->get('settings');
      if (!isset($block_settings['context_mapping']['user'])) {
        $block_settings['context_mapping']['user'] = '@user.current_user_context:current_user';
        $block->set('settings', $block_settings);
        $block->save();
      }
    }
  }
}

<<<<<<< HEAD
}

/**
 * Install image_effects module.
 */
function social_core_update_8024() {
  $modules = array(
    'image_effects',
=======
/**
 * Install social_swiftmail module.
 */
function social_core_update_8024() {
  $modules = array(
    'social_swiftmail',
>>>>>>> 11e5cad5
  );
  \Drupal::service('module_installer')->install($modules);
}<|MERGE_RESOLUTION|>--- conflicted
+++ resolved
@@ -743,23 +743,22 @@
   }
 }
 
-<<<<<<< HEAD
-}
-
 /**
  * Install image_effects module.
  */
 function social_core_update_8024() {
   $modules = array(
     'image_effects',
-=======
+  );
+  \Drupal::service('module_installer')->install($modules);
+}
+
 /**
  * Install social_swiftmail module.
  */
-function social_core_update_8024() {
+function social_core_update_8025() {
   $modules = array(
     'social_swiftmail',
->>>>>>> 11e5cad5
   );
   \Drupal::service('module_installer')->install($modules);
 }