--- conflicted
+++ resolved
@@ -201,10 +201,22 @@
 }
 
 /**
-<<<<<<< HEAD
- * Enable full_html format for contentmanager and sitemanager roles.
+ * Install image_widget_crop module.
  */
 function social_core_update_8003() {
+
+  $modules = array(
+    'libraries',
+    'image_widget_crop',
+  );
+  \Drupal::service('module_installer')->install($modules);
+
+}
+
+/**
+ * Add permission to view admin theme for contentmanager and sitemanager roles.
+ */
+function social_core_update_8004() {
   $roles = \Drupal\user\Entity\Role::loadMultiple();
 
   $permissions = array(
@@ -217,16 +229,4 @@
       user_role_grant_permissions($role->id(), $permissions);
     }
   }
-=======
- * Install image_widget_crop module.
- */
-function social_core_update_8003() {
-
-  $modules = array(
-    'libraries',
-    'image_widget_crop',
-  );
-  \Drupal::service('module_installer')->install($modules);
-
->>>>>>> 7e4389f4
 }