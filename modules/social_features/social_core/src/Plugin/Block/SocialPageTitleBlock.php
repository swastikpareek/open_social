<?php

namespace Drupal\social_core\Plugin\Block;

use Drupal\Core\Controller\TitleResolverInterface;
use Drupal\Core\Entity\EntityRepositoryInterface;
use Drupal\Core\Plugin\ContainerFactoryPluginInterface;
use Drupal\Core\Routing\RouteMatchInterface;
use Symfony\Cmf\Component\Routing\RouteObjectInterface;
use Drupal\node\Entity\Node;
use Drupal\Core\Block\Plugin\Block\PageTitleBlock;
use Drupal\Core\Url;
use Symfony\Component\DependencyInjection\ContainerInterface;
use Symfony\Component\HttpFoundation\RequestStack;
use Symfony\Component\HttpKernel\Exception\AccessDeniedHttpException;
use Symfony\Component\HttpKernel\Exception\NotFoundHttpException;

/**
 * Provides a 'SocialPageTitleBlock' block.
 *
 * @Block(
 *  id = "social_page_title_block",
 *  admin_label = @Translation("Page title block"),
 * )
 */
class SocialPageTitleBlock extends PageTitleBlock implements ContainerFactoryPluginInterface {

  /**
   * The route match.
   *
   * @var \Drupal\Core\Routing\RouteMatchInterface
   */
  protected $routeMatch;

  /**
   * The route match.
   *
   * @var \Drupal\social_tagging\SocialTaggingService
   */
  protected $requestStack;

  /**
   * The entity repository.
   *
   * @var \Drupal\Core\Entity\EntityRepositoryInterface
   */
  protected $entityRepository;

  /**
   * The title resolver service.
   *
   * @var \Drupal\Core\Controller\TitleResolverInterface
   */
  protected $titleResolver;

  /**
   * EventAddBlock constructor.
   *
   * @param array $configuration
   *   The given configuration.
   * @param string $plugin_id
   *   The given plugin id.
   * @param mixed $plugin_definition
   *   The given plugin definition.
   * @param \Drupal\Core\Routing\RouteMatchInterface $route_match
   *   The route match.
   * @param \Symfony\Component\HttpFoundation\RequestStack $request_stack
   *   The current request stack.
   * @param \Drupal\Core\Entity\EntityRepositoryInterface $entity_repository
   *   The entity repository.
   * @param \Drupal\Core\Controller\TitleResolverInterface $title_resolver
   *   The title resolver.
   */
  public function __construct(array $configuration, $plugin_id, $plugin_definition, RouteMatchInterface $route_match, RequestStack $request_stack, EntityRepositoryInterface $entity_repository, TitleResolverInterface $title_resolver) {
    parent::__construct($configuration, $plugin_id, $plugin_definition);
    $this->routeMatch = $route_match;
    $this->requestStack = $request_stack;
    $this->entityRepository = $entity_repository;
    $this->titleResolver = $title_resolver;
  }

  /**
   * {@inheritdoc}
   */
  public static function create(ContainerInterface $container, array $configuration, $plugin_id, $plugin_definition) {
    return new static(
      $configuration,
      $plugin_id,
      $plugin_definition,
      $container->get('current_route_match'),
      $container->get('request_stack'),
      $container->get('entity.repository'),
      $container->get('title_resolver')
    );
  }

  /**
   * {@inheritdoc}
   */
  public function build() {
    // Take the raw parameter. We'll load it ourselves.
    $nid = $this->routeMatch->getRawParameter('node');
    $node = FALSE;
    $current_url = Url::fromRoute('<current>');
    $current_path = $current_url->toString();

    // At this point the parameter could also be a simple string of a nid.
    // EG: on: /node/%node/enrollments.
    if (!is_null($nid) && !is_object($nid)) {
      $node = Node::load($nid);
    }

    $request = $this->requestStack->getCurrentRequest();

    if ($node) {
      // Landing pages have their own heroes. Usually we're not displayed for
      // landing page. However, when a landing page is used as a 404 or 403 page
      // then this block is still rendered. Therefor if we're asked to render
      // for a landing page we check if we're not in a 404 or 403. If we are
      // then we can quickly determine we won't render anything.
      if ($node->getType() === "landing_page") {
        $exception = $request->attributes->get('exception');

        if ($exception instanceof NotFoundHttpException || $exception instanceof AccessDeniedHttpException) {
          return [];
        }
      }

      $translation = $this->entityRepository->getTranslationFromContext($node);

      if (!empty($translation)) {
        $node->setTitle($translation->getTitle());
      }

      $paths_to_exclude = [
        'edit',
        'add',
        'delete',
      ];

      $in_path = str_replace($paths_to_exclude, '', $current_path) != $current_path;

      if (!$in_path) {

        $title = $node->getTitle();

        return [
          '#theme' => 'page_hero_data',
          '#title' => $title,
          '#node' => $node,
<<<<<<< HEAD
          '#section_class' => 'page-title',
          '#hero_node' => node_view($node, 'hero'),
=======
>>>>>>> bc9ea17c
        ];

      }
      else {

        return [
          '#type' => 'page_title',
          '#title' => $this->title,
        ];

      }

    }
    else {

      if ($route = $request->attributes->get(RouteObjectInterface::ROUTE_OBJECT)) {
        $title = $this->titleResolver->getTitle($request, $route);
        return [
          '#type' => 'page_title',
          '#title' => $title,
        ];
      }
      else {
        return [
          '#type' => 'page_title',
          '#title' => '',
        ];
      }

    }
  }

}<|MERGE_RESOLUTION|>--- conflicted
+++ resolved
@@ -148,11 +148,7 @@
           '#theme' => 'page_hero_data',
           '#title' => $title,
           '#node' => $node,
-<<<<<<< HEAD
-          '#section_class' => 'page-title',
           '#hero_node' => node_view($node, 'hero'),
-=======
->>>>>>> bc9ea17c
         ];
 
       }
