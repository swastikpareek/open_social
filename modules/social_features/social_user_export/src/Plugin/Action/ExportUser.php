--- conflicted
+++ resolved
@@ -197,14 +197,11 @@
    * The returned path is relative to getBaseOutputDirectory(). This allows it
    * to work on distributed systems where the temporary file path may change
    * in between batch ticks.
-<<<<<<< HEAD
-=======
    *
    * To make sure the file can be downloaded, the path must be declared in the
    * download pattern of the social user export module.
    *
    * @see social_user_export_file_download()
->>>>>>> 4629a7a2
    *
    * @return string
    *   The path to the file.
