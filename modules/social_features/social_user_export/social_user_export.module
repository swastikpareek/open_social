--- conflicted
+++ resolved
@@ -6,14 +6,8 @@
  */
 
 use Drupal\Core\Form\FormStateInterface;
-<<<<<<< HEAD
 use Drupal\user\UserInterface;
 use Drupal\views\Views;
-=======
-use Drupal\Core\Database\Database;
-use Drupal\Core\Database\Query\Select;
-use Drupal\user\UserInterface;
->>>>>>> b0b7e277
 
 /**
  * Implements hook_form_alter().
@@ -73,12 +67,7 @@
  * @param bool $execute
  *   If TRUE, views query will be executed.
  *
-<<<<<<< HEAD
  * @return \Drupal\views\ViewExecutable
-=======
- * @var \Drupal\Core\Database\Query\Select $query
- * @var array $conditions
->>>>>>> b0b7e277
  */
 function _social_user_export_get_view(array $query = [], $execute = TRUE) {
   $view = Views::getView('user_admin_people');
