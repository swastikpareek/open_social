<?php

/**
 * @file
 * The Social Album module.
 */

use Drupal\Core\Access\AccessResult;
use Drupal\Core\Entity\Display\EntityViewDisplayInterface;
use Drupal\Core\Entity\EntityInterface;
use Drupal\Core\Form\FormStateInterface;
use Drupal\Core\Session\AccountInterface;
use Drupal\Core\StringTranslation\TranslatableMarkup;
use Drupal\Core\Url;
use Drupal\social_album\Form\SocialAlbumImageForm;
use Drupal\social_album\Form\SocialAlbumPostForm;

/**
 * Implements hook_theme().
 */
function social_album_theme($existing, $type, $theme, $path) {
  return [
    'social_album_post' => [
      'variables' => [
        'items' => NULL,
        'album' => NULL,
      ],
    ],
  ];
}

/**
 * Implements hook_entity_extra_field_info().
 */
function social_album_entity_extra_field_info() {
  return [
    'node' => [
      'album' => [
        'display' => [
          'social_album_images' => [
            'label' => t('Images'),
            'visible' => FALSE,
          ],
        ],
      ],
    ],
  ];
}

/**
 * Implements hook_entity_view().
 */
function social_album_entity_view(array &$build, EntityInterface $entity, EntityViewDisplayInterface $display, $view_mode) {
  if ($display->getComponent('social_album_images')) {
    $build['social_album_images'] = views_embed_view('albums', 'embed_album_overview');
  }
}

/**
 * Implements hook_preprocess_HOOK().
 */
function social_album_preprocess_block__social_post(&$variables) {
  if (
    \Drupal::routeMatch()->getRouteName() === 'social_album.post' &&
    ($content = \Drupal::service('social_post.helper')->buildCurrentUserImage())
  ) {
    $variables['content'] = [
      'form' => $variables['content'],
      'current_user_image' => $content,
    ];
  }
}

/**
 * Implements hook_preprocess_HOOK().
 */
function social_album_preprocess_node(&$variables) {
  /** @var \Drupal\node\NodeInterface $node */
  $node = $variables['node'];

  if (
    $node->bundle() === 'album' &&
    $variables['view_mode'] === 'teaser' &&
    views_get_view_result('albums', 'embed_album_cover', $node->id())
  ) {
    $variables['node_image'] = views_embed_view('albums', 'embed_album_cover', $node->id());
    $variables['no_image'] = FALSE;
  }
}

/**
 * Implements hook_preprocess_HOOK().
 */
function social_album_preprocess_views_view(&$variables) {
  /** @var \Drupal\views\ViewExecutable $view */
  $view = $variables['view'];

  if ($view->id() === 'albums') {
    $library = [
      'embed_album_overview' => 'social_album/social_album_post',
      'page_albums_overview' => 'social_album/social_album_teaser',
      'page_group_albums_overview' => 'social_album/social_album_teaser',
    ];

    if (isset($library[$view->current_display])) {
      $variables['#attached']['library'][] = $library[$view->current_display];
    }
  }
}

/**
 * Implements hook_preprocess_HOOK().
 */
function social_album_preprocess_social_album_post(&$variables) {
  $items = [];

  foreach ($variables['items'] as $item) {
    if (!isset($items[$pid = $item['pid']])) {
      $parent_variables = ['pid' => $pid];
      social_post_album_preprocess_album_post_popup($parent_variables);
      $items[$pid] = ['post' => $parent_variables['post']];
    }

    $items[$pid]['urls'][] = $item['url'];
  }

  $variables['items'] = $items;
}

/**
 * Implements hook_ENTITY_TYPE_presave().
 */
function social_album_post_presave(EntityInterface $entity) {
  if (
    $entity->isNew() &&
    $entity->bundle() === 'photo' &&
    !$entity->field_album->isEmpty() &&
    $entity->field_recipient_group->isEmpty()
  ) {
    $group_content = \Drupal::entityTypeManager()->getStorage('group_content')
      ->loadByEntity($entity->field_album->entity);

    if ($group_content) {
      $entity->field_recipient_group->setValue(reset($group_content)->getGroup());
    }
  }
}

/**
 * Implements hook_ENTITY_TYPE_insert().
 */
function social_album_post_insert(EntityInterface $entity) {
  /** @var \Drupal\social_post\Entity\PostInterface $entity */
  if ($entity->bundle() === 'photo' && !$entity->field_album->isEmpty()) {
    \Drupal::service('cache_tags.invalidator')->invalidateTags([
      'node:' . $entity->field_album->entity->id(),
      'user:' . $entity->getOwnerId(),
    ]);
  }
}

/**
 * Implements hook_ENTITY_TYPE_create_access().
 */
function social_album_node_create_access(AccountInterface $account, array $context, $entity_bundle) {
  if (
    $entity_bundle === 'album' &&
    \Drupal::routeMatch()->getRouteName() === 'view.albums.page_albums_overview' &&
    \Drupal::routeMatch()->getRawParameter('user') !== $account->id()
  ) {
    return AccessResult::forbidden();
  }

  return AccessResult::neutral();
}

/**
 * Implements hook_ENTITY_TYPE_insert().
 */
function social_album_node_insert(EntityInterface $entity) {
  /** @var \Drupal\node\NodeInterface $entity */
  if ($entity->bundle() === 'album') {
    \Drupal::service('cache_tags.invalidator')->invalidateTags([
      'user:' . $entity->getOwnerId(),
    ]);
  }
}

/**
 * Implements hook_social_post_message_alter().
 */
function social_album_social_post_message_alter(TranslatableMarkup &$message, FormStateInterface $form_state) {
  if ($form_state->has('album')) {
    $post = $form_state->getFormObject()->getEntity();

    if (!$post->field_album->isEmpty()) {
      $message = t('You have posted successfully in your new album @link', [
        '@link' => $post->field_album->entity->toLink()->toString(),
      ]);
    }
  }
}

/**
 * Implements hook_entity_type_alter().
 */
function social_album_entity_type_alter(array &$entity_types) {
  /** @var \Drupal\Core\Entity\EntityTypeInterface[] $entity_types */
  $entity_types['post']
    ->setFormClass('album', SocialAlbumPostForm::class)
    ->setFormClass('delete_image', SocialAlbumImageForm::class);
}

/**
 * Implements hook_form_FORM_ID_alter().
 */
function social_album_form_post_form_alter(&$form, FormStateInterface $form_state, $form_id) {
  if (\Drupal::routeMatch()->getRouteName() === 'social_album.post') {
    if (isset($form['current_user_image'])) {
      unset($form['current_user_image']);
    }
  }
  elseif (isset($form['field_album'])) {
    $form['field_album']['#states'] = [
      'visible' => [
        ':input[name="field_post_image[0][fids]"]' => [
          'filled' => TRUE,
        ],
      ],
    ];
  }
}

/**
 * Implements hook_form_FORM_ID_alter().
 */
function social_album_form_social_post_entity_form_alter(&$form, FormStateInterface $form_state, $form_id) {
  /** @var \Drupal\social_post\Entity\PostInterface $post */
  $post = $form_state->getFormObject()->getEntity();

  if (
    $post->bundle() === 'photo' &&
    $post->isNew() &&
    $form_state->get('form_display')->getMode() === 'group'
  ) {
    $form['actions']['submit']['#submit'][] = '_social_album_post_submit';
  }
}

/**
 * Implements hook_form_FORM_ID_alter().
 */
function social_album_form_node_album_form_alter(&$form, FormStateInterface $form_state, $form_id) {
  $form['actions']['submit']['#submit'][] = '_social_album_create_post';
}

/**
 * Implements hook_field_group_form_process_alter().
 */
function social_album_field_group_form_process_alter(array &$element, &$group, &$complete_form) {
  if ($group->group_name === 'group_album_settings') {
    $element['#states'] = [
      'visible' => [
        ':input[name="groups"]' => [
          '!value' => '_none',
        ],
      ],
    ];
  }
}

/**
 * Implements hook_views_data().
 */
function social_album_views_data() {
  return [
    \Drupal::entityTypeManager()->getStorage('post')->getEntityType()->getBaseTable() => [
      'post_operations' => [
        'field' => [
          'title' => t('Post operations links'),
          'help' => t('Provides links to perform post operations.'),
          'id' => 'social_album_post_operations',
        ],
      ],
    ],
  ];
}

/**
 * Open post creation form after saving the album node.
 *
 * @param array $form
 *   An associative array containing the structure of the form.
 * @param \Drupal\Core\Form\FormStateInterface $form_state
 *   The current state of the form.
 */
function _social_album_create_post(array $form, FormStateInterface $form_state) {
  if ($form_state->getRedirect()) {
    $form_state->setRedirect('social_album.post', [
      'node' => $form_state->getFormObject()->getEntity()->id(),
    ]);
  }
}

/**
<<<<<<< HEAD
 * Add post to an album and add the album to a group.
 *
 * @param array $form
 *   An associative array containing the structure of the form.
 * @param \Drupal\Core\Form\FormStateInterface $form_state
 *   The current state of the form.
 */
function _social_album_post_submit(array $form, FormStateInterface $form_state) {
  if ($form_state->hasValue('field_album')) {
    return;
  }

  $input = $form_state->getUserInput()['field_album'];

  if ($input['value'] !== '_add' || empty($input['title'])) {
    return;
  }

  $node = \Drupal::entityTypeManager()->getStorage('node')->create([
    'type' => 'album',
    'title' => $input['title'],
  ]);

  $node->save();

  /** @var \Drupal\social_post\Entity\PostInterface $post */
  $post = $form_state->getFormObject()->getEntity();

  $post->set('field_album', $node->id())->save();

  \Drupal::service('social_group.set_groups_for_node_service')->addGroupContent($node, $post->field_recipient_group->entity);
=======
 * Implements hook_social_user_account_header_account_links().
 *
 * Adds the "View my albums" link to the user menu.
 */
function social_album_social_user_account_header_account_links(array $context) {
  // We require a user for this link.
  if (empty($context['user']) || !($context['user'] instanceof AccountInterface)) {
    return [];
  }

  return [
    'my_albums' => [
      '#type' => 'link',
      '#attributes' => [
        'title' => new TranslatableMarkup('View my albums'),
      ],
      '#title' => new TranslatableMarkup('My albums'),
      '#weight' => 550,
    ] + Url::fromRoute('view.albums.page_albums_overview', [
      'user' => $context['user']->id(),
    ])->toRenderArray(),
  ];
>>>>>>> a6f18b86
}<|MERGE_RESOLUTION|>--- conflicted
+++ resolved
@@ -303,7 +303,6 @@
 }
 
 /**
-<<<<<<< HEAD
  * Add post to an album and add the album to a group.
  *
  * @param array $form
@@ -335,7 +334,9 @@
   $post->set('field_album', $node->id())->save();
 
   \Drupal::service('social_group.set_groups_for_node_service')->addGroupContent($node, $post->field_recipient_group->entity);
-=======
+}
+
+/**
  * Implements hook_social_user_account_header_account_links().
  *
  * Adds the "View my albums" link to the user menu.
@@ -348,15 +349,14 @@
 
   return [
     'my_albums' => [
-      '#type' => 'link',
-      '#attributes' => [
-        'title' => new TranslatableMarkup('View my albums'),
-      ],
-      '#title' => new TranslatableMarkup('My albums'),
-      '#weight' => 550,
-    ] + Url::fromRoute('view.albums.page_albums_overview', [
-      'user' => $context['user']->id(),
-    ])->toRenderArray(),
+        '#type' => 'link',
+        '#attributes' => [
+          'title' => new TranslatableMarkup('View my albums'),
+        ],
+        '#title' => new TranslatableMarkup('My albums'),
+        '#weight' => 550,
+      ] + Url::fromRoute('view.albums.page_albums_overview', [
+        'user' => $context['user']->id(),
+      ])->toRenderArray(),
   ];
->>>>>>> a6f18b86
 }