--- conflicted
+++ resolved
@@ -220,10 +220,37 @@
 }
 
 /**
-<<<<<<< HEAD
+ * Update display_title for activity stream blocks.
+ */
+function social_activity_update_8805() {
+  /** @var \Drupal\update_helper\Updater $updateHelper */
+  $updateHelper = \Drupal::service('update_helper.updater');
+
+  // Execute configuration update definitions with logging of success.
+  $updateHelper->executeUpdate('social_activity', 'social_activity_update_8005');
+
+  // Output logged messages to related channel of update execution.
+  return $updateHelper->logger()->output();
+}
+
+/**
+ * Added new filter for activity_stream view's explore displays.
+ */
+function social_activity_update_8806() {
+  /** @var \Drupal\update_helper\Updater $updateHelper */
+  $updateHelper = \Drupal::service('update_helper.updater');
+
+  // Execute configuration update definitions with logging of success.
+  $updateHelper->executeUpdate('social_activity', 'social_activity_update_8806');
+
+  // Output logged messages to related channel of update execution.
+  return $updateHelper->logger()->output();
+}
+
+/**
  * Update message templates with trimmed entity titles.
  */
-function social_activity_update_8805() {
+function social_activity_update_8807() {
   /** @var \Drupal\Core\Config\Entity\ConfigEntityStorage $message_storage */
   $message_storage = \Drupal::entityTypeManager()->getStorage('message_template');
 
@@ -247,31 +274,4 @@
       $template_config_entity->set('text', $raw_text)->save();
     }
   }
-=======
- * Update display_title for activity stream blocks.
- */
-function social_activity_update_8805() {
-  /** @var \Drupal\update_helper\Updater $updateHelper */
-  $updateHelper = \Drupal::service('update_helper.updater');
-
-  // Execute configuration update definitions with logging of success.
-  $updateHelper->executeUpdate('social_activity', 'social_activity_update_8005');
-
-  // Output logged messages to related channel of update execution.
-  return $updateHelper->logger()->output();
-}
-
-/**
- * Added new filter for activity_stream view's explore displays.
- */
-function social_activity_update_8806() {
-  /** @var \Drupal\update_helper\Updater $updateHelper */
-  $updateHelper = \Drupal::service('update_helper.updater');
-
-  // Execute configuration update definitions with logging of success.
-  $updateHelper->executeUpdate('social_activity', 'social_activity_update_8806');
-
-  // Output logged messages to related channel of update execution.
-  return $updateHelper->logger()->output();
->>>>>>> a279e54c
 }