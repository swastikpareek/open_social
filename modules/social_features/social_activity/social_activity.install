--- conflicted
+++ resolved
@@ -208,17 +208,8 @@
   // Execute configuration update definitions with logging of success.
   $updateHelper->executeUpdate('social_activity', 'social_activity_update_8801');
 
-<<<<<<< HEAD
-=======
-  // Create view display for photo bundle of Post entity.
-  $display = EntityViewDisplay::load('post.photo.default')->toArray();
-  $display = array_merge($display, [
-    'uuid' => NULL,
-    '_core' => NULL,
-    'targetEntityType' => 'post',
-    'mode' => 'featured',
-  ]);
-  EntityViewDisplay::create($display)->save();
+  // Output logged messages to related channel of update execution.
+  return $updateHelper->logger()->output();
 }
 
 /**
@@ -231,7 +222,6 @@
   // Execute configuration update definitions with logging of success.
   $updateHelper->executeUpdate('social_activity', 'social_activity_update_8804');
 
->>>>>>> 3998833a
   // Output logged messages to related channel of update execution.
   return $updateHelper->logger()->output();
 }