--- conflicted
+++ resolved
@@ -8,12 +8,9 @@
 use Drupal\Core\Url;
 use Drupal\Core\Link;
 use Drupal\Core\Entity\EntityInterface;
-<<<<<<< HEAD
 use Drupal\Core\StringTranslation\TranslatableMarkup;
 use Drupal\Core\Url;
-=======
 use Drupal\flag\Entity\Flag;
->>>>>>> 4a0c4ac7
 use Drupal\flag\Entity\Flagging;
 use Drupal\flag\FlagInterface;
 use Drupal\node\NodeInterface;
@@ -67,7 +64,6 @@
 }
 
 /**
-<<<<<<< HEAD
  * Implements hook_social_user_account_header_account_links().
  *
  * Adds the "Following" link to the user menu.
@@ -83,7 +79,9 @@
       '#weight' => 1000,
     ] + Url::fromRoute('view.following.following')->toRenderArray(),
   ];
-=======
+}
+
+/**
  * Implements hook_ENTITY_TYPE_insert().
  */
 function social_follow_content_comment_insert(EntityInterface $entity) {
@@ -130,5 +128,4 @@
       ]));
     }
   }
->>>>>>> 4a0c4ac7
 }