--- conflicted
+++ resolved
@@ -56,13 +56,8 @@
   /**
    * {@inheritdoc}
    */
-<<<<<<< HEAD
-  public function getEntities(BlockContentInterface $block_content) {
-    $elements = parent::getEntities($block_content);
-=======
   public function getEntities($block_id) {
     $elements = parent::getEntities($block_id);
->>>>>>> 801803e9
 
     foreach (Element::children($elements) as $delta) {
       $elements[$delta]['#custom_content_list_section'] = TRUE;
