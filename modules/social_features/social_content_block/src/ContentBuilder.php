<?php

namespace Drupal\social_content_block;

use Drupal\block_content\BlockContentInterface;
use Drupal\Core\Database\Connection;
<<<<<<< HEAD
=======
use Drupal\Core\Database\Query\SelectInterface;
use Drupal\Core\Entity\EntityTypeInterface;
>>>>>>> 53963626
use Drupal\Core\Entity\EntityTypeManagerInterface;
use Drupal\Core\Extension\ModuleHandlerInterface;
use Drupal\Core\Form\FormStateInterface;
use Drupal\Core\Link;
use Drupal\Core\StringTranslation\StringTranslationTrait;
use Drupal\Core\StringTranslation\TranslationInterface;
use Drupal\Core\Url;

/**
 * Class ContentBuilder.
 *
 * @package Drupal\social_content_block
 */
class ContentBuilder implements ContentBuilderInterface {

  use StringTranslationTrait;

  /**
   * The entity type manager.
   *
   * @var \Drupal\Core\Entity\EntityTypeManagerInterface
   */
  protected $entityTypeManager;

  /**
   * The module handler service.
   *
   * @var \Drupal\Core\Extension\ModuleHandlerInterface
   */
  protected $moduleHandler;

  /**
   * The current active database's master connection.
   *
   * @var \Drupal\Core\Database\Connection
   */
  protected $connection;

  /**
   * The content block manager.
   *
   * @var \Drupal\social_content_block\ContentBlockManagerInterface
   */
  protected $contentBlockManager;

  /**
   * ContentBuilder constructor.
   *
   * @param \Drupal\Core\Entity\EntityTypeManagerInterface $entity_type_manager
   *   The entity type manager.
   * @param \Drupal\Core\Database\Connection $connection
   *   The current active database's master connection.
   * @param \Drupal\Core\Extension\ModuleHandlerInterface $module_handler
   *   The module handler to invoke the alter hook with.
   * @param \Drupal\Core\StringTranslation\TranslationInterface $string_translation
   *   The string translation.
   * @param \Drupal\social_content_block\ContentBlockManagerInterface $content_block_manager
   *   The content block manager.
   */
  public function __construct(
    EntityTypeManagerInterface $entity_type_manager,
    Connection $connection,
    ModuleHandlerInterface $module_handler,
    TranslationInterface $string_translation,
    ContentBlockManagerInterface $content_block_manager
  ) {
    $this->entityTypeManager = $entity_type_manager;
    $this->connection = $connection;
    $this->moduleHandler = $module_handler;
    $this->setStringTranslation($string_translation);
    $this->contentBlockManager = $content_block_manager;
  }

  /**
   * Function to get all the entities based on the filters.
   *
   * @param \Drupal\block_content\BlockContentInterface $block_content
   *   The block content where we get the settings from.
   *
   * @return array
   *   Returns the entities found.
   *
   * @throws \Drupal\Component\Plugin\Exception\InvalidPluginDefinitionException
   * @throws \Drupal\Component\Plugin\Exception\PluginNotFoundException
   */
  protected function getEntities(BlockContentInterface $block_content) {
    $plugin_id = $block_content->field_plugin_id->value;
    $definition = $this->contentBlockManager->getDefinition($plugin_id);

    // When the user didn't select any filter in the "Content selection" field
    // then the block base query will be built based on all filled filterable
    // fields.
    if ($block_content->field_plugin_field->isEmpty()) {
      $field_names = $definition['fields'];
<<<<<<< HEAD
=======
    }
    // When the user selected some filter in the "Content selection" field then
    // only condition based on this filter field will be added to the block base
    // query.
    else {
      $field_names = [$block_content->field_plugin_field->value];
>>>>>>> 53963626
    }
    // When the user selected some filter in the "Content selection" field then
    // only condition based on this filter field will be added to the block base
    // query.
    else {
      $field_names = [$block_content->field_plugin_field->value];
    }

    $fields = [];

    foreach ($field_names as $field_name) {
      $field = $block_content->get($field_name);

      if (!$field->isEmpty()) {
        $fields[$field_name] = array_map(function ($item) {
          return $item['target_id'];
        }, $field->getValue());
      }
    }

    /** @var \Drupal\social_content_block\ContentBlockPluginInterface $plugin */
    $plugin = $this->contentBlockManager->createInstance($plugin_id);

    /** @var \Drupal\Core\Entity\EntityTypeInterface $entity_type */
    $entity_type = $this->entityTypeManager->getDefinition($definition['entityTypeId']);

<<<<<<< HEAD
    /** @var \Drupal\Core\Database\Query\SelectInterface $query */
    $query = $this->connection->select($entity_type->getDataTable(), 'base_table')
      ->fields('base_table', [$entity_type->getKey('id')]);

    if ($definition['bundle']) {
      $query->condition(
        'base_table.' . $entity_type->getKey('bundle'),
        $definition['bundle']
      );
    }

=======
    $fields = [];

    foreach ($field_names as $field_name) {
      $field = $block_content->get($field_name);

      if (!$field->isEmpty()) {
        $fields[$field_name] = array_map(function ($item) {
          return $item['target_id'];
        }, $field->getValue());
      }
    }

    /** @var \Drupal\social_content_block\ContentBlockPluginInterface $plugin */
    $plugin = $this->contentBlockManager->createInstance($plugin_id);

    /** @var \Drupal\Core\Entity\EntityTypeInterface $entity_type */
    $entity_type = $this->entityTypeManager->getDefinition($definition['entityTypeId']);

    /** @var \Drupal\Core\Database\Query\SelectInterface $query */
    $query = $this->connection->select($entity_type->getDataTable(), 'base_table')
      ->fields('base_table', [$entity_type->getKey('id')]);

    if ($definition['bundle']) {
      $query->condition(
        'base_table.' . $entity_type->getKey('bundle'),
        $definition['bundle']
      );
    }

>>>>>>> 53963626
    if ($fields) {
      $plugin->query($query, $fields);
    }

    // Allow other modules to change the query to add additions.
    $this->moduleHandler->alter('social_content_block_query', $query, $block_content);

<<<<<<< HEAD
    // Add sorting.
    $query->orderBy('base_table.' . $block_content->field_sorting->value);
=======
    // Apply our sorting logic.
    $this->sortBy($query, $entity_type, $block_content->field_sorting->value);
>>>>>>> 53963626

    // Add range.
    $query->range(0, $block_content->field_item_amount->value);

    // Execute the query to get the results.
    $entities = $query->execute()->fetchAllKeyed(0, 0);

    if ($entities) {
      // Load all the topics so we can give them back.
      $entities = $this->entityTypeManager
        ->getStorage($definition['entityTypeId'])
        ->loadMultiple($entities);

      return $this->entityTypeManager
        ->getViewBuilder($definition['entityTypeId'])
        ->viewMultiple($entities, 'small_teaser');
    }

    return [
      '#markup' => '<div class="card__block">' . $this->t('No matching content found') . '</div>',
    ];
  }

  /**
   * Function to generate the read more link.
   *
   * @param \Drupal\block_content\BlockContentInterface $block_content
   *   The block content where we get the settings from.
   *
   * @return array
   *   The read more link render array.
   */
  protected function getLink(BlockContentInterface $block_content) : array {
    $field = $block_content->field_link;

    if (!$field->isEmpty()) {
      $url = Url::fromUri($field->uri);
      $link_options = [
        'attributes' => [
          'class' => [
            'btn',
            'btn-flat',
          ],
        ],
      ];
      $url->setOptions($link_options);

      return Link::fromTextAndUrl($field->title, $url)->toRenderable();
    }

    return [];
  }

  /**
   * {@inheritdoc}
   */
  public function build($entity_id, $entity_type_id, $entity_bundle) : array {
    if ($entity_type_id !== 'block_content' || $entity_bundle !== 'custom_content_list') {
      return [];
    }

    $block_content = $this->entityTypeManager->getStorage('block_content')
      ->load($entity_id);

    if (
      !$block_content instanceof BlockContentInterface ||
      $block_content->bundle() !== $entity_bundle
    ) {
      return [];
    }

    $build['content'] = [];

    $build['content']['entities'] = $this->getEntities($block_content);
    // If it's not an empty list, add a helper wrapper for theming.
    if (!isset($build['content']['entities']['#markup'])) {
      $build['content']['entities']['#prefix'] = '<div class="content-list__items">';
      $build['content']['entities']['#suffix'] = '</div>';
    }

    $link = $this->getLink($block_content);
    if (!empty($link)) {
      $build['content']['link'] = [
        '#type' => 'inline_template',
        '#template' => '<footer class="card__actionbar">{{link}}</footer>',
        '#context' => [
          'link' => $link,
        ],
      ];
    }

    return $build;
  }

  /**
   * Process callback to insert a Custom Block form.
   *
   * @param array $element
   *   The containing element.
   * @param \Drupal\Core\Form\FormStateInterface $form_state
   *   The form state.
   *
   * @return array
   *   The containing element, with the Custom Block form inserted.
   */
  public static function processBlockForm(array $element, FormStateInterface $form_state) {
    /** @var \Drupal\social_content_block\ContentBlockManagerInterface $content_block_manager */
    $content_block_manager = \Drupal::service('plugin.manager.content_block');

    $selector = $content_block_manager->getSelector('field_plugin_id', 'value');

    foreach ($content_block_manager->getDefinitions() as $plugin_id => $plugin_definition) {
      $fields = &$element['field_plugin_field']['widget'][0][$plugin_id]['#options'];

      foreach ($fields as $field_name => $field_title) {
        // When the filter field was absent during executing the code of the
        // field widget plugin for the filters list field then process this
        // field repeatedly.
        // @see \Drupal\social_content_block\Plugin\Field\FieldWidget\ContentBlockPluginFieldWidget::formElement()
        if ($field_name === $field_title) {
          $fields[$field_name] = $element[$field_name]['widget']['target_id']['#title'];

          $element[$field_name]['#states'] = [
            'visible' => [
              $selector => [
                'value' => $plugin_id,
              ],
              $content_block_manager->getSelector('field_plugin_field', $plugin_id) => [
                ['value' => 'all'],
                ['value' => $field_name],
              ],
            ],
          ];
        }
      }
    }

    return $element;
  }

<<<<<<< HEAD
=======
  /**
   * Sorting and range logic by specific case.
   *
   * @param \Drupal\Core\Database\Query\SelectInterface $query
   *   The query.
   * @param \Drupal\Core\Entity\EntityTypeInterface $entity_type
   *   The entity type that is being queried.
   * @param string $sort_by
   *   The type of sorting that should happen.
   */
  protected function sortBy(SelectInterface $query, EntityTypeInterface $entity_type, string $sort_by) : void {
    // Define a lower limit for popular content so that content with a large
    // amount of comments/votes is not popular forever.
    // Sorry cool kids, your time's up.
    $popularity_time_start = strtotime('-90 days');

    // Provide some values that are often used in the query.
    $entity_type_id = $entity_type->id();
    $entity_id_key = $entity_type->getKey('id');

    switch ($sort_by) {
      // Creates a join to select the number of comments for a given entity
      // in a recent timeframe and use that for sorting.
      case 'most_commented':
        if ($entity_type_id === 'group') {
          $query->leftJoin('post__field_recipient_group', 'pfrg', "base_table.${entity_id_key} = pfrg.field_recipient_group_target_id");
          $query->leftJoin('group_content_field_data', 'gfd', "base_table.${entity_id_key} = gfd.gid AND gfd.type LIKE '%-group_node-%'");
          $query->leftJoin('comment_field_data', 'cfd', "(base_table.${entity_id_key} = cfd.entity_id AND cfd.entity_type=:entity_type) OR (pfrg.entity_id = cfd.entity_id AND cfd.entity_type='post') OR (gfd.entity_id = cfd.entity_id AND cfd.entity_type='node')", ['entity_type' => $entity_type_id]);
        }
        // Otherwise only check direct votes.
        else {
          $query->leftJoin('comment_field_data', 'cfd', "base_table.${entity_id_key} = cfd.entity_id AND cfd.entity_type=:entity_type", ['entity_type' => $entity_type_id]);
        }

        $query->addExpression('COUNT(cfd.cid)', 'comment_count');
        $query
          ->condition('cfd.status', 1, '=')
          ->condition('cfd.created', $popularity_time_start, '>')
          ->groupBy("base_table.${entity_id_key}")
          ->orderBy('comment_count', 'DESC');
        break;

      // Creates a join to select the number of likes for a given entity in a
      // recent timeframe and use that for sorting.
      case 'most_liked':
        // For groups also check likes on posts in groups. This does not (yet)
        // take into account likes on comments on posts or likes on other group
        // content entities.
        if ($entity_type_id === 'group') {
          $query->leftJoin('post__field_recipient_group', 'pfrg', "base_table.${entity_id_key} = pfrg.field_recipient_group_target_id");
          $query->leftJoin('group_content_field_data', 'gfd', "base_table.${entity_id_key} = gfd.gid AND gfd.type LIKE '%-group_node-%'");
          $query->leftJoin('votingapi_vote', 'vv', "(base_table.${entity_id_key} = vv.entity_id AND vv.entity_type=:entity_type) OR (pfrg.entity_id = vv.entity_id AND vv.entity_type = 'post') OR (gfd.entity_id = vv.entity_id AND vv.entity_type = 'node')", ['entity_type' => $entity_type_id]);
        }
        // Otherwise only check direct votes.
        else {
          $query->leftJoin('votingapi_vote', 'vv', "base_table.${entity_id_key} = vv.entity_id AND vv.entity_type=:entity_type", ['entity_type' => $entity_type_id]);
        }
        $query->addExpression('COUNT(vv.id)', 'vote_count');
        // This assumes all votes are likes and all likes are equal. To
        // support downvoting or rating, the query should be altered.
        $query
          ->condition('vv.type', 'like')
          ->condition('vv.timestamp', $popularity_time_start, '>')
          ->groupBy("base_table.${entity_id_key}")
          ->orderBy('vote_count', 'DESC');
        break;

      // Creates a join that pulls in all related entities, taking the highest
      // update time for all related entities as last interaction time and using
      // that as sort value.
      case 'last_interacted':
        if ($entity_type_id === 'group') {
          $query->leftJoin('group_content_field_data', 'gfd', "base_table.${entity_id_key} = gfd.gid");
          $query->leftjoin('post__field_recipient_group', 'pst', "base_table.${entity_id_key} = pst.field_recipient_group_target_id");
          $query->leftjoin('post_field_data', 'pfd', 'pst.entity_id = pfd.id');
          $query->leftjoin('comment_field_data', 'cfd', "(gfd.entity_id = cfd.entity_id AND cfd.entity_type = 'node') OR (pfd.id = cfd.entity_id AND cfd.entity_type = 'post')");
          $query->leftJoin('votingapi_vote', 'vv', "(gfd.entity_id = vv.entity_id AND vv.entity_type = 'node') OR (pfd.id = vv.entity_id AND vv.entity_type = 'post') OR (cfd.cid = vv.entity_id AND vv.entity_type = 'comment')");
          $query->leftjoin('node_field_data', 'nfd', 'gfd.entity_id = nfd.nid');

          $query->addExpression('GREATEST(COALESCE(MAX(gfd.changed), 0),
            COALESCE(MAX(vv.timestamp), 0),
            COALESCE(MAX(cfd.changed), 0),
            COALESCE(MAX(nfd.changed), 0),
            COALESCE(MAX(pfd.changed), 0))', 'newest_timestamp');

          $query->groupBy("base_table.${entity_id_key}");
          $query->orderBy('newest_timestamp', 'DESC');
        }
        elseif ($entity_type_id === 'node') {
          $query->leftJoin('node_field_data', 'nfd', "base_table.${entity_id_key} = nfd.nid");
          // Comment entity.
          $query->leftjoin('comment_field_data', 'cfd', 'nfd.nid = cfd.entity_id');
          // Like node or comment related to node.
          $query->leftjoin('votingapi_vote', 'vv', '(nfd.nid = vv.entity_id AND vv.entity_type = :entity_type_id) OR (cfd.cid = vv.entity_id)', ['entity_type_id' => $entity_type_id]);

          $query->addExpression('GREATEST(COALESCE(MAX(vv.timestamp), 0),
          COALESCE(MAX(cfd.changed), 0),
          COALESCE(MAX(nfd.changed), 0))', 'newest_timestamp');

          $query->groupBy("base_table.${entity_id_key}");
          $query->orderBy('newest_timestamp', 'DESC');
        }
        break;

      // Fall back by assuming the sorting option is a field.
      default:
        $query->orderBy("base_table.${sort_by}");
    }
  }

>>>>>>> 53963626
}<|MERGE_RESOLUTION|>--- conflicted
+++ resolved
@@ -4,11 +4,8 @@
 
 use Drupal\block_content\BlockContentInterface;
 use Drupal\Core\Database\Connection;
-<<<<<<< HEAD
-=======
 use Drupal\Core\Database\Query\SelectInterface;
 use Drupal\Core\Entity\EntityTypeInterface;
->>>>>>> 53963626
 use Drupal\Core\Entity\EntityTypeManagerInterface;
 use Drupal\Core\Extension\ModuleHandlerInterface;
 use Drupal\Core\Form\FormStateInterface;
@@ -103,15 +100,12 @@
     // fields.
     if ($block_content->field_plugin_field->isEmpty()) {
       $field_names = $definition['fields'];
-<<<<<<< HEAD
-=======
     }
     // When the user selected some filter in the "Content selection" field then
     // only condition based on this filter field will be added to the block base
     // query.
     else {
       $field_names = [$block_content->field_plugin_field->value];
->>>>>>> 53963626
     }
     // When the user selected some filter in the "Content selection" field then
     // only condition based on this filter field will be added to the block base
@@ -138,7 +132,24 @@
     /** @var \Drupal\Core\Entity\EntityTypeInterface $entity_type */
     $entity_type = $this->entityTypeManager->getDefinition($definition['entityTypeId']);
 
-<<<<<<< HEAD
+    $fields = [];
+
+    foreach ($field_names as $field_name) {
+      $field = $block_content->get($field_name);
+
+      if (!$field->isEmpty()) {
+        $fields[$field_name] = array_map(function ($item) {
+          return $item['target_id'];
+        }, $field->getValue());
+      }
+    }
+
+    /** @var \Drupal\social_content_block\ContentBlockPluginInterface $plugin */
+    $plugin = $this->contentBlockManager->createInstance($plugin_id);
+
+    /** @var \Drupal\Core\Entity\EntityTypeInterface $entity_type */
+    $entity_type = $this->entityTypeManager->getDefinition($definition['entityTypeId']);
+
     /** @var \Drupal\Core\Database\Query\SelectInterface $query */
     $query = $this->connection->select($entity_type->getDataTable(), 'base_table')
       ->fields('base_table', [$entity_type->getKey('id')]);
@@ -150,37 +161,6 @@
       );
     }
 
-=======
-    $fields = [];
-
-    foreach ($field_names as $field_name) {
-      $field = $block_content->get($field_name);
-
-      if (!$field->isEmpty()) {
-        $fields[$field_name] = array_map(function ($item) {
-          return $item['target_id'];
-        }, $field->getValue());
-      }
-    }
-
-    /** @var \Drupal\social_content_block\ContentBlockPluginInterface $plugin */
-    $plugin = $this->contentBlockManager->createInstance($plugin_id);
-
-    /** @var \Drupal\Core\Entity\EntityTypeInterface $entity_type */
-    $entity_type = $this->entityTypeManager->getDefinition($definition['entityTypeId']);
-
-    /** @var \Drupal\Core\Database\Query\SelectInterface $query */
-    $query = $this->connection->select($entity_type->getDataTable(), 'base_table')
-      ->fields('base_table', [$entity_type->getKey('id')]);
-
-    if ($definition['bundle']) {
-      $query->condition(
-        'base_table.' . $entity_type->getKey('bundle'),
-        $definition['bundle']
-      );
-    }
-
->>>>>>> 53963626
     if ($fields) {
       $plugin->query($query, $fields);
     }
@@ -188,13 +168,8 @@
     // Allow other modules to change the query to add additions.
     $this->moduleHandler->alter('social_content_block_query', $query, $block_content);
 
-<<<<<<< HEAD
-    // Add sorting.
-    $query->orderBy('base_table.' . $block_content->field_sorting->value);
-=======
     // Apply our sorting logic.
     $this->sortBy($query, $entity_type, $block_content->field_sorting->value);
->>>>>>> 53963626
 
     // Add range.
     $query->range(0, $block_content->field_item_amount->value);
@@ -335,8 +310,6 @@
     return $element;
   }
 
-<<<<<<< HEAD
-=======
   /**
    * Sorting and range logic by specific case.
    *
@@ -447,5 +420,4 @@
     }
   }
 
->>>>>>> 53963626
 }