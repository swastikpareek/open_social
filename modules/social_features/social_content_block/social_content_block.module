--- conflicted
+++ resolved
@@ -37,8 +37,8 @@
       '#lazy_builder' => [
         'social_content_block.content_builder:build',
         [
+          $block_entity->id(),
           $block_entity->getEntityTypeId(),
-          $block_entity->id(),
           $block_entity->bundle(),
         ],
       ],
@@ -55,23 +55,15 @@
   if (!$block_entity instanceof BlockContentInterface || $block_entity->bundle() !== 'custom_content_list') {
     return;
   }
-<<<<<<< HEAD
-=======
   // The build argument order is relied upon by socialbase
   // ThemeSuggestionsAlter.
->>>>>>> a1b585fc
   $build['content'] = [
     '#lazy_builder' => [
       'social_content_block.content_builder:build',
       [
-<<<<<<< HEAD
-        $block_entity->getEntityTypeId(),
-        $block_entity->id(),
-=======
         $block_entity->id(),
         $block_entity->getEntityTypeId(),
         $block_entity->bundle(),
->>>>>>> a1b585fc
       ],
     ],
     '#create_placeholder' => TRUE,
