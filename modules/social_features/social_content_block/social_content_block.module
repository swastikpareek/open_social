<?php

/**
 * @file
 * The Social Content Block module.
 */

<<<<<<< HEAD
use Drupal\Core\Entity\Display\EntityViewDisplayInterface;
use Drupal\Core\Entity\EntityInterface;
=======
use Drupal\block_content\BlockContentInterface;
use Drupal\Core\Block\BlockPluginInterface;
>>>>>>> 9f8755d6
use Drupal\Core\Form\FormStateInterface;

/**
 * Implements hook_preprocess_block().
 */
function social_content_block_preprocess_block(&$variables) {
  if ($variables['base_plugin_id'] === 'block_content' &&
    isset($variables['content']['#block_content']) &&
    $variables['content']['#block_content']->bundle() === 'custom_content_list' &&
    !isset($variables['content']['social_content_block'])
  ) {
    $variables['card'] = TRUE;
  }
}

/**
 * Implements hook_entity_extra_field_info().
 */
<<<<<<< HEAD
function social_content_block_entity_extra_field_info() {
  return [
    'block_content' => [
      'custom_content_list' => [
        'display' => [
          'entities' => [
            'label' => t('Entities'),
            'weight' => 0,
          ],
        ],
      ],
    ],
  ];
}

/**
 * Implements hook_ENTITY_TYPE_view().
 */
function social_content_block_block_content_view(array &$build, EntityInterface $entity, EntityViewDisplayInterface $display, $view_mode) {
  if ($entity->bundle() === 'custom_content_list' && $display->getComponent('entities')) {
    $build['social_content_block'] = [
      '#lazy_builder' => [
        'social_content_block.content_builder:build',
        [
          $entity->getEntityTypeId(),
          $entity->id(),
        ],
=======
function social_content_block_block_view_block_content_alter(&$build, BlockPluginInterface $block) {
  // Implements lazy loading for the content block through normal placement.
  $uuid = $block->getDerivativeId();
  /** @var \Drupal\block_content\BlockContentInterface $block_entity */
  $block_entity = \Drupal::service('entity.repository')
    ->loadEntityByUuid('block_content', $uuid);
  if ($block_entity->bundle() !== 'custom_content_list') {
    return;
  }
  if (!$block_entity->field_subtitle->isEmpty()) {
    $build['subtitle'] = $block_entity->field_subtitle->view(['label' => 'hidden']);
  }
  // The build argument order is relied upon by socialbase
  // ThemeSuggestionsAlter.
  $build['social_content_block'] = [
    '#lazy_builder' => [
      'social_content_block.content_builder:build',
      [
        $block_entity->id(),
        $block_entity->getEntityTypeId(),
        $block_entity->bundle(),
>>>>>>> 9f8755d6
      ],
    ],
    '#create_placeholder' => TRUE,
  ];
}

/**
 * Implements hook_block_view_BASE_BLOCK_ID_alter().
 */
function social_content_block_block_view_inline_block_alter(&$build, BlockPluginInterface $block) {
  // Implements lazy loading for the content block in layout builder.
  $block_entity = $build['content']['#block_content'];
  if (!$block_entity instanceof BlockContentInterface || $block_entity->bundle() !== 'custom_content_list') {
    return;
  }
  $build['content_type'] = ['#plain_text' => _social_content_block_get_content_type_for_block($block_entity)];
  if (!$block_entity->field_subtitle->isEmpty()) {
    $build['subtitle'] = $block_entity->field_subtitle->view(['label' => 'hidden']);
  }
  // The build argument order is relied upon by socialbase
  // ThemeSuggestionsAlter.
  $build['content'] = [
    '#lazy_builder' => [
      'social_content_block.content_builder:build',
      [
        $block_entity->id(),
        $block_entity->getEntityTypeId(),
        $block_entity->bundle(),
      ],
    ],
    '#create_placeholder' => TRUE,
  ];
}

/**
<<<<<<< HEAD
 * Implements hook_form_BASE_FORM_ID_alter().
=======
 * Get content type for the block.
 *
 * @param \Drupal\block_content\BlockContentInterface $block_entity
 *   The block content entity object.
 *
 * @return string
 *   The entity type.
 */
function _social_content_block_get_content_type_for_block(BlockContentInterface $block_entity) {
  if ($block_entity->field_plugin_id->isEmpty()) {
    return '';
  }
  $plugin_id = $block_entity->field_plugin_id->value;
  $definition = \Drupal::service('plugin.manager.content_block')->getDefinition($plugin_id);

  // For nodes we distinguish bundles, otherwise we only show the entity type.
  if ($definition['entityTypeId'] === 'node') {
    return $definition['bundle'];
  }

  return $definition['entity_type'];
}

/**
 * Implements hook_form_alter().
>>>>>>> 9f8755d6
 */
function social_content_block_form_alter(&$form, FormStateInterface $form_state, $form_id) {
  $form_ids = [
    'block_content_custom_content_list_form',
    'block_content_custom_content_list_edit_form',
  ];

  if (!in_array($form_id, $form_ids)) {
    return;
  }

  /** @var \Drupal\social_content_block\ContentBlockManagerInterface $content_block_manager */
  $content_block_manager = \Drupal::service('plugin.manager.content_block');

  foreach ($content_block_manager->getDefinitions() as $plugin_id => $plugin_definition) {
    $fields = &$form['field_plugin_field']['widget'][0][$plugin_id]['#options'];

    foreach ($fields as $field_name => $field_title) {
      // When the filter field was absent during executing the code of the field
      // widget plugin for the filters list field then process this field
      // repeatedly.
      // @see \Drupal\social_content_block\Plugin\Field\FieldWidget\ContentBlockPluginFieldWidget::formElement()
      if ($field_name === $field_title) {
        $fields[$field_name] = $form[$field_name]['widget']['target_id']['#title'];

        $form[$field_name]['#states'] = [
          'visible' => [
            ':input[name="field_plugin_id[0][value]"]' => [
              'value' => $plugin_id,
            ],
            ':input[name="field_plugin_field[0][' . $plugin_id . ']"]' => [
              ['value' => 'all'],
              ['value' => $field_name],
            ],
          ],
        ];
      }
    }
  }
}

/**
 * Implements hook_form_BASE_FORM_ID_alter().
 */
function social_content_block_form_block_content_custom_content_list_form_alter(&$form, FormStateInterface $form_state, $form_id) {
  // Add submit handler to clear cache.
  foreach (array_keys($form['actions']) as $action) {
    if ($action !== 'preview' && isset($form['actions'][$action]['#type']) && $form['actions'][$action]['#type'] === 'submit') {
      $form['actions'][$action]['#submit'][] = 'custom_content_block_form_submit';
    }
  }
}

/**
 * Custom submit handler.
 */
function custom_content_block_form_submit($form, FormStateInterface $form_state) {
  // Clear plugin cache.
  \Drupal::service('plugin.cache_clearer')->clearCachedDefinitions();
}<|MERGE_RESOLUTION|>--- conflicted
+++ resolved
@@ -5,13 +5,8 @@
  * The Social Content Block module.
  */
 
-<<<<<<< HEAD
 use Drupal\Core\Entity\Display\EntityViewDisplayInterface;
 use Drupal\Core\Entity\EntityInterface;
-=======
-use Drupal\block_content\BlockContentInterface;
-use Drupal\Core\Block\BlockPluginInterface;
->>>>>>> 9f8755d6
 use Drupal\Core\Form\FormStateInterface;
 
 /**
@@ -20,8 +15,7 @@
 function social_content_block_preprocess_block(&$variables) {
   if ($variables['base_plugin_id'] === 'block_content' &&
     isset($variables['content']['#block_content']) &&
-    $variables['content']['#block_content']->bundle() === 'custom_content_list' &&
-    !isset($variables['content']['social_content_block'])
+    $variables['content']['#block_content']->bundle() === 'custom_content_list'
   ) {
     $variables['card'] = TRUE;
   }
@@ -30,7 +24,6 @@
 /**
  * Implements hook_entity_extra_field_info().
  */
-<<<<<<< HEAD
 function social_content_block_entity_extra_field_info() {
   return [
     'block_content' => [
@@ -58,93 +51,14 @@
           $entity->getEntityTypeId(),
           $entity->id(),
         ],
-=======
-function social_content_block_block_view_block_content_alter(&$build, BlockPluginInterface $block) {
-  // Implements lazy loading for the content block through normal placement.
-  $uuid = $block->getDerivativeId();
-  /** @var \Drupal\block_content\BlockContentInterface $block_entity */
-  $block_entity = \Drupal::service('entity.repository')
-    ->loadEntityByUuid('block_content', $uuid);
-  if ($block_entity->bundle() !== 'custom_content_list') {
-    return;
+      ],
+      '#create_placeholder' => TRUE,
+    ];
   }
-  if (!$block_entity->field_subtitle->isEmpty()) {
-    $build['subtitle'] = $block_entity->field_subtitle->view(['label' => 'hidden']);
-  }
-  // The build argument order is relied upon by socialbase
-  // ThemeSuggestionsAlter.
-  $build['social_content_block'] = [
-    '#lazy_builder' => [
-      'social_content_block.content_builder:build',
-      [
-        $block_entity->id(),
-        $block_entity->getEntityTypeId(),
-        $block_entity->bundle(),
->>>>>>> 9f8755d6
-      ],
-    ],
-    '#create_placeholder' => TRUE,
-  ];
-}
-
-/**
- * Implements hook_block_view_BASE_BLOCK_ID_alter().
- */
-function social_content_block_block_view_inline_block_alter(&$build, BlockPluginInterface $block) {
-  // Implements lazy loading for the content block in layout builder.
-  $block_entity = $build['content']['#block_content'];
-  if (!$block_entity instanceof BlockContentInterface || $block_entity->bundle() !== 'custom_content_list') {
-    return;
-  }
-  $build['content_type'] = ['#plain_text' => _social_content_block_get_content_type_for_block($block_entity)];
-  if (!$block_entity->field_subtitle->isEmpty()) {
-    $build['subtitle'] = $block_entity->field_subtitle->view(['label' => 'hidden']);
-  }
-  // The build argument order is relied upon by socialbase
-  // ThemeSuggestionsAlter.
-  $build['content'] = [
-    '#lazy_builder' => [
-      'social_content_block.content_builder:build',
-      [
-        $block_entity->id(),
-        $block_entity->getEntityTypeId(),
-        $block_entity->bundle(),
-      ],
-    ],
-    '#create_placeholder' => TRUE,
-  ];
-}
-
-/**
-<<<<<<< HEAD
- * Implements hook_form_BASE_FORM_ID_alter().
-=======
- * Get content type for the block.
- *
- * @param \Drupal\block_content\BlockContentInterface $block_entity
- *   The block content entity object.
- *
- * @return string
- *   The entity type.
- */
-function _social_content_block_get_content_type_for_block(BlockContentInterface $block_entity) {
-  if ($block_entity->field_plugin_id->isEmpty()) {
-    return '';
-  }
-  $plugin_id = $block_entity->field_plugin_id->value;
-  $definition = \Drupal::service('plugin.manager.content_block')->getDefinition($plugin_id);
-
-  // For nodes we distinguish bundles, otherwise we only show the entity type.
-  if ($definition['entityTypeId'] === 'node') {
-    return $definition['bundle'];
-  }
-
-  return $definition['entity_type'];
 }
 
 /**
  * Implements hook_form_alter().
->>>>>>> 9f8755d6
  */
 function social_content_block_form_alter(&$form, FormStateInterface $form_state, $form_id) {
   $form_ids = [
