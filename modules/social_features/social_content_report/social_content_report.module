--- conflicted
+++ resolved
@@ -42,15 +42,13 @@
       }
     }
 
-<<<<<<< HEAD
     // Disable the status field if user does not have access to it.
     if (!\Drupal::currentUser()->hasPermission('close inappropriate reports')) {
       $form['field_status']['#access'] = FALSE;
     }
-=======
+
     $form['#attributes']['class'][] = 'form--content-reporting';
     $form['#attached']['library'][] = 'social_content_report/reporting';
->>>>>>> e8194153
 
     // Add some validation if the reason field is mandatory.
     if (\Drupal::config('social_content_report.settings')->get('mandatory_reason')) {
