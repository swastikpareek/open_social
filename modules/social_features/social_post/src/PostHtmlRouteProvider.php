<?php

namespace Drupal\social_post;

use Drupal\Core\Entity\EntityTypeInterface;
use Drupal\Core\Entity\Routing\AdminHtmlRouteProvider;
use Symfony\Component\Routing\Route;

/**
 * Provides routes for Post entities.
 *
 * @see Drupal\Core\Entity\Routing\AdminHtmlRouteProvider
 * @see Drupal\Core\Entity\Routing\DefaultHtmlRouteProvider
 */
class PostHtmlRouteProvider extends AdminHtmlRouteProvider {

  /**
   * {@inheritdoc}
   */
  public function getRoutes(EntityTypeInterface $entity_type) {
    $collection = parent::getRoutes($entity_type);

    $entity_type_id = $entity_type->id();

    if ($collection_route = $this->getCollectionRoute($entity_type)) {
      $collection->add("entity.{$entity_type_id}.collection", $collection_route);
    }

    if ($settings_form_route = $this->getSettingsFormRoute($entity_type)) {
      $collection->add("$entity_type_id.settings", $settings_form_route);
    }

    return $collection;
  }

  /**
   * Gets the collection route.
   *
   * @param \Drupal\Core\Entity\EntityTypeInterface $entity_type
   *   The entity type.
   *
   * @return \Symfony\Component\Routing\Route|null
   *   The generated route, if available.
   */
  protected function getCollectionRoute(EntityTypeInterface $entity_type) {
    if ($entity_type->hasLinkTemplate('collection') && $entity_type->hasListBuilderClass()) {
      $entity_type_id = $entity_type->id();
      $route = new Route($entity_type->getLinkTemplate('collection'));

      $route
        ->setDefaults([
<<<<<<< HEAD
          '_entity_list' => $entity_type_id,
          '_title' => "{$entity_type->getLabel()} list",
=======
          '_entity_form' => "{$entity_type_id}.{$operation}",
          '_title' => $title->render(),
>>>>>>> 24626c8b
        ])
        ->setRequirement('_entity_create_access', $entity_type_id)
        ->setOption('_admin_route', TRUE);

      return $route;
    }
  }

  /**
   * Gets the settings form route.
   *
   * @param \Drupal\Core\Entity\EntityTypeInterface $entity_type
   *   The entity type.
   *
   * @return \Symfony\Component\Routing\Route|null
   *   The generated route, if available.
   */
  protected function getSettingsFormRoute(EntityTypeInterface $entity_type) {
    if (!$entity_type->getBundleEntityType()) {
      $route = new Route("/admin/structure/{$entity_type->id()}/settings");
      $route
        ->setDefaults([
          '_form' => 'Drupal\social_post\Form\PostSettingsForm',
          '_title' => "{$entity_type->getLabel()} settings",
        ])
        ->setRequirement('_permission', $entity_type->getAdminPermission())
        ->setOption('_admin_route', TRUE);

      return $route;
    }
  }

}<|MERGE_RESOLUTION|>--- conflicted
+++ resolved
@@ -45,20 +45,28 @@
   protected function getCollectionRoute(EntityTypeInterface $entity_type) {
     if ($entity_type->hasLinkTemplate('collection') && $entity_type->hasListBuilderClass()) {
       $entity_type_id = $entity_type->id();
+      $parameters = [
+        $entity_type_id => ['type' => 'entity:' . $entity_type_id],
+      ];
+
       $route = new Route($entity_type->getLinkTemplate('collection'));
+      // Use the add form handler, if available, otherwise default.
+      $operation = 'default';
+      if ($entity_type->getFormClass('add')) {
+        $operation = 'add';
+      }
+
+      // Title.
+      $title = t("Add @entity_type", ["@entity_type" => $entity_type->getLabel()]);
 
       $route
         ->setDefaults([
-<<<<<<< HEAD
-          '_entity_list' => $entity_type_id,
-          '_title' => "{$entity_type->getLabel()} list",
-=======
-          '_entity_form' => "{$entity_type_id}.{$operation}",
+          '_entity_list' => "{$entity_type_id}.{$operation}",
           '_title' => $title->render(),
->>>>>>> 24626c8b
         ])
         ->setRequirement('_entity_create_access', $entity_type_id)
-        ->setOption('_admin_route', TRUE);
+        ->setOption('_admin_route', TRUE)
+        ->setOption('parameters', $parameters);
 
       return $route;
     }
