<?php

/**
 * @file
 * Install, update and uninstall functions for the social_post module.
 */

<<<<<<< HEAD
use Drupal\Core\Entity\Entity\EntityViewDisplay;
use Drupal\Core\Entity\Entity\EntityViewMode;
=======
use Drupal\Core\Site\Settings;
>>>>>>> d6615169
use Drupal\user\Entity\Role;

/**
 * PROCEED WITH CARE HERE!
 *
 * The below issue causes updates from the social_post module to be recognizes
 * as post updates from the social profile.
 *
 * Therefore don't create update hooks here!!!!
 *
 * https://www.drupal.org/node/2880361
 */

/**
 * Implements hook_install().
 *
 * Perform actions related to the installation of social_post.
 */
function social_post_install() {
  // Set some default permissions.
  _social_post_set_permissions();

  // Set the view mode for posts in activities.
  activity_creator_set_entity_view_mode('post', 'activity');
}

/**
 * Function to set permissions.
 */
function _social_post_set_permissions() {
  $roles = Role::loadMultiple();

  /** @var \Drupal\user\Entity\Role $role */
  foreach ($roles as $role) {
    if ($role->id() === 'administrator') {
      continue;
    }

    $permissions = _social_post_get_permissions($role->id());
    user_role_grant_permissions($role->id(), $permissions);
  }
}

/**
 * Return the permissions per role.
 *
 * @param string $role
 *   The role to get the permissions for.
 *
 * @return array
 *   A list of permissions.
 */
function _social_post_get_permissions($role) {
  // Anonymous.
  $permissions['anonymous'] = [
    'view public posts',
    'view published post entities',
  ];

  // Authenticated.
  $permissions['authenticated'] = array_merge($permissions['anonymous'], [
    'add post entities',
    'add post post entities',
    'delete own post entities',
    'edit own post entities',
    'view community posts',
    'view own unpublished post entities',
  ]);

  // Content manager.
  $permissions['contentmanager'] = array_merge($permissions['authenticated'], [
    'delete any post entities',
    'edit any post entities',
    'view unpublished post entities',
    'administer post entities',
  ]);

  // Site manager.
  $permissions['sitemanager'] = array_merge($permissions['contentmanager'], []);

  if (isset($permissions[$role])) {
    return $permissions[$role];
  }
  return [];
}

/**
 * Implements hook_update_dependencies().
 */
function social_post_update_dependencies() {
  // Run the activities view mode update after the final features removal ran.
  $dependencies['social_post'][8801] = [
    'social_core' => 8802,
  ];

  return $dependencies;
}

/**
 * Set the view mode to use when shown in activities.
 */
function social_post_update_8801() {
  activity_creator_set_entity_view_mode('post', 'activity');
}

/**
<<<<<<< HEAD
 * Create "Featured" view mode/display for post.
 */
function social_post_update_8802() {
  // Create a new post featured entity view mode.
  EntityViewMode::create([
    'targetEntityType' => 'post',
    'id' => 'post.featured',
    'status' => TRUE,
    'label' => t('Featured'),
  ])->save();

  // Create view display for post bundle of Post entity.
  $display = EntityViewDisplay::load('post.post.default')->toArray();
  unset(
    $display['content']['field_post_comments'],
    $display['hidden']['like_and_dislike']
  );
  $display['content']['like_and_dislike'] = [
    'weight' => 3,
    'region' => 'content',
  ];
  $display = array_merge($display, [
    'uuid' => NULL,
    '_core' => NULL,
    'targetEntityType' => 'post',
    'mode' => 'featured',
  ]);
  EntityViewDisplay::create($display)->save();
=======
 * Give access to creating posts of specific types.
 */
function social_post_update_8802(&$sandbox) {
  if (!isset($sandbox['total'])) {
    $sandbox['total'] = \Drupal::entityQuery('user_role')
      ->condition('id', 'administrator', '<>')
      ->count()
      ->execute();

    $sandbox['processed'] = 0;
    $sandbox['limit'] = Settings::get('entity_update_batch_size', 50);
    $sandbox['permissions'] = array_keys(\Drupal::service('social_post.permission_generator')->permissions());
  }

  $role_ids = \Drupal::entityQuery('user_role')
    ->condition('id', 'administrator', '<>')
    ->range($sandbox['processed'], $sandbox['limit'])
    ->execute();

  $storage = \Drupal::entityTypeManager()->getStorage('user_role');

  foreach ($role_ids as $role_id) {
    /** @var \Drupal\user\RoleInterface $role */
    $role = $storage->load($role_id);

    if ($role->hasPermission('add post entities')) {
      user_role_grant_permissions($role_id, $sandbox['permissions']);
    }
  }

  $sandbox['processed'] += count($role_ids);

  $sandbox['#finished'] = $sandbox['processed'] / $sandbox['total'];
>>>>>>> d6615169
}<|MERGE_RESOLUTION|>--- conflicted
+++ resolved
@@ -5,12 +5,9 @@
  * Install, update and uninstall functions for the social_post module.
  */
 
-<<<<<<< HEAD
 use Drupal\Core\Entity\Entity\EntityViewDisplay;
 use Drupal\Core\Entity\Entity\EntityViewMode;
-=======
 use Drupal\Core\Site\Settings;
->>>>>>> d6615169
 use Drupal\user\Entity\Role;
 
 /**
@@ -117,36 +114,6 @@
 }
 
 /**
-<<<<<<< HEAD
- * Create "Featured" view mode/display for post.
- */
-function social_post_update_8802() {
-  // Create a new post featured entity view mode.
-  EntityViewMode::create([
-    'targetEntityType' => 'post',
-    'id' => 'post.featured',
-    'status' => TRUE,
-    'label' => t('Featured'),
-  ])->save();
-
-  // Create view display for post bundle of Post entity.
-  $display = EntityViewDisplay::load('post.post.default')->toArray();
-  unset(
-    $display['content']['field_post_comments'],
-    $display['hidden']['like_and_dislike']
-  );
-  $display['content']['like_and_dislike'] = [
-    'weight' => 3,
-    'region' => 'content',
-  ];
-  $display = array_merge($display, [
-    'uuid' => NULL,
-    '_core' => NULL,
-    'targetEntityType' => 'post',
-    'mode' => 'featured',
-  ]);
-  EntityViewDisplay::create($display)->save();
-=======
  * Give access to creating posts of specific types.
  */
 function social_post_update_8802(&$sandbox) {
@@ -180,5 +147,35 @@
   $sandbox['processed'] += count($role_ids);
 
   $sandbox['#finished'] = $sandbox['processed'] / $sandbox['total'];
->>>>>>> d6615169
+}
+
+/**
+ * Create "Featured" view mode/display for post.
+ */
+function social_post_update_8803() {
+  // Create a new post featured entity view mode.
+  EntityViewMode::create([
+    'targetEntityType' => 'post',
+    'id' => 'post.featured',
+    'status' => TRUE,
+    'label' => t('Featured'),
+  ])->save();
+
+  // Create view display for post bundle of Post entity.
+  $display = EntityViewDisplay::load('post.post.default')->toArray();
+  unset(
+    $display['content']['field_post_comments'],
+    $display['hidden']['like_and_dislike']
+  );
+  $display['content']['like_and_dislike'] = [
+    'weight' => 3,
+    'region' => 'content',
+  ];
+  $display = array_merge($display, [
+    'uuid' => NULL,
+    '_core' => NULL,
+    'targetEntityType' => 'post',
+    'mode' => 'featured',
+  ]);
+  EntityViewDisplay::create($display)->save();
 }