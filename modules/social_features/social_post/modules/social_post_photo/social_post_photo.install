--- conflicted
+++ resolved
@@ -100,19 +100,6 @@
 }
 
 /**
-<<<<<<< HEAD
- * Use smart trimmed format for the social post photo featured view mode.
- */
-function social_post_photo_update_8003() {
-  /** @var \Drupal\update_helper\Updater $updateHelper */
-  $updateHelper = \Drupal::service('update_helper.updater');
-
-  // Execute configuration update definitions with logging of success.
-  $updateHelper->executeUpdate('social_post_photo', 'social_post_photo_update_8003');
-
-  // Output logged messages to related channel of update execution.
-  return $updateHelper->logger()->output();
-=======
  * Create "Featured" view display for photo post.
  */
 function social_post_photo_update_8002() {
@@ -126,5 +113,18 @@
     ]);
     EntityViewDisplay::create($display)->save();
   }
->>>>>>> a279e54c
+}
+
+/**
+ * Use smart trimmed format for the social post photo featured view mode.
+ */
+function social_post_photo_update_8003() {
+  /** @var \Drupal\update_helper\Updater $updateHelper */
+  $updateHelper = \Drupal::service('update_helper.updater');
+
+  // Execute configuration update definitions with logging of success.
+  $updateHelper->executeUpdate('social_post_photo', 'social_post_photo_update_8003');
+
+  // Output logged messages to related channel of update execution.
+  return $updateHelper->logger()->output();
 }