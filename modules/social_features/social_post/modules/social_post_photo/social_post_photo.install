<?php

/**
 * @file
 * The Social post photo installation.
 */

<<<<<<< HEAD
use Drupal\Core\Entity\Entity\EntityViewDisplay;
=======
use Drupal\user\RoleInterface;
>>>>>>> d6615169

/**
 * Install hook for Social Post Photo.
 */
function social_post_photo_install() {
  // Set some default permissions.
  _social_post_photo_set_permissions();

  // Change post to photo.
  _social_post_photo_settype('post', 'photo');
}

/**
 * Function to set permissions.
 */
function _social_post_photo_set_permissions() {
  $roles = \Drupal::entityQuery('user_role')
    ->condition('id', 'administrator', '<>')
    ->execute();

  foreach ($roles as $role) {
    $permissions = _social_post_photo_get_permissions($role);
    user_role_grant_permissions($role, $permissions);
  }
}

/**
 * Return the permissions per role.
 *
 * @param string $role
 *   The role to get the permissions for.
 *
 * @return array
 *   A list of permissions.
 */
function _social_post_photo_get_permissions($role) {
  // Anonymous.
  $permissions[RoleInterface::ANONYMOUS_ID] = [];

  // Authenticated.
  $permissions[RoleInterface::AUTHENTICATED_ID] = array_merge($permissions[RoleInterface::ANONYMOUS_ID], [
    'add photo post entities',
  ]);

  // Content manager.
  $permissions['contentmanager'] = array_merge($permissions[RoleInterface::AUTHENTICATED_ID], []);

  // Site manager.
  $permissions['sitemanager'] = array_merge($permissions['contentmanager'], []);

  return $permissions[$role] ?? [];
}

/**
 * Uninstall hook for Social Post Photo.
 */
function social_post_photo_uninstall() {

  // Change photo to post.
  _social_post_photo_settype('photo', 'post');

  $configs = [
    'core.entity_form_display.post.photo.default',
    'core.entity_form_display.post.photo.group',
    'core.entity_form_display.post.photo.profile',
    'core.entity_view_display.post.photo.activity',
    'core.entity_view_display.post.photo.activity_comment',
    'core.entity_view_display.post.photo.default',
    'field.field.post.photo.field_post',
    'field.field.post.photo.field_post_comments',
    'field.field.post.photo.field_post_image',
    'field.field.post.photo.field_recipient_group',
    'field.field.post.photo.field_recipient_user',
    'field.field.post.photo.field_visibility',
    'field.storage.post.field_post_image',
    'image.style.social_post_photo',
    'social_post.post_type.photo',
  ];

  foreach ($configs as $config) {
    // Deleting config.
    \Drupal::configFactory()->getEditable($config)->delete();
  }
}

/**
 * Set the number of comments on Post Teaser and Full display.
 */
function social_post_photo_update_8001() {
  \Drupal::service('config.installer')->installDefaultConfig('module', 'social_post_photo');
}

/**
 * Create "Featured" view display for photo post.
 */
function social_post_photo_update_8002() {
  $display = EntityViewDisplay::load('post.photo.default')->toArray();
  $display = array_merge($display, [
    'uuid' => NULL,
    '_core' => NULL,
    'targetEntityType' => 'post',
    'mode' => 'featured',
  ]);
  EntityViewDisplay::create($display)->save();
}<|MERGE_RESOLUTION|>--- conflicted
+++ resolved
@@ -5,11 +5,8 @@
  * The Social post photo installation.
  */
 
-<<<<<<< HEAD
 use Drupal\Core\Entity\Entity\EntityViewDisplay;
-=======
 use Drupal\user\RoleInterface;
->>>>>>> d6615169
 
 /**
  * Install hook for Social Post Photo.
