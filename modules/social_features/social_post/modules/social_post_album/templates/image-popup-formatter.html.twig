--- conflicted
+++ resolved
@@ -4,15 +4,8 @@
 <div class="row social-post-album--popup">
   <div class="social-post-album--popup-slider">
     <div class="social-post-album--popup-slider-wrapper">
-<<<<<<< HEAD
       {% for url in urls %}
-        <a href="{{ url }}"
-           style="pointer-events: none; cursor: default;"
-           class="post-index-{{ index }} social-post-album--popup-item"
-=======
-      {% for url in url_popup %}
         <div class="post-index-{{ index }} social-post-album--popup-item"
->>>>>>> 2c7087aa
            data-med="{{ url }}">
           <img src="{{ url }}">
         </div>
