--- conflicted
+++ resolved
@@ -8,28 +8,18 @@
   - drupal:block
   - drupal:comment
   - drupal:datetime
-<<<<<<< HEAD
-  - drupal:field
-  - drupal:file
-=======
   - social:entity_access_by_field
   - drupal:field
   - drupal:file
-  - group:group
-  - social:group_core_comments
->>>>>>> ea9ef30b
   - drupal:image
   - drupal:menu_ui
   - drupal:node
   - drupal:options
   - drupal:path
-<<<<<<< HEAD
-=======
   - profile:profile
   - social:social_comment
   - social:social_core
   - social:social_profile
->>>>>>> ea9ef30b
   - drupal:system
   - drupal:text
   - drupal:user
