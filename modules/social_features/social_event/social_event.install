<?php

/**
 * @file
 * Install, update and uninstall functions for the social_event module.
 */

use Drupal\field\Entity\FieldConfig;
use Drupal\field\FieldConfigInterface;
use Drupal\menu_link_content\Entity\MenuLinkContent;
use Drupal\user\Entity\Role;
use Symfony\Component\Yaml\Yaml;

/**
 * Implements hook_install().
 *
 * Perform actions related to the installation of social_event.
 */
function social_event_install() {

  // Set some default permissions.
  _social_event_set_permissions();
  // Add menu links.
  _social_event_create_menu_links();
}

/**
 * Function to set permissions.
 */
function _social_event_set_permissions() {
  $roles = Role::loadMultiple();

  /** @var \Drupal\user\Entity\Role $role */
  foreach ($roles as $role) {
    if ($role->id() === 'administrator') {
      continue;
    }

    $permissions = _social_event_get_permissions($role->id());
    user_role_grant_permissions($role->id(), $permissions);
  }
}

/**
 * Build permissions.
 *
 * @param string $role
 *   The role.
 *
 * @return array
 *   Returns an array containing the permissions.
 */
function _social_event_get_permissions($role) {
  // Anonymous.
  $permissions['anonymous'] = [
    'view node.event.field_content_visibility:public content',
  ];

  // Authenticated.
  $permissions['authenticated'] = array_merge($permissions['anonymous'], [
    'create event content',
    'delete own event content',
    'edit own event content',
    'override event published option',
    'view node.event.field_content_visibility:community content',
    'view events on my profile',
    'view events on other profiles',
  ]);

  // Content manager.
  $permissions['contentmanager'] = array_merge($permissions['authenticated'], [
    'delete any event content',
    'edit any event content',
    'revert event revisions',
    'delete event revisions',
    'view event revisions',
    'override event revision log entry',
    'override event authored by option',
    'override event authored on option',
    'override event promote to front page option',
    'override event revision option',
    'override event sticky option',
  ]);

  // Site manager.
  $permissions['sitemanager'] = array_merge($permissions['contentmanager'], [
    'administer visibility settings',
    'administer social_event settings',
    'view published event enrollment entities',
  ]);

  if (isset($permissions[$role])) {
    return $permissions[$role];
  }
  return [];
}

/**
 * Function to create some menu items.
 */
function _social_event_create_menu_links() {
  $menu_links = MenuLinkContent::loadMultiple();
  $parent = NULL;
  /** @var \Drupal\menu_link_content\Entity\MenuLinkContent $menu_link */
  foreach ($menu_links as $menu_link) {
    if ($menu_link->label() === 'Explore' && $menu_link->isExpanded()) {
      $parent = 'menu_link_content:' . $menu_link->uuid();
    }
  }

  if (!is_null($parent)) {
    MenuLinkContent::create([
      'title' => t('All events'),
      'link' => ['uri' => 'internal:/community-events'],
      'menu_name' => 'main',
      'expanded' => FALSE,
      'weight' => 30,
      'parent' => $parent,
    ])->save();
  }
}

/**
 * Implements hook_update_dependencies().
 */
function social_event_update_dependencies() {
  // New config changes should run after the features removal/revert.
  $dependencies['social_event'][8802] = [
    'social_core' => 8805,
  ];

  return $dependencies;
}

/**
 * Enable event enrolling of open groups for not member.
 */
function social_event_update_8001() {
  \Drupal::configFactory()->getEditable('social_event.settings')
    ->set('enroll', [])
    ->save();
}

/**
 * Set permissions to administer social_event settings.
 */
function social_event_update_8002() {
  // Give SM the administer social_event settings permission.
  user_role_grant_permissions('sitemanager', ['administer social_event settings']);
}

/**
 * Set my events permissions.
 */
function social_event_update_8003() {
  // Make it so that everyone who has the 'access user profiles' permission,
  // now also get these two new permissions.
  $permissions = [
    'view events on my profile',
    'view events on other profiles',
  ];

  /** @var \Drupal\user\Entity\Role $role */
  foreach (Role::loadMultiple() as $role) {
    if ($role->hasPermission('access user profiles')) {
      user_role_grant_permissions($role->id(), $permissions);
    }
  }
}

/**
 * Fix empty value in enroll setting.
 */
function social_event_update_8801() {
  // This does not need to run before 8802 necessarily because the
  // features_removal/ folder has also been updated so a revert works too.
  // This update mostly exists for people who've already updated to 8.0.
  $settings = \Drupal::configFactory()->getEditable('social_event.settings');
  $enroll = $settings->get('enroll');
  // Only change it if no value was set yet.
  if (empty($enroll)) {
    $settings->set('enroll', [])->save();
  }
}

/**
 * Remove public group from event.small_teaser.
 */
function social_event_update_8802() {
  /** @var \Drupal\update_helper\Updater $updateHelper */
  $updateHelper = \Drupal::service('update_helper.updater');

  // Execute configuration update definitions with logging of success.
  $updateHelper->executeUpdate('social_event', 'social_event_update_8802');

  // Output logged messages to related channel of update execution.
  return $updateHelper->logger()->output();
}

/**
 * Update view mode for new small teaser style.
 */
function social_event_update_8803() {
  /** @var \Drupal\update_helper\Updater $updateHelper */
  $updateHelper = \Drupal::service('update_helper.updater');

  // Execute configuration update definitions with logging of success.
  $updateHelper->executeUpdate('social_event', 'social_event_update_8803');

  // Output logged messages to related channel of update execution.
  return $updateHelper->logger()->output();
}

/**
 * Fix small teaser view mode after accidental regression for some sites.
 */
function social_event_update_8804() {
  /** @var \Drupal\update_helper\Updater $updateHelper */
  $updateHelper = \Drupal::service('update_helper.updater');

  // Execute configuration update definitions with logging of success.
  $updateHelper->executeUpdate('social_event', 'social_event_update_8804');

  // Output logged messages to related channel of update execution.
  return $updateHelper->logger()->output();
}

/**
 * Install new fields for the request to join event.
 */
function social_event_update_8805(&$sandbox) {
  if (!isset($sandbox['total'])) {

    // Install new fields:
    // - event_enrollment.field_request_or_invite_status.
    // - field_enroll_method.
    // - field_event_enroll_outside_group.
    // - event_enrollment.field_request_message.
    $sandbox['configs'] = [
      'field.storage.event_enrollment.field_request_or_invite_status' => [
        'langcode' => 'en',
        'status' => TRUE,
        'dependencies' => [
          'module' => [
            'options',
            'social_event',
          ],
        ],
        'id' => 'event_enrollment.field_request_or_invite_status',
        'field_name' => 'field_request_or_invite_status',
        'entity_type' => 'event_enrollment',
        'type' => 'list_integer',
        'settings' => [
          'allowed_values' => [
            [
              'value' => 0,
              'label' => 'Pending',
            ],
            [
              'value' => 1,
              'label' => 'Approved',
            ],
            [
              'value' => 2,
              'label' => 'Declined',
            ],
            [
              'value' => 3,
              'label' => 'Invited',
            ],
            [
              'value' => 4,
              'label' => 'Pending reply',
            ],
            [
              'value' => 5,
              'label' => 'Accepted and joined',
            ],
            [
              'value' => 6,
              'label' => 'Invalid or expired',
            ],
          ],
          'allowed_values_function' => '',
        ],
        'module' => 'options',
        'locked' => FALSE,
        'cardinality' => 1,
        'translatable' => TRUE,
        'indexes' => [],
        'persist_with_no_fields' => FALSE,
        'custom_storage' => FALSE,
      ],
      'field.field.event_enrollment.event_enrollment.field_request_or_invite_status' => [
        'langcode' => 'en',
        'status' => TRUE,
        'dependencies' => [
          'config' => [
            'field.storage.event_enrollment.field_request_or_invite_status',
          ],
          'module' => [
            'options',
            'social_event',
          ],
        ],
        'id' => 'event_enrollment.event_enrollment.field_request_or_invite_status',
        'field_name' => 'field_request_or_invite_status',
        'entity_type' => 'event_enrollment',
        'bundle' => 'event_enrollment',
        'label' => 'Request or invite status',
        'description' => '',
        'required' => FALSE,
        'translatable' => FALSE,
        'default_value' => [],
        'default_value_callback' => '',
        'settings' => [],
        'field_type' => 'list_integer',
      ],
      'field.storage.node.field_enroll_method' => [
        'langcode' => 'en',
        'status' => TRUE,
        'dependencies' => [
          'module' => [
            'node',
            'options',
          ],
        ],
        'id' => 'node.field_enroll_method',
        'field_name' => 'field_enroll_method',
        'entity_type' => 'node',
        'type' => 'list_integer',
        'settings' => [
          'allowed_values' => [
            0 => [
              'value' => 1,
              'label' => 'Open to enroll - users can enroll for this event without approval',
            ],
            1 => [
              'value' => 2,
              'label' => 'Request to enroll - users can "request to enroll" for this event which event organisers approve/decline',
            ],
            2 => [
              'value' => 3,
              'label' => 'Invite-only - users can only enroll for this event if they are added/invited by event organisers',
            ],
          ],
          'allowed_values_function' => '',
        ],
        'module' => 'options',
        'locked' => FALSE,
        'cardinality' => 1,
        'translatable' => TRUE,
        'indexes' => [],
        'persist_with_no_fields' => FALSE,
        'custom_storage' => FALSE,
      ],
      'field.field.node.event.field_enroll_method' => [
        'langcode' => 'en',
        'status' => TRUE,
        'dependencies' => [
          'config' => [
            'field.storage.node.field_enroll_method',
            'node.type.event',
          ],
          'module' => [
            'options',
          ],
        ],
        'id' => 'node.event.field_enroll_method',
        'field_name' => 'field_enroll_method',
        'entity_type' => 'node',
        'bundle' => 'event',
        'label' => 'Enroll Method',
        'description' => '',
        'required' => TRUE,
        'translatable' => FALSE,
        'default_value' =>
          [
            0 => [
              'value' => 1,
            ],
          ],
        'default_value_callback' => '',
        'settings' => [],
        'field_type' => 'list_integer',
      ],
      'field.storage.node.field_event_enroll_outside_group' => [
        'langcode' => 'en',
        'status' => TRUE,
        'dependencies' => [
          'module' => [
            'node',
          ],
        ],
        'id' => 'node.field_event_enroll_outside_group',
        'field_name' => 'field_event_enroll_outside_group',
        'entity_type' => 'node',
        'type' => 'boolean',
        'settings' => [],
        'module' => 'core',
        'locked' => FALSE,
        'cardinality' => 1,
        'translatable' => TRUE,
        'indexes' => [],
        'persist_with_no_fields' => FALSE,
        'custom_storage' => FALSE,
      ],
      'field.field.node.event.field_event_enroll_outside_group' => [
        'langcode' => 'en',
        'status' => TRUE,
        'dependencies' => [
          'config' => [
            'field.storage.node.field_event_enroll_outside_group',
            'node.type.event',
          ],
        ],
        'id' => 'node.event.field_event_enroll_outside_group',
        'field_name' => 'field_event_enroll_outside_group',
        'entity_type' => 'node',
        'bundle' => 'event',
        'label' => 'Allow non-group members to enroll or request to enroll',
        'description' => 'To allow users who have not join the group of this event to enroll or send request to enroll',
        'required' => FALSE,
        'translatable' => FALSE,
        'default_value' => [
          0 => [
            'value' => 0,
          ],
        ],
        'default_value_callback' => '',
        'settings' => [
          'on_label' => 'On',
          'off_label' => 'Off',
        ],
        'field_type' => 'boolean',
      ],
      'field.storage.event_enrollment.field_request_message' => [
        'langcode' => 'en',
        'status' => TRUE,
        'dependencies' => [
          'module' => [
            'social_event',
          ],
        ],
        'id' => 'event_enrollment.field_request_message',
        'field_name' => 'field_request_message',
        'entity_type' => 'event_enrollment',
        'type' => 'string_long',
        'settings' => [
          'case_sensitive' => FALSE,
        ],
        'module' => 'core',
        'locked' => FALSE,
        'cardinality' => 1,
        'translatable' => TRUE,
        'indexes' => [],
        'persist_with_no_fields' => FALSE,
        'custom_storage' => FALSE,
      ],
      'field.field.event_enrollment.event_enrollment.field_request_message' => [
        'langcode' => 'en',
        'status' => TRUE,
        'dependencies' => [
          'config' => [
            'field.storage.event_enrollment.field_request_message',
          ],
          'module' => [
            'social_event',
          ],
        ],
        'id' => 'event_enrollment.event_enrollment.field_request_message',
        'field_name' => 'field_request_message',
        'entity_type' => 'event_enrollment',
        'bundle' => 'event_enrollment',
        'label' => 'Request message',
        'description' => 'You can leave a message in your request. Once your request is approved, you will receive a notification via email and notification center.',
        'required' => FALSE,
        'translatable' => FALSE,
        'default_value' => [],
        'default_value_callback' => '',
        'settings' => [],
        'field_type' => 'string_long',
      ],
      // New views.
      'views.view.event_manage_enrollment_requests' => [
        'langcode' => 'en',
        'status' => TRUE,
        'dependencies' => [
          'config' => [
            'core.entity_view_mode.profile.table',
            'field.storage.event_enrollment.field_request_message',
            'field.storage.event_enrollment.field_request_or_invite_status',
            'field.storage.profile.field_profile_organization',
            'node.type.event',
          ],
          'module' => [
            'node',
            'options',
            'profile',
            'social_event',
            'user',
          ],
        ],
        'id' => 'event_manage_enrollment_requests',
        'label' => 'Manage event enrollment requests',
        'module' => 'views',
        'description' => '',
        'tag' => '',
        'base_table' => 'event_enrollment_field_data',
        'base_field' => 'id',
        'display' => [
          'default' => [
            'display_plugin' => 'default',
            'id' => 'default',
            'display_title' => 'Master',
            'position' => 0,
            'display_options' => [
              'access' => [
                'type' => 'none',
                'options' => [],
              ],
              'cache' => [
                'type' => 'tag',
                'options' => [],
              ],
              'query' => [
                'type' => 'views_query',
                'options' => [
                  'disable_sql_rewrite' => FALSE,
                  'distinct' => FALSE,
                  'replica' => FALSE,
                  'query_comment' => '',
                  'query_tags' => [],
                ],
              ],
              'exposed_form' => [
                'type' => 'basic',
                'options' => [
                  'submit_button' => 'Apply',
                  'reset_button' => FALSE,
                  'reset_button_label' => 'Reset',
                  'exposed_sorts_label' => 'Sort by',
                  'expose_sort_order' => TRUE,
                  'sort_asc_label' => 'Asc',
                  'sort_desc_label' => 'Desc',
                ],
              ],
              'pager' => [
                'type' => 'full',
                'options' => [
                  'items_per_page' => 10,
                  'offset' => 0,
                  'id' => 0,
                  'total_pages' => NULL,
                  'tags' => [
                    'previous' => '‹ Previous',
                    'next' => 'Next ›',
                    'first' => '« First',
                    'last' => 'Last »',
                  ],
                  'expose' => [
                    'items_per_page' => FALSE,
                    'items_per_page_label' => 'Items per page',
                    'items_per_page_options' => '5, 10, 25, 50',
                    'items_per_page_options_all' => FALSE,
                    'items_per_page_options_all_label' => '- All -',
                    'offset' => FALSE,
                    'offset_label' => 'Offset',
                  ],
                  'quantity' => 9,
                ],
              ],
              'style' => [
                'type' => 'table',
                'options' => [
                  'grouping' => [],
                  'row_class' => '',
                  'default_row_class' => TRUE,
                  'override' => TRUE,
                  'sticky' => FALSE,
                  'caption' => '',
                  'summary' => '',
                  'description' => '',
                  'columns' => [
                    'rendered_entity' => 'rendered_entity',
                    'field_profile_organization' => 'field_profile_organization',
                    'field_request_message' => 'field_request_message',
                    'field_request_or_invite_status' => 'field_request_or_invite_status',
                    'created' => 'created',
                    'operations_1' => 'operations_1',
                  ],
                  'info' => [
                    'rendered_entity' => [
                      'sortable' => FALSE,
                      'default_sort_order' => 'asc',
                      'align' => '',
                      'separator' => '',
                      'empty_column' => FALSE,
                      'responsive' => '',
                    ],
                    'field_profile_organization' => [
                      'sortable' => TRUE,
                      'default_sort_order' => 'asc',
                      'align' => '',
                      'separator' => '',
                      'empty_column' => FALSE,
                      'responsive' => '',
                    ],
                    'field_request_message' => [
                      'sortable' => FALSE,
                      'default_sort_order' => 'asc',
                      'align' => '',
                      'separator' => '',
                      'empty_column' => FALSE,
                      'responsive' => '',
                    ],
                    'field_request_or_invite_status' => [
                      'sortable' => TRUE,
                      'default_sort_order' => 'asc',
                      'align' => '',
                      'separator' => '',
                      'empty_column' => FALSE,
                      'responsive' => '',
                    ],
                    'created' => [
                      'sortable' => TRUE,
                      'default_sort_order' => 'asc',
                      'align' => '',
                      'separator' => '',
                      'empty_column' => FALSE,
                      'responsive' => '',
                    ],
                    'operations_1' => [
                      'align' => '',
                      'separator' => '',
                      'empty_column' => FALSE,
                      'responsive' => '',
                    ],
                  ],
                  'default' => '-1',
                  'empty_table' => TRUE,
                ],
              ],
              'row' => [
                'type' => 'fields',
              ],
              'fields' => [
                'rendered_entity' => [
                  'id' => 'rendered_entity',
                  'table' => 'profile',
                  'field' => 'rendered_entity',
                  'relationship' => 'profile',
                  'group_type' => 'group',
                  'admin_label' => '',
                  'label' => 'Enrollee',
                  'exclude' => FALSE,
                  'alter' => [
                    'alter_text' => FALSE,
                    'text' => '',
                    'make_link' => FALSE,
                    'path' => '',
                    'absolute' => FALSE,
                    'external' => FALSE,
                    'replace_spaces' => FALSE,
                    'path_case' => 'none',
                    'trim_whitespace' => FALSE,
                    'alt' => '',
                    'rel' => '',
                    'link_class' => '',
                    'prefix' => '',
                    'suffix' => '',
                    'target' => '',
                    'nl2br' => FALSE,
                    'max_length' => 0,
                    'word_boundary' => TRUE,
                    'ellipsis' => TRUE,
                    'more_link' => FALSE,
                    'more_link_text' => '',
                    'more_link_path' => '',
                    'strip_tags' => FALSE,
                    'trim' => FALSE,
                    'preserve_tags' => '',
                    'html' => FALSE,
                  ],
                  'element_type' => '',
                  'element_class' => '',
                  'element_label_type' => '',
                  'element_label_class' => '',
                  'element_label_colon' => TRUE,
                  'element_wrapper_type' => '',
                  'element_wrapper_class' => '',
                  'element_default_classes' => TRUE,
                  'empty' => '-',
                  'hide_empty' => FALSE,
                  'empty_zero' => FALSE,
                  'hide_alter_empty' => TRUE,
                  'view_mode' => 'table',
                  'entity_type' => 'profile',
                  'plugin_id' => 'rendered_entity',
                ],
                'field_profile_organization' => [
                  'id' => 'field_profile_organization',
                  'table' => 'profile__field_profile_organization',
                  'field' => 'field_profile_organization',
                  'relationship' => 'profile',
                  'group_type' => 'group',
                  'admin_label' => '',
                  'label' => 'Organization',
                  'exclude' => FALSE,
                  'alter' => [
                    'alter_text' => FALSE,
                    'text' => '',
                    'make_link' => FALSE,
                    'path' => '',
                    'absolute' => FALSE,
                    'external' => FALSE,
                    'replace_spaces' => FALSE,
                    'path_case' => 'none',
                    'trim_whitespace' => FALSE,
                    'alt' => '',
                    'rel' => '',
                    'link_class' => '',
                    'prefix' => '',
                    'suffix' => '',
                    'target' => '',
                    'nl2br' => FALSE,
                    'max_length' => 0,
                    'word_boundary' => TRUE,
                    'ellipsis' => TRUE,
                    'more_link' => FALSE,
                    'more_link_text' => '',
                    'more_link_path' => '',
                    'strip_tags' => FALSE,
                    'trim' => FALSE,
                    'preserve_tags' => '',
                    'html' => FALSE,
                  ],
                  'element_type' => '',
                  'element_class' => '',
                  'element_label_type' => '',
                  'element_label_class' => '',
                  'element_label_colon' => TRUE,
                  'element_wrapper_type' => '',
                  'element_wrapper_class' => '',
                  'element_default_classes' => TRUE,
                  'empty' => '-',
                  'hide_empty' => FALSE,
                  'empty_zero' => FALSE,
                  'hide_alter_empty' => TRUE,
                  'click_sort_column' => 'value',
                  'type' => 'string',
                  'settings' => [
                    'link_to_entity' => FALSE,
                  ],
                  'group_column' => 'value',
                  'group_columns' => [],
                  'group_rows' => TRUE,
                  'delta_limit' => 0,
                  'delta_offset' => 0,
                  'delta_reversed' => FALSE,
                  'delta_first_last' => FALSE,
                  'multi_type' => 'separator',
                  'separator' => ', ',
                  'field_api_classes' => FALSE,
                  'plugin_id' => 'field',
                ],
                'field_request_message' => [
                  'id' => 'field_request_message',
                  'table' => 'event_enrollment__field_request_message',
                  'field' => 'field_request_message',
                  'relationship' => 'none',
                  'group_type' => 'group',
                  'admin_label' => '',
                  'label' => 'Message',
                  'exclude' => FALSE,
                  'alter' => [
                    'alter_text' => FALSE,
                    'text' => '',
                    'make_link' => FALSE,
                    'path' => '',
                    'absolute' => FALSE,
                    'external' => FALSE,
                    'replace_spaces' => FALSE,
                    'path_case' => 'none',
                    'trim_whitespace' => FALSE,
                    'alt' => '',
                    'rel' => '',
                    'link_class' => '',
                    'prefix' => '',
                    'suffix' => '',
                    'target' => '',
                    'nl2br' => FALSE,
                    'max_length' => 0,
                    'word_boundary' => TRUE,
                    'ellipsis' => TRUE,
                    'more_link' => FALSE,
                    'more_link_text' => '',
                    'more_link_path' => '',
                    'strip_tags' => FALSE,
                    'trim' => FALSE,
                    'preserve_tags' => '',
                    'html' => FALSE,
                  ],
                  'element_type' => '',
                  'element_class' => '',
                  'element_label_type' => '',
                  'element_label_class' => '',
                  'element_label_colon' => FALSE,
                  'element_wrapper_type' => '',
                  'element_wrapper_class' => '',
                  'element_default_classes' => TRUE,
                  'empty' => '',
                  'hide_empty' => FALSE,
                  'empty_zero' => FALSE,
                  'hide_alter_empty' => TRUE,
                  'click_sort_column' => 'value',
                  'type' => 'basic_string',
                  'settings' => [],
                  'group_column' => 'value',
                  'group_columns' => [],
                  'group_rows' => TRUE,
                  'delta_limit' => 0,
                  'delta_offset' => 0,
                  'delta_reversed' => FALSE,
                  'delta_first_last' => FALSE,
                  'multi_type' => 'separator',
                  'separator' => ', ',
                  'field_api_classes' => FALSE,
                  'plugin_id' => 'field',
                ],
                'field_request_or_invite_status' => [
                  'id' => 'field_request_or_invite_status',
                  'table' => 'event_enrollment__field_request_or_invite_status',
                  'field' => 'field_request_or_invite_status',
                  'relationship' => 'none',
                  'group_type' => 'group',
                  'admin_label' => '',
                  'label' => 'Request status',
                  'exclude' => FALSE,
                  'alter' => [
                    'alter_text' => FALSE,
                    'text' => '',
                    'make_link' => FALSE,
                    'path' => '',
                    'absolute' => FALSE,
                    'external' => FALSE,
                    'replace_spaces' => FALSE,
                    'path_case' => 'none',
                    'trim_whitespace' => FALSE,
                    'alt' => '',
                    'rel' => '',
                    'link_class' => '',
                    'prefix' => '',
                    'suffix' => '',
                    'target' => '',
                    'nl2br' => FALSE,
                    'max_length' => 0,
                    'word_boundary' => TRUE,
                    'ellipsis' => TRUE,
                    'more_link' => FALSE,
                    'more_link_text' => '',
                    'more_link_path' => '',
                    'strip_tags' => FALSE,
                    'trim' => FALSE,
                    'preserve_tags' => '',
                    'html' => FALSE,
                  ],
                  'element_type' => '',
                  'element_class' => '',
                  'element_label_type' => '',
                  'element_label_class' => '',
                  'element_label_colon' => TRUE,
                  'element_wrapper_type' => '',
                  'element_wrapper_class' => '',
                  'element_default_classes' => TRUE,
                  'empty' => '',
                  'hide_empty' => FALSE,
                  'empty_zero' => FALSE,
                  'hide_alter_empty' => TRUE,
                  'click_sort_column' => 'value',
                  'type' => 'list_default',
                  'settings' => [],
                  'group_column' => 'value',
                  'group_columns' => [],
                  'group_rows' => TRUE,
                  'delta_limit' => 0,
                  'delta_offset' => 0,
                  'delta_reversed' => FALSE,
                  'delta_first_last' => FALSE,
                  'multi_type' => 'separator',
                  'separator' => ', ',
                  'field_api_classes' => FALSE,
                  'plugin_id' => 'field',
                ],
                'created' => [
                  'id' => 'created',
                  'table' => 'event_enrollment_field_data',
                  'field' => 'created',
                  'relationship' => 'none',
                  'group_type' => 'group',
                  'admin_label' => '',
                  'label' => 'Requested on',
                  'exclude' => FALSE,
                  'alter' => [
                    'alter_text' => FALSE,
                    'text' => '',
                    'make_link' => FALSE,
                    'path' => '',
                    'absolute' => FALSE,
                    'external' => FALSE,
                    'replace_spaces' => FALSE,
                    'path_case' => 'none',
                    'trim_whitespace' => FALSE,
                    'alt' => '',
                    'rel' => '',
                    'link_class' => '',
                    'prefix' => '',
                    'suffix' => '',
                    'target' => '',
                    'nl2br' => FALSE,
                    'max_length' => 0,
                    'word_boundary' => TRUE,
                    'ellipsis' => TRUE,
                    'more_link' => FALSE,
                    'more_link_text' => '',
                    'more_link_path' => '',
                    'strip_tags' => FALSE,
                    'trim' => FALSE,
                    'preserve_tags' => '',
                    'html' => FALSE,
                  ],
                  'element_type' => '',
                  'element_class' => '',
                  'element_label_type' => '',
                  'element_label_class' => '',
                  'element_label_colon' => TRUE,
                  'element_wrapper_type' => '',
                  'element_wrapper_class' => '',
                  'element_default_classes' => TRUE,
                  'empty' => '',
                  'hide_empty' => FALSE,
                  'empty_zero' => FALSE,
                  'hide_alter_empty' => TRUE,
                  'click_sort_column' => 'value',
                  'type' => 'timestamp',
                  'settings' => [
                    'date_format' => 'social_long_date',
                    'custom_date_format' => '',
                    'timezone' => '',
                  ],
                  'group_column' => 'value',
                  'group_columns' => [],
                  'group_rows' => TRUE,
                  'delta_limit' => 0,
                  'delta_offset' => 0,
                  'delta_reversed' => FALSE,
                  'delta_first_last' => FALSE,
                  'multi_type' => 'separator',
                  'separator' => ', ',
                  'field_api_classes' => FALSE,
                  'entity_type' => 'event_enrollment',
                  'entity_field' => 'created',
                  'plugin_id' => 'field',
                ],
                'operations_1' => [
                  'id' => 'operations_1',
                  'table' => 'event_enrollment',
                  'field' => 'operations',
                  'relationship' => 'none',
                  'group_type' => 'group',
                  'admin_label' => '',
                  'label' => 'Operation',
                  'exclude' => FALSE,
                  'alter' => [
                    'alter_text' => FALSE,
                    'text' => '',
                    'make_link' => FALSE,
                    'path' => '',
                    'absolute' => FALSE,
                    'external' => FALSE,
                    'replace_spaces' => FALSE,
                    'path_case' => 'none',
                    'trim_whitespace' => FALSE,
                    'alt' => '',
                    'rel' => '',
                    'link_class' => '',
                    'prefix' => '',
                    'suffix' => '',
                    'target' => '',
                    'nl2br' => FALSE,
                    'max_length' => 0,
                    'word_boundary' => TRUE,
                    'ellipsis' => TRUE,
                    'more_link' => FALSE,
                    'more_link_text' => '',
                    'more_link_path' => '',
                    'strip_tags' => FALSE,
                    'trim' => FALSE,
                    'preserve_tags' => '',
                    'html' => FALSE,
                  ],
                  'element_type' => '',
                  'element_class' => '',
                  'element_label_type' => '',
                  'element_label_class' => '',
                  'element_label_colon' => TRUE,
                  'element_wrapper_type' => '',
                  'element_wrapper_class' => '',
                  'element_default_classes' => TRUE,
                  'empty' => '',
                  'hide_empty' => FALSE,
                  'empty_zero' => FALSE,
                  'hide_alter_empty' => TRUE,
                  'destination' => TRUE,
                  'entity_type' => 'event_enrollment',
                  'plugin_id' => 'entity_operations',
                ],
              ],
              'filters' => [
                'type' => [
                  'id' => 'type',
                  'table' => 'node_field_data',
                  'field' => 'type',
                  'relationship' => 'field_event',
                  'group_type' => 'group',
                  'admin_label' => '',
                  'operator' => 'in',
                  'value' => [
                    'event' => 'event',
                  ],
                  'group' => 1,
                  'exposed' => FALSE,
                  'expose' => [
                    'operator_id' => '',
                    'label' => '',
                    'description' => '',
                    'use_operator' => FALSE,
                    'operator' => '',
                    'identifier' => '',
                    'required' => FALSE,
                    'remember' => FALSE,
                    'multiple' => FALSE,
                    'remember_roles' => [
                      'authenticated' => 'authenticated',
                    ],
                    'reduce' => FALSE,
                    'operator_limit_selection' => FALSE,
                    'operator_list' => [],
                  ],
                  'is_grouped' => FALSE,
                  'group_info' => [
                    'label' => '',
                    'description' => '',
                    'identifier' => '',
                    'optional' => TRUE,
                    'widget' => 'select',
                    'multiple' => FALSE,
                    'remember' => FALSE,
                    'default_group' => 'All',
                    'default_group_multiple' => [],
                    'group_items' => [],
                  ],
                  'entity_type' => 'node',
                  'entity_field' => 'type',
                  'plugin_id' => 'bundle',
                ],
                'field_request_or_invite_status_value' => [
                  'id' => 'field_request_or_invite_status_value',
                  'table' => 'event_enrollment__field_request_or_invite_status',
                  'field' => 'field_request_or_invite_status_value',
                  'relationship' => 'none',
                  'group_type' => 'group',
                  'admin_label' => '',
                  'operator' => 'or',
                  'value' => [
                    '0',
                  ],
                  'group' => 1,
                  'exposed' => FALSE,
                  'expose' => [
                    'operator_id' => '',
                    'label' => '',
                    'description' => '',
                    'use_operator' => FALSE,
                    'operator' => '',
                    'operator_limit_selection' => FALSE,
                    'operator_list' => [],
                    'identifier' => '',
                    'required' => FALSE,
                    'remember' => FALSE,
                    'multiple' => FALSE,
                    'remember_roles' => [
                      'authenticated' => 'authenticated',
                    ],
                    'reduce' => FALSE,
                  ],
                  'is_grouped' => FALSE,
                  'group_info' => [
                    'label' => '',
                    'description' => '',
                    'identifier' => '',
                    'optional' => TRUE,
                    'widget' => 'select',
                    'multiple' => FALSE,
                    'remember' => FALSE,
                    'default_group' => 'All',
                    'default_group_multiple' => [],
                    'group_items' => [],
                  ],
                  'reduce_duplicates' => FALSE,
                  'plugin_id' => 'list_field',
                ],
              ],
              'sorts' => [
                'created' => [
                  'id' => 'created',
                  'table' => 'event_enrollment_field_data',
                  'field' => 'created',
                  'relationship' => 'none',
                  'group_type' => 'group',
                  'admin_label' => '',
                  'order' => 'DESC',
                  'exposed' => FALSE,
                  'expose' => [
                    'label' => '',
                  ],
                  'granularity' => 'second',
                  'entity_type' => 'event_enrollment',
                  'entity_field' => 'created',
                  'plugin_id' => 'date',
                ],
                'field_request_or_invite_status_value' => [
                  'id' => 'field_request_or_invite_status_value',
                  'table' => 'event_enrollment__field_request_or_invite_status',
                  'field' => 'field_request_or_invite_status_value',
                  'relationship' => 'none',
                  'group_type' => 'group',
                  'admin_label' => '',
                  'order' => 'DESC',
                  'exposed' => FALSE,
                  'expose' => [
                    'label' => '',
                  ],
                  'plugin_id' => 'standard',
                ],
              ],
              'title' => 'Manage enrollment requests',
              'header' => [
                'area' => [
                  'id' => 'area',
                  'table' => 'views',
                  'field' => 'area',
                  'relationship' => 'none',
                  'group_type' => 'group',
                  'admin_label' => '',
                  'empty' => TRUE,
                  'tokenize' => TRUE,
                  'content' => [
                    'value' => '<h1 class="h4 section-title">[view:total-rows] Enroll request(s) to event: {{ arguments.nid }}</h1>',
                    'format' => 'full_html',
                  ],
                  'plugin_id' => 'text',
                ],
              ],
              'footer' => [],
              'empty' => [
                'area_text_custom' => [
                  'id' => 'area_text_custom',
                  'table' => 'views',
                  'field' => 'area_text_custom',
                  'relationship' => 'none',
                  'group_type' => 'group',
                  'admin_label' => '',
                  'empty' => TRUE,
                  'tokenize' => FALSE,
                  'content' => 'No one has requested to be enrolled for this event yet.',
                  'plugin_id' => 'text_custom',
                ],
              ],
              'relationships' => [
                'field_event' => [
                  'id' => 'field_event',
                  'table' => 'event_enrollment__field_event',
                  'field' => 'field_event',
                  'relationship' => 'none',
                  'group_type' => 'group',
                  'admin_label' => 'field_event: Content',
                  'required' => TRUE,
                  'plugin_id' => 'standard',
                ],
                'field_account' => [
                  'id' => 'field_account',
                  'table' => 'event_enrollment__field_account',
                  'field' => 'field_account',
                  'relationship' => 'none',
                  'group_type' => 'group',
                  'admin_label' => 'field_account: User',
                  'required' => FALSE,
                  'plugin_id' => 'standard',
                ],
                'profile' => [
                  'id' => 'profile',
                  'table' => 'users_field_data',
                  'field' => 'profile',
                  'relationship' => 'field_account',
                  'group_type' => 'group',
                  'admin_label' => 'Profile',
                  'required' => FALSE,
                  'entity_type' => 'user',
                  'plugin_id' => 'standard',
                ],
              ],
              'arguments' => [
                'nid' => [
                  'id' => 'nid',
                  'table' => 'node_field_data',
                  'field' => 'nid',
                  'relationship' => 'field_event',
                  'group_type' => 'group',
                  'admin_label' => '',
                  'default_action' => 'empty',
                  'exception' => [
                    'value' => 'all',
                    'title_enable' => FALSE,
                    'title' => 'All',
                  ],
                  'title_enable' => FALSE,
                  'title' => '',
                  'default_argument_type' => 'fixed',
                  'default_argument_options' => [
                    'argument' => '',
                  ],
                  'default_argument_skip_url' => FALSE,
                  'summary_options' => [
                    'base_path' => '',
                    'count' => TRUE,
                    'items_per_page' => 25,
                    'override' => FALSE,
                  ],
                  'summary' => [
                    'sort_order' => 'asc',
                    'number_of_records' => 0,
                    'format' => 'default_summary',
                  ],
                  'specify_validation' => FALSE,
                  'validate' => [
                    'type' => 'none',
                    'fail' => 'not found',
                  ],
                  'validate_options' => [],
                  'break_phrase' => FALSE,
                  'not' => FALSE,
                  'entity_type' => 'node',
                  'entity_field' => 'nid',
                  'plugin_id' => 'node_nid',
                ],
              ],
              'display_extenders' => [],
            ],
            'cache_metadata' => [
              'max-age' => -1,
              'contexts' => [
                'languages:language_content',
                'languages:language_interface',
                'url',
                'url.query_args',
              ],
              'tags' => [
                'config:core.entity_view_display.profile.profile.autocomplete_item',
                'config:core.entity_view_display.profile.profile.compact',
                'config:core.entity_view_display.profile.profile.compact_notification',
                'config:core.entity_view_display.profile.profile.compact_teaser',
                'config:core.entity_view_display.profile.profile.default',
                'config:core.entity_view_display.profile.profile.hero',
                'config:core.entity_view_display.profile.profile.search_index',
                'config:core.entity_view_display.profile.profile.small',
                'config:core.entity_view_display.profile.profile.small_teaser',
                'config:core.entity_view_display.profile.profile.statistic',
                'config:core.entity_view_display.profile.profile.table',
                'config:core.entity_view_display.profile.profile.teaser',
                'config:field.storage.event_enrollment.field_request_message',
                'config:field.storage.event_enrollment.field_request_or_invite_status',
                'config:field.storage.profile.field_profile_organization',
              ],
            ],
          ],
          'page_manage_enrollment_requests' => [
            'display_plugin' => 'page',
            'id' => 'page_manage_enrollment_requests',
            'display_title' => 'Page',
            'position' => 1,
            'display_options' => [
              'display_extenders' => [],
              'path' => 'node/%node/all-enrollment-requests',
              'menu' => [
                'type' => 'none',
                'title' => 'Manage requests',
                'description' => '',
                'expanded' => FALSE,
                'parent' => '',
                'weight' => 5,
                'context' => '0',
                'menu_name' => 'main',
              ],
            ],
            'cache_metadata' => [
              'max-age' => -1,
              'contexts' => [
                'languages:language_content',
                'languages:language_interface',
                'url',
                'url.query_args',
              ],
              'tags' => [
                'config:core.entity_view_display.profile.profile.autocomplete_item',
                'config:core.entity_view_display.profile.profile.compact',
                'config:core.entity_view_display.profile.profile.compact_notification',
                'config:core.entity_view_display.profile.profile.compact_teaser',
                'config:core.entity_view_display.profile.profile.default',
                'config:core.entity_view_display.profile.profile.hero',
                'config:core.entity_view_display.profile.profile.search_index',
                'config:core.entity_view_display.profile.profile.small',
                'config:core.entity_view_display.profile.profile.small_teaser',
                'config:core.entity_view_display.profile.profile.statistic',
                'config:core.entity_view_display.profile.profile.table',
                'config:core.entity_view_display.profile.profile.teaser',
                'config:field.storage.event_enrollment.field_request_message',
                'config:field.storage.event_enrollment.field_request_or_invite_status',
                'config:field.storage.profile.field_profile_organization',
              ],
            ],
          ],
        ],
      ],
      // Message templates.
      'message.template.request_event_enrollment' => [
        'langcode' => 'en',
        'status' => TRUE,
        'dependencies' => [
          'module' => [
            'activity_logger',
          ],
        ],
        'third_party_settings' => [
          'activity_logger' => [
            'activity_bundle_entities' => [
              'event_enrollment-event_enrollment' => 'event_enrollment-event_enrollment',
            ],
            'activity_action' => 'create_entitiy_action',
            'activity_context' => 'event_request_activity_context',
            'activity_destinations' => [
              'notifications' => 'notifications',
              'email' => 'email',
            ],
            'activity_create_direct' => FALSE,
            'activity_aggregate' => FALSE,
            'activity_entity_condition' => '',
          ],
        ],
        'template' => 'request_event_enrollment',
        'label' => 'Request event enrollment',
        'description' => 'A user request an enrollment for event',
        'text' => [
          [
            'value' => '<p><a href="[social_event:enrolled_event_url]">[social_event:enrolled_user]</a> has requested enrollment to the event [social_event:event_iam_organizing] you are organizing</p>',
            'format' => 'full_html',
          ],
          [
            'value' => '<p><a href="[social_event:enrolled_event_url]">[social_event:enrolled_user]</a> has requested enrollment to the event [social_event:event_iam_organizing] you are organizing</p>',
            'format' => 'full_html',
          ],
          [
            'value' => '<p><a href="[social_event:enrolled_event_url]">[social_event:enrolled_user]</a> has requested enrollment to the event [social_event:event_iam_organizing] you are organizing</p>',
            'format' => 'full_html',
          ],
        ],
        'settings' => [
          'token options' => [
            'clear' => FALSE,
            'token replace' => TRUE,
          ],
          'purge_override' => FALSE,
          'purge_methods' => [],
        ],
      ],
      'message.template.event_request_approved' => [
        'langcode' => 'en',
        'status' => TRUE,
        'dependencies' => [
          'module' => [
            'activity_logger',
          ],
        ],
        'third_party_settings' => [
          'activity_logger' => [
            'activity_bundle_entities' => [
              'event_enrollment-event_enrollment' => 'event_enrollment-event_enrollment',
            ],
            'activity_action' => 'update_entity_action',
            'activity_context' => 'event_request_activity_context',
            'activity_destinations' => [
              'notifications' => 'notifications',
              'email' => 'email',
            ],
            'activity_create_direct' => TRUE,
            'activity_aggregate' => FALSE,
            'activity_entity_condition' => '',
          ],
        ],
        'template' => 'event_request_approved',
        'label' => 'Request approved event enrollment',
        'description' => 'The request to enroll to an enrollment is approved',
        'text' => [
          [
            'value' => '<p><a href="[message:author:url:absolute]">[message:author:display-name]</a> approved your request to enroll for the event [social_event:event_iam_organizing]</p>',
            'format' => 'full_html',
          ],
          [
            'value' => '<p><a href="[message:author:url:absolute]">[message:author:display-name]</a> approved your request to enroll for the event [social_event:event_iam_organizing]</p>',
            'format' => 'full_html',
          ],
          [
            'value' => '<p><a href="[message:author:url:absolute]">[message:author:display-name]</a> approved your request to enroll for the event [social_event:event_iam_organizing]</p>',
            'format' => 'full_html',
          ],
        ],
        'settings' => [
          'token options' => [
            'clear' => FALSE,
            'token replace' => TRUE,
          ],
          'purge_override' => FALSE,
          'purge_methods' => [],
        ],
      ],
    ];

    // Count the amount we need to add to cover batching..
    $sandbox['total'] = count($sandbox['configs']);
    $sandbox['current'] = 0;
  }

  $names = array_keys($sandbox['configs']);
  $name = $names[$sandbox['current']++];
  $data = $sandbox['configs'][$name];

  $parts = explode('.', $name);

  switch ($parts[0] . '.' . $parts[1]) {
    case 'field.storage':
      $entity_type = \Drupal::service('config.manager')->getEntityTypeIdByName($name);

      /** @var \Drupal\Core\Config\Entity\ConfigEntityStorageInterface $storage */
      $storage = \Drupal::entityTypeManager()->getStorage($entity_type);
      $entity = $storage->createFromStorageRecord($data);
      $entity->save();
      break;

    case 'field.field':
      $field_config = FieldConfig::loadByName($parts[2], $parts[3], $parts[4]);

      if ($field_config instanceof FieldConfigInterface) {
        $field_config->setDescription($data);
      }
      else {
        $field_config = FieldConfig::create($data);
      }

      $field_config->save();
      break;

    default:
      // Insert newly created config in the storage.
      \Drupal::service('config.storage')->write($name, $data);
  }

  $sandbox['#finished'] = $sandbox['current'] / $sandbox['total'];
}

/**
 * Node event and views changes for the social_event request enrollment feature.
 */
function social_event_update_8806() {
  /** @var \Drupal\update_helper\Updater $updateHelper */
  $updateHelper = \Drupal::service('update_helper.updater');

  // Execute configuration update definitions with logging of success.
  $updateHelper->executeUpdate('social_event', 'social_event_update_8806');

  // Output logged messages to related channel of update execution.
  return $updateHelper->logger()->output();
}

/**
 * Grant CM+ with 'manage event enrollment requests' permission.
 */
function social_event_update_8807() {
  $roles = Role::loadMultiple();
  /** @var \Drupal\user\Entity\Role $role */
  foreach ($roles as $role) {
    if ($role->id() === 'contentmanager' || $role->id() === 'sitemanager') {
      user_role_grant_permissions($role->id(), ['manage event enrollment requests']);
    }
  }
}

/**
 * Add new field for rendered profile entity so we can sort it.
 *
 * Load in a config file from an specific update hook that will never change.
 * Update helper did not update all fields correctly.
 */
function social_event_update_8808() {
  $config_file = drupal_get_path('module', 'social_event') . '/config/update/social_event_update_8808.yml';

  if (is_file($config_file)) {
    $settings = Yaml::parse(file_get_contents($config_file));
    if (is_array($settings)) {
      $config = \Drupal::configFactory()
        ->getEditable('views.view.event_manage_enrollment_requests');
      $config->setData($settings)->save(TRUE);
    }
  }
}

/**
 * Update the enrollment method text of an event on event add form.
 *
 * Load in a config file from an specific update hook that will never change.
 * Update helper did not update all fields correctly.
 */
function social_event_update_8809() {
  $config_file = drupal_get_path('module', 'social_event') . '/config/update/social_event_update_8809.yml';

  if (is_file($config_file)) {
    $settings = Yaml::parse(file_get_contents($config_file));
    if (is_array($settings)) {
      $config = \Drupal::configFactory()
        ->getEditable('field.storage.node.field_enroll_method');
      $config->setData($settings)->save(TRUE);
    }
  }
}

/**
<<<<<<< HEAD
 * Add some extra configuration for setting default visibility options.
 */
function social_event_update_8810() {
  $config = \Drupal::configFactory()->getEditable('social_event.settings');
  $config->set('available_visibility_options', [
    'public' => 'public',
    'community' => 'community',
    'group' => 'group',
  ]);
  $config->save();
=======
 * Adds the enrollment method field as filter on the community events page.
 */
function social_event_update_8810() {
  /** @var \Drupal\update_helper\Updater $updateHelper */
  $updateHelper = \Drupal::service('update_helper.updater');

  // Execute configuration update definitions with logging of success.
  $updateHelper->executeUpdate('social_event', 'social_event_update_8810');

  // Output logged messages to related channel of update execution.
  return $updateHelper->logger()->output();
>>>>>>> 411a0de3
}<|MERGE_RESOLUTION|>--- conflicted
+++ resolved
@@ -1543,10 +1543,23 @@
 }
 
 /**
-<<<<<<< HEAD
+ * Adds the enrollment method field as filter on the community events page.
+ */
+function social_event_update_8810() {
+  /** @var \Drupal\update_helper\Updater $updateHelper */
+  $updateHelper = \Drupal::service('update_helper.updater');
+
+  // Execute configuration update definitions with logging of success.
+  $updateHelper->executeUpdate('social_event', 'social_event_update_8810');
+
+  // Output logged messages to related channel of update execution.
+  return $updateHelper->logger()->output();
+}
+
+/**
  * Add some extra configuration for setting default visibility options.
  */
-function social_event_update_8810() {
+function social_event_update_8811() {
   $config = \Drupal::configFactory()->getEditable('social_event.settings');
   $config->set('available_visibility_options', [
     'public' => 'public',
@@ -1554,17 +1567,4 @@
     'group' => 'group',
   ]);
   $config->save();
-=======
- * Adds the enrollment method field as filter on the community events page.
- */
-function social_event_update_8810() {
-  /** @var \Drupal\update_helper\Updater $updateHelper */
-  $updateHelper = \Drupal::service('update_helper.updater');
-
-  // Execute configuration update definitions with logging of success.
-  $updateHelper->executeUpdate('social_event', 'social_event_update_8810');
-
-  // Output logged messages to related channel of update execution.
-  return $updateHelper->logger()->output();
->>>>>>> 411a0de3
 }