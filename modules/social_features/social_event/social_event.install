<?php

/**
 * @file
 * Install, update and uninstall functions for the social_event module.
 */

use Drupal\field\Entity\FieldConfig;
use Drupal\field\FieldConfigInterface;
use Drupal\menu_link_content\Entity\MenuLinkContent;
use Drupal\user\Entity\Role;
use Symfony\Component\Yaml\Yaml;

/**
 * Implements hook_install().
 *
 * Perform actions related to the installation of social_event.
 */
function social_event_install() {

  // Set some default permissions.
  _social_event_set_permissions();
  // Add menu links.
  _social_event_create_menu_links();
}

/**
 * Function to set permissions.
 */
function _social_event_set_permissions() {
  $roles = Role::loadMultiple();

  /** @var \Drupal\user\Entity\Role $role */
  foreach ($roles as $role) {
    if ($role->id() === 'administrator') {
      continue;
    }

    $permissions = _social_event_get_permissions($role->id());
    user_role_grant_permissions($role->id(), $permissions);
  }
}

/**
 * Build permissions.
 *
 * @param string $role
 *   The role.
 *
 * @return array
 *   Returns an array containing the permissions.
 */
function _social_event_get_permissions($role) {
  // Anonymous.
  $permissions['anonymous'] = [
    'view node.event.field_content_visibility:public content',
  ];

  // Authenticated.
  $permissions['authenticated'] = array_merge($permissions['anonymous'], [
    'create event content',
    'delete own event content',
    'edit own event content',
    'override event published option',
    'view node.event.field_content_visibility:community content',
    'view events on my profile',
    'view events on other profiles',
  ]);

  // Content manager.
  $permissions['contentmanager'] = array_merge($permissions['authenticated'], [
    'delete any event content',
    'edit any event content',
    'revert event revisions',
    'delete event revisions',
    'view event revisions',
    'override event revision log entry',
    'override event authored by option',
    'override event authored on option',
    'override event promote to front page option',
    'override event revision option',
    'override event sticky option',
  ]);

  // Site manager.
  $permissions['sitemanager'] = array_merge($permissions['contentmanager'], [
    'administer visibility settings',
    'administer social_event settings',
    'view published event enrollment entities',
  ]);

  if (isset($permissions[$role])) {
    return $permissions[$role];
  }
  return [];
}

/**
 * Function to create some menu items.
 */
function _social_event_create_menu_links() {
  $menu_links = MenuLinkContent::loadMultiple();
  $parent = NULL;
  /** @var \Drupal\menu_link_content\Entity\MenuLinkContent $menu_link */
  foreach ($menu_links as $menu_link) {
    if ($menu_link->label() === 'Explore' && $menu_link->isExpanded()) {
      $parent = 'menu_link_content:' . $menu_link->uuid();
    }
  }

  if (!is_null($parent)) {
    MenuLinkContent::create([
      'title' => t('All events'),
      'link' => ['uri' => 'internal:/community-events'],
      'menu_name' => 'main',
      'expanded' => FALSE,
      'weight' => 30,
      'parent' => $parent,
    ])->save();
  }
}

/**
 * Implements hook_update_dependencies().
 */
function social_event_update_dependencies() {
  // New config changes should run after the features removal/revert.
  $dependencies['social_event'][8802] = [
    'social_core' => 8805,
  ];

  return $dependencies;
}

/**
 * Enable event enrolling of open groups for not member.
 */
function social_event_update_8001() {
  \Drupal::configFactory()->getEditable('social_event.settings')
    ->set('enroll', [])
    ->save();
}

/**
 * Set permissions to administer social_event settings.
 */
function social_event_update_8002() {
  // Give SM the administer social_event settings permission.
  user_role_grant_permissions('sitemanager', ['administer social_event settings']);
}

/**
 * Set my events permissions.
 */
function social_event_update_8003() {
  // Make it so that everyone who has the 'access user profiles' permission,
  // now also get these two new permissions.
  $permissions = [
    'view events on my profile',
    'view events on other profiles',
  ];

  /** @var \Drupal\user\Entity\Role $role */
  foreach (Role::loadMultiple() as $role) {
    if ($role->hasPermission('access user profiles')) {
      user_role_grant_permissions($role->id(), $permissions);
    }
  }
}

/**
 * Fix empty value in enroll setting.
 */
function social_event_update_8801() {
  // This does not need to run before 8802 necessarily because the
  // features_removal/ folder has also been updated so a revert works too.
  // This update mostly exists for people who've already updated to 8.0.
  $settings = \Drupal::configFactory()->getEditable('social_event.settings');
  $enroll = $settings->get('enroll');
  // Only change it if no value was set yet.
  if (empty($enroll)) {
    $settings->set('enroll', [])->save();
  }
}

/**
 * Remove public group from event.small_teaser.
 */
function social_event_update_8802() {
  /** @var \Drupal\update_helper\Updater $updateHelper */
  $updateHelper = \Drupal::service('update_helper.updater');

  // Execute configuration update definitions with logging of success.
  $updateHelper->executeUpdate('social_event', 'social_event_update_8802');

  // Output logged messages to related channel of update execution.
  return $updateHelper->logger()->output();
}

/**
 * Update view mode for new small teaser style.
 */
function social_event_update_8803() {
  /** @var \Drupal\update_helper\Updater $updateHelper */
  $updateHelper = \Drupal::service('update_helper.updater');

  // Execute configuration update definitions with logging of success.
  $updateHelper->executeUpdate('social_event', 'social_event_update_8803');

  // Output logged messages to related channel of update execution.
  return $updateHelper->logger()->output();
}

/**
 * Fix small teaser view mode after accidental regression for some sites.
 */
function social_event_update_8804() {
  /** @var \Drupal\update_helper\Updater $updateHelper */
  $updateHelper = \Drupal::service('update_helper.updater');

  // Execute configuration update definitions with logging of success.
  $updateHelper->executeUpdate('social_event', 'social_event_update_8804');

  // Output logged messages to related channel of update execution.
  return $updateHelper->logger()->output();
}

/**
 * Install new fields for the request to join event.
 */
function social_event_update_8805(&$sandbox) {
  if (!isset($sandbox['total'])) {

    // Install new fields:
    // - event_enrollment.field_request_or_invite_status.
    // - field_enroll_method.
    // - field_event_enroll_outside_group.
    // - event_enrollment.field_request_message.
    $sandbox['configs'] = [
      'field.storage.event_enrollment.field_request_or_invite_status' => [
        'langcode' => 'en',
        'status' => TRUE,
        'dependencies' => [
          'module' => [
            'options',
            'social_event',
          ],
        ],
        'id' => 'event_enrollment.field_request_or_invite_status',
        'field_name' => 'field_request_or_invite_status',
        'entity_type' => 'event_enrollment',
        'type' => 'list_integer',
        'settings' => [
          'allowed_values' => [
            [
              'value' => 0,
              'label' => 'Pending',
            ],
            [
              'value' => 1,
              'label' => 'Approved',
            ],
            [
              'value' => 2,
              'label' => 'Declined',
            ],
            [
              'value' => 3,
              'label' => 'Invited',
            ],
            [
              'value' => 4,
              'label' => 'Pending reply',
            ],
            [
              'value' => 5,
              'label' => 'Accepted and joined',
            ],
            [
              'value' => 6,
              'label' => 'Invalid or expired',
            ],
          ],
          'allowed_values_function' => '',
        ],
        'module' => 'options',
        'locked' => FALSE,
        'cardinality' => 1,
        'translatable' => TRUE,
        'indexes' => [],
        'persist_with_no_fields' => FALSE,
        'custom_storage' => FALSE,
      ],
      'field.field.event_enrollment.event_enrollment.field_request_or_invite_status' => [
        'langcode' => 'en',
        'status' => TRUE,
        'dependencies' => [
          'config' => [
            'field.storage.event_enrollment.field_request_or_invite_status',
          ],
          'module' => [
            'options',
            'social_event',
          ],
        ],
        'id' => 'event_enrollment.event_enrollment.field_request_or_invite_status',
        'field_name' => 'field_request_or_invite_status',
        'entity_type' => 'event_enrollment',
        'bundle' => 'event_enrollment',
        'label' => 'Request or invite status',
        'description' => '',
        'required' => FALSE,
        'translatable' => FALSE,
        'default_value' => [],
        'default_value_callback' => '',
        'settings' => [],
        'field_type' => 'list_integer',
      ],
      'field.storage.node.field_enroll_method' => [
        'langcode' => 'en',
        'status' => TRUE,
        'dependencies' => [
          'module' => [
            'node',
            'options',
          ],
        ],
        'id' => 'node.field_enroll_method',
        'field_name' => 'field_enroll_method',
        'entity_type' => 'node',
        'type' => 'list_integer',
        'settings' => [
          'allowed_values' => [
            0 => [
              'value' => 1,
              'label' => 'Open to enroll - users can enroll for this event without approval',
            ],
            1 => [
              'value' => 2,
              'label' => 'Request to enroll - users can "request to enroll" for this event which event organisers approve/decline',
            ],
            2 => [
              'value' => 3,
              'label' => 'Invite-only - users can only enroll for this event if they are added/invited by event organisers',
            ],
          ],
          'allowed_values_function' => '',
        ],
        'module' => 'options',
        'locked' => FALSE,
        'cardinality' => 1,
        'translatable' => TRUE,
        'indexes' => [],
        'persist_with_no_fields' => FALSE,
        'custom_storage' => FALSE,
      ],
      'field.field.node.event.field_enroll_method' => [
        'langcode' => 'en',
        'status' => TRUE,
        'dependencies' => [
          'config' => [
            'field.storage.node.field_enroll_method',
            'node.type.event',
          ],
          'module' => [
            'options',
          ],
        ],
        'id' => 'node.event.field_enroll_method',
        'field_name' => 'field_enroll_method',
        'entity_type' => 'node',
        'bundle' => 'event',
        'label' => 'Enroll Method',
        'description' => '',
        'required' => TRUE,
        'translatable' => FALSE,
        'default_value' =>
          [
            0 => [
              'value' => 1,
            ],
          ],
        'default_value_callback' => '',
        'settings' => [],
        'field_type' => 'list_integer',
      ],
      'field.storage.node.field_event_enroll_outside_group' => [
        'langcode' => 'en',
        'status' => TRUE,
        'dependencies' => [
          'module' => [
            'node',
          ],
        ],
        'id' => 'node.field_event_enroll_outside_group',
        'field_name' => 'field_event_enroll_outside_group',
        'entity_type' => 'node',
        'type' => 'boolean',
        'settings' => [],
        'module' => 'core',
        'locked' => FALSE,
        'cardinality' => 1,
        'translatable' => TRUE,
        'indexes' => [],
        'persist_with_no_fields' => FALSE,
        'custom_storage' => FALSE,
      ],
      'field.field.node.event.field_event_enroll_outside_group' => [
        'langcode' => 'en',
        'status' => TRUE,
        'dependencies' => [
          'config' => [
            'field.storage.node.field_event_enroll_outside_group',
            'node.type.event',
          ],
        ],
        'id' => 'node.event.field_event_enroll_outside_group',
        'field_name' => 'field_event_enroll_outside_group',
        'entity_type' => 'node',
        'bundle' => 'event',
        'label' => 'Allow non-group members to enroll or request to enroll',
        'description' => 'To allow users who have not join the group of this event to enroll or send request to enroll',
        'required' => FALSE,
        'translatable' => FALSE,
        'default_value' => [
          0 => [
            'value' => 0,
          ],
        ],
        'default_value_callback' => '',
        'settings' => [
          'on_label' => 'On',
          'off_label' => 'Off',
        ],
        'field_type' => 'boolean',
      ],
      'field.storage.event_enrollment.field_request_message' => [
        'langcode' => 'en',
        'status' => TRUE,
        'dependencies' => [
          'module' => [
            'social_event',
          ],
        ],
        'id' => 'event_enrollment.field_request_message',
        'field_name' => 'field_request_message',
        'entity_type' => 'event_enrollment',
        'type' => 'string_long',
        'settings' => [
          'case_sensitive' => FALSE,
        ],
        'module' => 'core',
        'locked' => FALSE,
        'cardinality' => 1,
        'translatable' => TRUE,
        'indexes' => [],
        'persist_with_no_fields' => FALSE,
        'custom_storage' => FALSE,
      ],
      'field.field.event_enrollment.event_enrollment.field_request_message' => [
        'langcode' => 'en',
        'status' => TRUE,
        'dependencies' => [
          'config' => [
            'field.storage.event_enrollment.field_request_message',
          ],
          'module' => [
            'social_event',
          ],
        ],
        'id' => 'event_enrollment.event_enrollment.field_request_message',
        'field_name' => 'field_request_message',
        'entity_type' => 'event_enrollment',
        'bundle' => 'event_enrollment',
        'label' => 'Request message',
        'description' => 'You can leave a message in your request. Once your request is approved, you will receive a notification via email and notification center.',
        'required' => FALSE,
        'translatable' => FALSE,
        'default_value' => [],
        'default_value_callback' => '',
        'settings' => [],
        'field_type' => 'string_long',
      ],
      // New views.
      'views.view.event_manage_enrollment_requests' => [
        'langcode' => 'en',
        'status' => TRUE,
        'dependencies' => [
          'config' => [
            'core.entity_view_mode.profile.table',
            'field.storage.event_enrollment.field_request_message',
            'field.storage.event_enrollment.field_request_or_invite_status',
            'field.storage.profile.field_profile_organization',
            'node.type.event',
          ],
          'module' => [
            'node',
            'options',
            'profile',
            'social_event',
            'user',
          ],
        ],
        'id' => 'event_manage_enrollment_requests',
        'label' => 'Manage event enrollment requests',
        'module' => 'views',
        'description' => '',
        'tag' => '',
        'base_table' => 'event_enrollment_field_data',
        'base_field' => 'id',
        'display' => [
          'default' => [
            'display_plugin' => 'default',
            'id' => 'default',
            'display_title' => 'Master',
            'position' => 0,
            'display_options' => [
              'access' => [
                'type' => 'none',
                'options' => [],
              ],
              'cache' => [
                'type' => 'tag',
                'options' => [],
              ],
              'query' => [
                'type' => 'views_query',
                'options' => [
                  'disable_sql_rewrite' => FALSE,
                  'distinct' => FALSE,
                  'replica' => FALSE,
                  'query_comment' => '',
                  'query_tags' => [],
                ],
              ],
              'exposed_form' => [
                'type' => 'basic',
                'options' => [
                  'submit_button' => 'Apply',
                  'reset_button' => FALSE,
                  'reset_button_label' => 'Reset',
                  'exposed_sorts_label' => 'Sort by',
                  'expose_sort_order' => TRUE,
                  'sort_asc_label' => 'Asc',
                  'sort_desc_label' => 'Desc',
                ],
              ],
              'pager' => [
                'type' => 'full',
                'options' => [
                  'items_per_page' => 10,
                  'offset' => 0,
                  'id' => 0,
                  'total_pages' => NULL,
                  'tags' => [
                    'previous' => '‹ Previous',
                    'next' => 'Next ›',
                    'first' => '« First',
                    'last' => 'Last »',
                  ],
                  'expose' => [
                    'items_per_page' => FALSE,
                    'items_per_page_label' => 'Items per page',
                    'items_per_page_options' => '5, 10, 25, 50',
                    'items_per_page_options_all' => FALSE,
                    'items_per_page_options_all_label' => '- All -',
                    'offset' => FALSE,
                    'offset_label' => 'Offset',
                  ],
                  'quantity' => 9,
                ],
              ],
              'style' => [
                'type' => 'table',
                'options' => [
                  'grouping' => [],
                  'row_class' => '',
                  'default_row_class' => TRUE,
                  'override' => TRUE,
                  'sticky' => FALSE,
                  'caption' => '',
                  'summary' => '',
                  'description' => '',
                  'columns' => [
                    'rendered_entity' => 'rendered_entity',
                    'field_profile_organization' => 'field_profile_organization',
                    'field_request_message' => 'field_request_message',
                    'field_request_or_invite_status' => 'field_request_or_invite_status',
                    'created' => 'created',
                    'operations_1' => 'operations_1',
                  ],
                  'info' => [
                    'rendered_entity' => [
                      'sortable' => FALSE,
                      'default_sort_order' => 'asc',
                      'align' => '',
                      'separator' => '',
                      'empty_column' => FALSE,
                      'responsive' => '',
                    ],
                    'field_profile_organization' => [
                      'sortable' => TRUE,
                      'default_sort_order' => 'asc',
                      'align' => '',
                      'separator' => '',
                      'empty_column' => FALSE,
                      'responsive' => '',
                    ],
                    'field_request_message' => [
                      'sortable' => FALSE,
                      'default_sort_order' => 'asc',
                      'align' => '',
                      'separator' => '',
                      'empty_column' => FALSE,
                      'responsive' => '',
                    ],
                    'field_request_or_invite_status' => [
                      'sortable' => TRUE,
                      'default_sort_order' => 'asc',
                      'align' => '',
                      'separator' => '',
                      'empty_column' => FALSE,
                      'responsive' => '',
                    ],
                    'created' => [
                      'sortable' => TRUE,
                      'default_sort_order' => 'asc',
                      'align' => '',
                      'separator' => '',
                      'empty_column' => FALSE,
                      'responsive' => '',
                    ],
                    'operations_1' => [
                      'align' => '',
                      'separator' => '',
                      'empty_column' => FALSE,
                      'responsive' => '',
                    ],
                  ],
                  'default' => '-1',
                  'empty_table' => TRUE,
                ],
              ],
              'row' => [
                'type' => 'fields',
              ],
              'fields' => [
                'rendered_entity' => [
                  'id' => 'rendered_entity',
                  'table' => 'profile',
                  'field' => 'rendered_entity',
                  'relationship' => 'profile',
                  'group_type' => 'group',
                  'admin_label' => '',
                  'label' => 'Enrollee',
                  'exclude' => FALSE,
                  'alter' => [
                    'alter_text' => FALSE,
                    'text' => '',
                    'make_link' => FALSE,
                    'path' => '',
                    'absolute' => FALSE,
                    'external' => FALSE,
                    'replace_spaces' => FALSE,
                    'path_case' => 'none',
                    'trim_whitespace' => FALSE,
                    'alt' => '',
                    'rel' => '',
                    'link_class' => '',
                    'prefix' => '',
                    'suffix' => '',
                    'target' => '',
                    'nl2br' => FALSE,
                    'max_length' => 0,
                    'word_boundary' => TRUE,
                    'ellipsis' => TRUE,
                    'more_link' => FALSE,
                    'more_link_text' => '',
                    'more_link_path' => '',
                    'strip_tags' => FALSE,
                    'trim' => FALSE,
                    'preserve_tags' => '',
                    'html' => FALSE,
                  ],
                  'element_type' => '',
                  'element_class' => '',
                  'element_label_type' => '',
                  'element_label_class' => '',
                  'element_label_colon' => TRUE,
                  'element_wrapper_type' => '',
                  'element_wrapper_class' => '',
                  'element_default_classes' => TRUE,
                  'empty' => '-',
                  'hide_empty' => FALSE,
                  'empty_zero' => FALSE,
                  'hide_alter_empty' => TRUE,
                  'view_mode' => 'table',
                  'entity_type' => 'profile',
                  'plugin_id' => 'rendered_entity',
                ],
                'field_profile_organization' => [
                  'id' => 'field_profile_organization',
                  'table' => 'profile__field_profile_organization',
                  'field' => 'field_profile_organization',
                  'relationship' => 'profile',
                  'group_type' => 'group',
                  'admin_label' => '',
                  'label' => 'Organization',
                  'exclude' => FALSE,
                  'alter' => [
                    'alter_text' => FALSE,
                    'text' => '',
                    'make_link' => FALSE,
                    'path' => '',
                    'absolute' => FALSE,
                    'external' => FALSE,
                    'replace_spaces' => FALSE,
                    'path_case' => 'none',
                    'trim_whitespace' => FALSE,
                    'alt' => '',
                    'rel' => '',
                    'link_class' => '',
                    'prefix' => '',
                    'suffix' => '',
                    'target' => '',
                    'nl2br' => FALSE,
                    'max_length' => 0,
                    'word_boundary' => TRUE,
                    'ellipsis' => TRUE,
                    'more_link' => FALSE,
                    'more_link_text' => '',
                    'more_link_path' => '',
                    'strip_tags' => FALSE,
                    'trim' => FALSE,
                    'preserve_tags' => '',
                    'html' => FALSE,
                  ],
                  'element_type' => '',
                  'element_class' => '',
                  'element_label_type' => '',
                  'element_label_class' => '',
                  'element_label_colon' => TRUE,
                  'element_wrapper_type' => '',
                  'element_wrapper_class' => '',
                  'element_default_classes' => TRUE,
                  'empty' => '-',
                  'hide_empty' => FALSE,
                  'empty_zero' => FALSE,
                  'hide_alter_empty' => TRUE,
                  'click_sort_column' => 'value',
                  'type' => 'string',
                  'settings' => [
                    'link_to_entity' => FALSE,
                  ],
                  'group_column' => 'value',
                  'group_columns' => [],
                  'group_rows' => TRUE,
                  'delta_limit' => 0,
                  'delta_offset' => 0,
                  'delta_reversed' => FALSE,
                  'delta_first_last' => FALSE,
                  'multi_type' => 'separator',
                  'separator' => ', ',
                  'field_api_classes' => FALSE,
                  'plugin_id' => 'field',
                ],
                'field_request_message' => [
                  'id' => 'field_request_message',
                  'table' => 'event_enrollment__field_request_message',
                  'field' => 'field_request_message',
                  'relationship' => 'none',
                  'group_type' => 'group',
                  'admin_label' => '',
                  'label' => 'Message',
                  'exclude' => FALSE,
                  'alter' => [
                    'alter_text' => FALSE,
                    'text' => '',
                    'make_link' => FALSE,
                    'path' => '',
                    'absolute' => FALSE,
                    'external' => FALSE,
                    'replace_spaces' => FALSE,
                    'path_case' => 'none',
                    'trim_whitespace' => FALSE,
                    'alt' => '',
                    'rel' => '',
                    'link_class' => '',
                    'prefix' => '',
                    'suffix' => '',
                    'target' => '',
                    'nl2br' => FALSE,
                    'max_length' => 0,
                    'word_boundary' => TRUE,
                    'ellipsis' => TRUE,
                    'more_link' => FALSE,
                    'more_link_text' => '',
                    'more_link_path' => '',
                    'strip_tags' => FALSE,
                    'trim' => FALSE,
                    'preserve_tags' => '',
                    'html' => FALSE,
                  ],
                  'element_type' => '',
                  'element_class' => '',
                  'element_label_type' => '',
                  'element_label_class' => '',
                  'element_label_colon' => FALSE,
                  'element_wrapper_type' => '',
                  'element_wrapper_class' => '',
                  'element_default_classes' => TRUE,
                  'empty' => '',
                  'hide_empty' => FALSE,
                  'empty_zero' => FALSE,
                  'hide_alter_empty' => TRUE,
                  'click_sort_column' => 'value',
                  'type' => 'basic_string',
                  'settings' => [],
                  'group_column' => 'value',
                  'group_columns' => [],
                  'group_rows' => TRUE,
                  'delta_limit' => 0,
                  'delta_offset' => 0,
                  'delta_reversed' => FALSE,
                  'delta_first_last' => FALSE,
                  'multi_type' => 'separator',
                  'separator' => ', ',
                  'field_api_classes' => FALSE,
                  'plugin_id' => 'field',
                ],
                'field_request_or_invite_status' => [
                  'id' => 'field_request_or_invite_status',
                  'table' => 'event_enrollment__field_request_or_invite_status',
                  'field' => 'field_request_or_invite_status',
                  'relationship' => 'none',
                  'group_type' => 'group',
                  'admin_label' => '',
                  'label' => 'Request status',
                  'exclude' => FALSE,
                  'alter' => [
                    'alter_text' => FALSE,
                    'text' => '',
                    'make_link' => FALSE,
                    'path' => '',
                    'absolute' => FALSE,
                    'external' => FALSE,
                    'replace_spaces' => FALSE,
                    'path_case' => 'none',
                    'trim_whitespace' => FALSE,
                    'alt' => '',
                    'rel' => '',
                    'link_class' => '',
                    'prefix' => '',
                    'suffix' => '',
                    'target' => '',
                    'nl2br' => FALSE,
                    'max_length' => 0,
                    'word_boundary' => TRUE,
                    'ellipsis' => TRUE,
                    'more_link' => FALSE,
                    'more_link_text' => '',
                    'more_link_path' => '',
                    'strip_tags' => FALSE,
                    'trim' => FALSE,
                    'preserve_tags' => '',
                    'html' => FALSE,
                  ],
                  'element_type' => '',
                  'element_class' => '',
                  'element_label_type' => '',
                  'element_label_class' => '',
                  'element_label_colon' => TRUE,
                  'element_wrapper_type' => '',
                  'element_wrapper_class' => '',
                  'element_default_classes' => TRUE,
                  'empty' => '',
                  'hide_empty' => FALSE,
                  'empty_zero' => FALSE,
                  'hide_alter_empty' => TRUE,
                  'click_sort_column' => 'value',
                  'type' => 'list_default',
                  'settings' => [],
                  'group_column' => 'value',
                  'group_columns' => [],
                  'group_rows' => TRUE,
                  'delta_limit' => 0,
                  'delta_offset' => 0,
                  'delta_reversed' => FALSE,
                  'delta_first_last' => FALSE,
                  'multi_type' => 'separator',
                  'separator' => ', ',
                  'field_api_classes' => FALSE,
                  'plugin_id' => 'field',
                ],
                'created' => [
                  'id' => 'created',
                  'table' => 'event_enrollment_field_data',
                  'field' => 'created',
                  'relationship' => 'none',
                  'group_type' => 'group',
                  'admin_label' => '',
                  'label' => 'Requested on',
                  'exclude' => FALSE,
                  'alter' => [
                    'alter_text' => FALSE,
                    'text' => '',
                    'make_link' => FALSE,
                    'path' => '',
                    'absolute' => FALSE,
                    'external' => FALSE,
                    'replace_spaces' => FALSE,
                    'path_case' => 'none',
                    'trim_whitespace' => FALSE,
                    'alt' => '',
                    'rel' => '',
                    'link_class' => '',
                    'prefix' => '',
                    'suffix' => '',
                    'target' => '',
                    'nl2br' => FALSE,
                    'max_length' => 0,
                    'word_boundary' => TRUE,
                    'ellipsis' => TRUE,
                    'more_link' => FALSE,
                    'more_link_text' => '',
                    'more_link_path' => '',
                    'strip_tags' => FALSE,
                    'trim' => FALSE,
                    'preserve_tags' => '',
                    'html' => FALSE,
                  ],
                  'element_type' => '',
                  'element_class' => '',
                  'element_label_type' => '',
                  'element_label_class' => '',
                  'element_label_colon' => TRUE,
                  'element_wrapper_type' => '',
                  'element_wrapper_class' => '',
                  'element_default_classes' => TRUE,
                  'empty' => '',
                  'hide_empty' => FALSE,
                  'empty_zero' => FALSE,
                  'hide_alter_empty' => TRUE,
                  'click_sort_column' => 'value',
                  'type' => 'timestamp',
                  'settings' => [
                    'date_format' => 'social_long_date',
                    'custom_date_format' => '',
                    'timezone' => '',
                  ],
                  'group_column' => 'value',
                  'group_columns' => [],
                  'group_rows' => TRUE,
                  'delta_limit' => 0,
                  'delta_offset' => 0,
                  'delta_reversed' => FALSE,
                  'delta_first_last' => FALSE,
                  'multi_type' => 'separator',
                  'separator' => ', ',
                  'field_api_classes' => FALSE,
                  'entity_type' => 'event_enrollment',
                  'entity_field' => 'created',
                  'plugin_id' => 'field',
                ],
                'operations_1' => [
                  'id' => 'operations_1',
                  'table' => 'event_enrollment',
                  'field' => 'operations',
                  'relationship' => 'none',
                  'group_type' => 'group',
                  'admin_label' => '',
                  'label' => 'Operation',
                  'exclude' => FALSE,
                  'alter' => [
                    'alter_text' => FALSE,
                    'text' => '',
                    'make_link' => FALSE,
                    'path' => '',
                    'absolute' => FALSE,
                    'external' => FALSE,
                    'replace_spaces' => FALSE,
                    'path_case' => 'none',
                    'trim_whitespace' => FALSE,
                    'alt' => '',
                    'rel' => '',
                    'link_class' => '',
                    'prefix' => '',
                    'suffix' => '',
                    'target' => '',
                    'nl2br' => FALSE,
                    'max_length' => 0,
                    'word_boundary' => TRUE,
                    'ellipsis' => TRUE,
                    'more_link' => FALSE,
                    'more_link_text' => '',
                    'more_link_path' => '',
                    'strip_tags' => FALSE,
                    'trim' => FALSE,
                    'preserve_tags' => '',
                    'html' => FALSE,
                  ],
                  'element_type' => '',
                  'element_class' => '',
                  'element_label_type' => '',
                  'element_label_class' => '',
                  'element_label_colon' => TRUE,
                  'element_wrapper_type' => '',
                  'element_wrapper_class' => '',
                  'element_default_classes' => TRUE,
                  'empty' => '',
                  'hide_empty' => FALSE,
                  'empty_zero' => FALSE,
                  'hide_alter_empty' => TRUE,
                  'destination' => TRUE,
                  'entity_type' => 'event_enrollment',
                  'plugin_id' => 'entity_operations',
                ],
              ],
              'filters' => [
                'type' => [
                  'id' => 'type',
                  'table' => 'node_field_data',
                  'field' => 'type',
                  'relationship' => 'field_event',
                  'group_type' => 'group',
                  'admin_label' => '',
                  'operator' => 'in',
                  'value' => [
                    'event' => 'event',
                  ],
                  'group' => 1,
                  'exposed' => FALSE,
                  'expose' => [
                    'operator_id' => '',
                    'label' => '',
                    'description' => '',
                    'use_operator' => FALSE,
                    'operator' => '',
                    'identifier' => '',
                    'required' => FALSE,
                    'remember' => FALSE,
                    'multiple' => FALSE,
                    'remember_roles' => [
                      'authenticated' => 'authenticated',
                    ],
                    'reduce' => FALSE,
                    'operator_limit_selection' => FALSE,
                    'operator_list' => [],
                  ],
                  'is_grouped' => FALSE,
                  'group_info' => [
                    'label' => '',
                    'description' => '',
                    'identifier' => '',
                    'optional' => TRUE,
                    'widget' => 'select',
                    'multiple' => FALSE,
                    'remember' => FALSE,
                    'default_group' => 'All',
                    'default_group_multiple' => [],
                    'group_items' => [],
                  ],
                  'entity_type' => 'node',
                  'entity_field' => 'type',
                  'plugin_id' => 'bundle',
                ],
                'field_request_or_invite_status_value' => [
                  'id' => 'field_request_or_invite_status_value',
                  'table' => 'event_enrollment__field_request_or_invite_status',
                  'field' => 'field_request_or_invite_status_value',
                  'relationship' => 'none',
                  'group_type' => 'group',
                  'admin_label' => '',
                  'operator' => 'or',
                  'value' => [
                    '0',
                  ],
                  'group' => 1,
                  'exposed' => FALSE,
                  'expose' => [
                    'operator_id' => '',
                    'label' => '',
                    'description' => '',
                    'use_operator' => FALSE,
                    'operator' => '',
                    'operator_limit_selection' => FALSE,
                    'operator_list' => [],
                    'identifier' => '',
                    'required' => FALSE,
                    'remember' => FALSE,
                    'multiple' => FALSE,
                    'remember_roles' => [
                      'authenticated' => 'authenticated',
                    ],
                    'reduce' => FALSE,
                  ],
                  'is_grouped' => FALSE,
                  'group_info' => [
                    'label' => '',
                    'description' => '',
                    'identifier' => '',
                    'optional' => TRUE,
                    'widget' => 'select',
                    'multiple' => FALSE,
                    'remember' => FALSE,
                    'default_group' => 'All',
                    'default_group_multiple' => [],
                    'group_items' => [],
                  ],
                  'reduce_duplicates' => FALSE,
                  'plugin_id' => 'list_field',
                ],
              ],
              'sorts' => [
                'created' => [
                  'id' => 'created',
                  'table' => 'event_enrollment_field_data',
                  'field' => 'created',
                  'relationship' => 'none',
                  'group_type' => 'group',
                  'admin_label' => '',
                  'order' => 'DESC',
                  'exposed' => FALSE,
                  'expose' => [
                    'label' => '',
                  ],
                  'granularity' => 'second',
                  'entity_type' => 'event_enrollment',
                  'entity_field' => 'created',
                  'plugin_id' => 'date',
                ],
                'field_request_or_invite_status_value' => [
                  'id' => 'field_request_or_invite_status_value',
                  'table' => 'event_enrollment__field_request_or_invite_status',
                  'field' => 'field_request_or_invite_status_value',
                  'relationship' => 'none',
                  'group_type' => 'group',
                  'admin_label' => '',
                  'order' => 'DESC',
                  'exposed' => FALSE,
                  'expose' => [
                    'label' => '',
                  ],
                  'plugin_id' => 'standard',
                ],
              ],
              'title' => 'Manage enrollment requests',
              'header' => [
                'area' => [
                  'id' => 'area',
                  'table' => 'views',
                  'field' => 'area',
                  'relationship' => 'none',
                  'group_type' => 'group',
                  'admin_label' => '',
                  'empty' => TRUE,
                  'tokenize' => TRUE,
                  'content' => [
                    'value' => '<h1 class="h4 section-title">[view:total-rows] Enroll request(s) to event: {{ arguments.nid }}</h1>',
                    'format' => 'full_html',
                  ],
                  'plugin_id' => 'text',
                ],
              ],
              'footer' => [],
              'empty' => [
                'area_text_custom' => [
                  'id' => 'area_text_custom',
                  'table' => 'views',
                  'field' => 'area_text_custom',
                  'relationship' => 'none',
                  'group_type' => 'group',
                  'admin_label' => '',
                  'empty' => TRUE,
                  'tokenize' => FALSE,
                  'content' => 'No one has requested to be enrolled for this event yet.',
                  'plugin_id' => 'text_custom',
                ],
              ],
              'relationships' => [
                'field_event' => [
                  'id' => 'field_event',
                  'table' => 'event_enrollment__field_event',
                  'field' => 'field_event',
                  'relationship' => 'none',
                  'group_type' => 'group',
                  'admin_label' => 'field_event: Content',
                  'required' => TRUE,
                  'plugin_id' => 'standard',
                ],
                'field_account' => [
                  'id' => 'field_account',
                  'table' => 'event_enrollment__field_account',
                  'field' => 'field_account',
                  'relationship' => 'none',
                  'group_type' => 'group',
                  'admin_label' => 'field_account: User',
                  'required' => FALSE,
                  'plugin_id' => 'standard',
                ],
                'profile' => [
                  'id' => 'profile',
                  'table' => 'users_field_data',
                  'field' => 'profile',
                  'relationship' => 'field_account',
                  'group_type' => 'group',
                  'admin_label' => 'Profile',
                  'required' => FALSE,
                  'entity_type' => 'user',
                  'plugin_id' => 'standard',
                ],
              ],
              'arguments' => [
                'nid' => [
                  'id' => 'nid',
                  'table' => 'node_field_data',
                  'field' => 'nid',
                  'relationship' => 'field_event',
                  'group_type' => 'group',
                  'admin_label' => '',
                  'default_action' => 'empty',
                  'exception' => [
                    'value' => 'all',
                    'title_enable' => FALSE,
                    'title' => 'All',
                  ],
                  'title_enable' => FALSE,
                  'title' => '',
                  'default_argument_type' => 'fixed',
                  'default_argument_options' => [
                    'argument' => '',
                  ],
                  'default_argument_skip_url' => FALSE,
                  'summary_options' => [
                    'base_path' => '',
                    'count' => TRUE,
                    'items_per_page' => 25,
                    'override' => FALSE,
                  ],
                  'summary' => [
                    'sort_order' => 'asc',
                    'number_of_records' => 0,
                    'format' => 'default_summary',
                  ],
                  'specify_validation' => FALSE,
                  'validate' => [
                    'type' => 'none',
                    'fail' => 'not found',
                  ],
                  'validate_options' => [],
                  'break_phrase' => FALSE,
                  'not' => FALSE,
                  'entity_type' => 'node',
                  'entity_field' => 'nid',
                  'plugin_id' => 'node_nid',
                ],
              ],
              'display_extenders' => [],
            ],
            'cache_metadata' => [
              'max-age' => -1,
              'contexts' => [
                'languages:language_content',
                'languages:language_interface',
                'url',
                'url.query_args',
              ],
              'tags' => [
                'config:core.entity_view_display.profile.profile.autocomplete_item',
                'config:core.entity_view_display.profile.profile.compact',
                'config:core.entity_view_display.profile.profile.compact_notification',
                'config:core.entity_view_display.profile.profile.compact_teaser',
                'config:core.entity_view_display.profile.profile.default',
                'config:core.entity_view_display.profile.profile.hero',
                'config:core.entity_view_display.profile.profile.search_index',
                'config:core.entity_view_display.profile.profile.small',
                'config:core.entity_view_display.profile.profile.small_teaser',
                'config:core.entity_view_display.profile.profile.statistic',
                'config:core.entity_view_display.profile.profile.table',
                'config:core.entity_view_display.profile.profile.teaser',
                'config:field.storage.event_enrollment.field_request_message',
                'config:field.storage.event_enrollment.field_request_or_invite_status',
                'config:field.storage.profile.field_profile_organization',
              ],
            ],
          ],
          'page_manage_enrollment_requests' => [
            'display_plugin' => 'page',
            'id' => 'page_manage_enrollment_requests',
            'display_title' => 'Page',
            'position' => 1,
            'display_options' => [
              'display_extenders' => [],
              'path' => 'node/%node/all-enrollment-requests',
              'menu' => [
                'type' => 'none',
                'title' => 'Manage requests',
                'description' => '',
                'expanded' => FALSE,
                'parent' => '',
                'weight' => 5,
                'context' => '0',
                'menu_name' => 'main',
              ],
            ],
            'cache_metadata' => [
              'max-age' => -1,
              'contexts' => [
                'languages:language_content',
                'languages:language_interface',
                'url',
                'url.query_args',
              ],
              'tags' => [
                'config:core.entity_view_display.profile.profile.autocomplete_item',
                'config:core.entity_view_display.profile.profile.compact',
                'config:core.entity_view_display.profile.profile.compact_notification',
                'config:core.entity_view_display.profile.profile.compact_teaser',
                'config:core.entity_view_display.profile.profile.default',
                'config:core.entity_view_display.profile.profile.hero',
                'config:core.entity_view_display.profile.profile.search_index',
                'config:core.entity_view_display.profile.profile.small',
                'config:core.entity_view_display.profile.profile.small_teaser',
                'config:core.entity_view_display.profile.profile.statistic',
                'config:core.entity_view_display.profile.profile.table',
                'config:core.entity_view_display.profile.profile.teaser',
                'config:field.storage.event_enrollment.field_request_message',
                'config:field.storage.event_enrollment.field_request_or_invite_status',
                'config:field.storage.profile.field_profile_organization',
              ],
            ],
          ],
        ],
      ],
      // Message templates.
      'message.template.request_event_enrollment' => [
        'langcode' => 'en',
        'status' => TRUE,
        'dependencies' => [
          'module' => [
            'activity_logger',
          ],
        ],
        'third_party_settings' => [
          'activity_logger' => [
            'activity_bundle_entities' => [
              'event_enrollment-event_enrollment' => 'event_enrollment-event_enrollment',
            ],
            'activity_action' => 'create_entitiy_action',
            'activity_context' => 'event_request_activity_context',
            'activity_destinations' => [
              'notifications' => 'notifications',
              'email' => 'email',
            ],
            'activity_create_direct' => FALSE,
            'activity_aggregate' => FALSE,
            'activity_entity_condition' => '',
          ],
        ],
        'template' => 'request_event_enrollment',
        'label' => 'Request event enrollment',
        'description' => 'A user request an enrollment for event',
        'text' => [
          [
            'value' => '<p><a href="[social_event:enrolled_event_url]">[social_event:enrolled_user]</a> has requested enrollment to the event [social_event:event_iam_organizing] you are organizing</p>',
            'format' => 'full_html',
          ],
          [
            'value' => '<p><a href="[social_event:enrolled_event_url]">[social_event:enrolled_user]</a> has requested enrollment to the event [social_event:event_iam_organizing] you are organizing</p>',
            'format' => 'full_html',
          ],
          [
            'value' => '<p><a href="[social_event:enrolled_event_url]">[social_event:enrolled_user]</a> has requested enrollment to the event [social_event:event_iam_organizing] you are organizing</p>',
            'format' => 'full_html',
          ],
        ],
        'settings' => [
          'token options' => [
            'clear' => FALSE,
            'token replace' => TRUE,
          ],
          'purge_override' => FALSE,
          'purge_methods' => [],
        ],
      ],
      'message.template.event_request_approved' => [
        'langcode' => 'en',
        'status' => TRUE,
        'dependencies' => [
          'module' => [
            'activity_logger',
          ],
        ],
        'third_party_settings' => [
          'activity_logger' => [
            'activity_bundle_entities' => [
              'event_enrollment-event_enrollment' => 'event_enrollment-event_enrollment',
            ],
            'activity_action' => 'update_entity_action',
            'activity_context' => 'event_request_activity_context',
            'activity_destinations' => [
              'notifications' => 'notifications',
              'email' => 'email',
            ],
            'activity_create_direct' => TRUE,
            'activity_aggregate' => FALSE,
            'activity_entity_condition' => '',
          ],
        ],
        'template' => 'event_request_approved',
        'label' => 'Request approved event enrollment',
        'description' => 'The request to enroll to an enrollment is approved',
        'text' => [
          [
            'value' => '<p><a href="[message:author:url:absolute]">[message:author:display-name]</a> approved your request to enroll for the event [social_event:event_iam_organizing]</p>',
            'format' => 'full_html',
          ],
          [
            'value' => '<p><a href="[message:author:url:absolute]">[message:author:display-name]</a> approved your request to enroll for the event [social_event:event_iam_organizing]</p>',
            'format' => 'full_html',
          ],
          [
            'value' => '<p><a href="[message:author:url:absolute]">[message:author:display-name]</a> approved your request to enroll for the event [social_event:event_iam_organizing]</p>',
            'format' => 'full_html',
          ],
        ],
        'settings' => [
          'token options' => [
            'clear' => FALSE,
            'token replace' => TRUE,
          ],
          'purge_override' => FALSE,
          'purge_methods' => [],
        ],
      ],
    ];

    // Count the amount we need to add to cover batching..
    $sandbox['total'] = count($sandbox['configs']);
    $sandbox['current'] = 0;
  }

  $names = array_keys($sandbox['configs']);
  $name = $names[$sandbox['current']++];
  $data = $sandbox['configs'][$name];

  $parts = explode('.', $name);

  switch ($parts[0] . '.' . $parts[1]) {
    case 'field.storage':
      $entity_type = \Drupal::service('config.manager')->getEntityTypeIdByName($name);

      /** @var \Drupal\Core\Config\Entity\ConfigEntityStorageInterface $storage */
      $storage = \Drupal::entityTypeManager()->getStorage($entity_type);
      $entity = $storage->createFromStorageRecord($data);
      $entity->save();
      break;

    case 'field.field':
      $field_config = FieldConfig::loadByName($parts[2], $parts[3], $parts[4]);

      if ($field_config instanceof FieldConfigInterface) {
        $field_config->setDescription($data);
      }
      else {
        $field_config = FieldConfig::create($data);
      }

      $field_config->save();
      break;

    default:
      // Insert newly created config in the storage.
      \Drupal::service('config.storage')->write($name, $data);
  }

  $sandbox['#finished'] = $sandbox['current'] / $sandbox['total'];
}

/**
 * Node event and views changes for the social_event request enrollment feature.
 */
function social_event_update_8806() {
  /** @var \Drupal\update_helper\Updater $updateHelper */
  $updateHelper = \Drupal::service('update_helper.updater');

  // Execute configuration update definitions with logging of success.
  $updateHelper->executeUpdate('social_event', 'social_event_update_8806');

  // Output logged messages to related channel of update execution.
  return $updateHelper->logger()->output();
}

/**
 * Grant CM+ with 'manage event enrollment requests' permission.
 */
function social_event_update_8807() {
  $roles = Role::loadMultiple();
  /** @var \Drupal\user\Entity\Role $role */
  foreach ($roles as $role) {
    if ($role->id() === 'contentmanager' || $role->id() === 'sitemanager') {
      user_role_grant_permissions($role->id(), ['manage event enrollment requests']);
    }
  }
}

/**
 * Add new field for rendered profile entity so we can sort it.
 *
 * Load in a config file from an specific update hook that will never change.
 * Update helper did not update all fields correctly.
 */
function social_event_update_8808() {
  $config_file = drupal_get_path('module', 'social_event') . '/config/update/social_event_update_8808.yml';

  if (is_file($config_file)) {
    $settings = Yaml::parse(file_get_contents($config_file));
    if (is_array($settings)) {
      $config = \Drupal::configFactory()
        ->getEditable('views.view.event_manage_enrollment_requests');
      $config->setData($settings)->save(TRUE);
    }
  }
}

/**
 * Update the enrollment method text of an event on event add form.
 *
 * Load in a config file from an specific update hook that will never change.
 * Update helper did not update all fields correctly.
 */
function social_event_update_8809() {
  $config_file = drupal_get_path('module', 'social_event') . '/config/update/social_event_update_8809.yml';

  if (is_file($config_file)) {
    $settings = Yaml::parse(file_get_contents($config_file));
    if (is_array($settings)) {
      $config = \Drupal::configFactory()
        ->getEditable('field.storage.node.field_enroll_method');
      $config->setData($settings)->save(TRUE);
    }
  }
}

/**
 * Adds the enrollment method field as filter on the community events page.
 */
function social_event_update_8810() {
  /** @var \Drupal\update_helper\Updater $updateHelper */
  $updateHelper = \Drupal::service('update_helper.updater');

  // Execute configuration update definitions with logging of success.
  $updateHelper->executeUpdate('social_event', 'social_event_update_8810');

  // Output logged messages to related channel of update execution.
  return $updateHelper->logger()->output();
}

/**
<<<<<<< HEAD
 * Install Event Invite module by default.
 */
function social_event_update_8902() {
  $modules = ['social_event_invite'];
  \Drupal::service('module_installer')->install($modules);
=======
 * Add a new block to display notifications for event requests.
 *
 * Load in a config file from an specific update hook that will never change.
 */
function social_event_update_8901() {
  $config_files = [
    'block.block.eventrequestsnotification' => drupal_get_path('module', 'social_event') . '/config/static/block.block.eventrequestsnotification_8901.yml',
    'block.block.eventrequestsnotification_2' => drupal_get_path('module', 'social_event') . '/config/static/block.block.eventrequestsnotification_2_8901.yml',
  ];

  foreach ($config_files as $key => $config_file) {
    if (is_file($config_file)) {
      $settings = Yaml::parse(file_get_contents($config_file));
      if (is_array($settings)) {
        $config = \Drupal::configFactory()
          ->getEditable($key);
        $config->setData($settings)->save(TRUE);
      }
    }
  }
>>>>>>> 3b37f3ad
}<|MERGE_RESOLUTION|>--- conflicted
+++ resolved
@@ -1557,13 +1557,14 @@
 }
 
 /**
-<<<<<<< HEAD
  * Install Event Invite module by default.
  */
-function social_event_update_8902() {
+function social_event_update_8901() {
   $modules = ['social_event_invite'];
   \Drupal::service('module_installer')->install($modules);
-=======
+}
+
+/**
  * Add a new block to display notifications for event requests.
  *
  * Load in a config file from an specific update hook that will never change.
@@ -1584,5 +1585,4 @@
       }
     }
   }
->>>>>>> 3b37f3ad
 }