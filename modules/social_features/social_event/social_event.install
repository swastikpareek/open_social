<?php

/**
 * @file
 * Install, update and uninstall functions for the social_event module.
 */

use Drupal\menu_link_content\Entity\MenuLinkContent;
use Drupal\user\Entity\Role;

/**
 * Implements hook_install().
 *
 * Perform actions related to the installation of social_event.
 */
function social_event_install() {

  // Set some default permissions.
  _social_event_set_permissions();
  // Add menu links.
  _social_event_create_menu_links();
}

/**
 * Function to set permissions.
 */
function _social_event_set_permissions() {
  $roles = Role::loadMultiple();

  /** @var \Drupal\user\Entity\Role $role */
  foreach ($roles as $role) {
    if ($role->id() === 'administrator') {
      continue;
    }

    $permissions = _social_event_get_permissions($role->id());
    user_role_grant_permissions($role->id(), $permissions);
  }
}

/**
 * Build permissions.
 *
 * @param string $role
 *   The role.
 *
 * @return array
 *   Returns an array containing the permissions.
 */
function _social_event_get_permissions($role) {
  // Anonymous.
  $permissions['anonymous'] = [
    'view node.event.field_content_visibility:public content',
  ];

  // Authenticated.
  $permissions['authenticated'] = array_merge($permissions['anonymous'], [
    'create event content',
    'delete own event content',
    'edit own event content',
    'override event published option',
    'view node.event.field_content_visibility:community content',
    'view events on my profile',
    'view events on other profiles',
  ]);

  // Content manager.
  $permissions['contentmanager'] = array_merge($permissions['authenticated'], [
    'delete any event content',
    'edit any event content',
    'revert event revisions',
    'delete event revisions',
    'view event revisions',
    'override event revision log entry',
    'override event authored by option',
    'override event authored on option',
    'override event promote to front page option',
    'override event revision option',
    'override event sticky option',
  ]);

  // Site manager.
  $permissions['sitemanager'] = array_merge($permissions['contentmanager'], [
    'administer visibility settings',
    'administer social_event settings',
    'view published event enrollment entities',
  ]);

  if (isset($permissions[$role])) {
    return $permissions[$role];
  }
  return [];
}

/**
 * Function to create some menu items.
 */
function _social_event_create_menu_links() {
  $menu_links = MenuLinkContent::loadMultiple();
  $parent = NULL;
  /** @var \Drupal\menu_link_content\Entity\MenuLinkContent $menu_link */
  foreach ($menu_links as $menu_link) {
    if ($menu_link->label() === 'Explore' && $menu_link->isExpanded()) {
      $parent = 'menu_link_content:' . $menu_link->uuid();
    }
  }

  if (!is_null($parent)) {
    MenuLinkContent::create([
      'title' => t('All events'),
      'link' => ['uri' => 'internal:/community-events'],
      'menu_name' => 'main',
      'expanded' => FALSE,
      'weight' => 30,
      'parent' => $parent,
    ])->save();
  }
}

/**
 * Implements hook_update_dependencies().
 */
function social_event_update_dependencies() {
  // New config changes should run after the features removal/revert.
  $dependencies['social_event'][8801] = [
    'social_core' => 8802,
  ];

  return $dependencies;
}

/**
 * Enable event enrolling of open groups for not member.
 */
function social_event_update_8001() {
  \Drupal::configFactory()->getEditable('social_event.settings')
    ->set('enroll', [])
    ->save();
}

/**
 * Set permissions to administer social_event settings.
 */
function social_event_update_8002() {
  // Give SM the administer social_event settings permission.
  user_role_grant_permissions('sitemanager', ['administer social_event settings']);
}

/**
 * Set my events permissions.
 */
function social_event_update_8003() {
  // Make it so that everyone who has the 'access user profiles' permission,
  // now also get these two new permissions.
  $permissions = [
    'view events on my profile',
    'view events on other profiles',
  ];

  /** @var \Drupal\user\Entity\Role $role */
  foreach (Role::loadMultiple() as $role) {
    if ($role->hasPermission('access user profiles')) {
      user_role_grant_permissions($role->id(), $permissions);
    }
  }
}

/**
<<<<<<< HEAD
 * Remove public group from event.small_teaser.
 */
function social_event_update_8801() {
  /** @var \Drupal\update_helper\Updater $updateHelper */
  $updateHelper = \Drupal::service('update_helper.updater');

  // Execute configuration update definitions with logging of success.
  $updateHelper->executeUpdate('social_event', 'social_event_update_8801');

  // Output logged messages to related channel of update execution.
  return $updateHelper->logger()->output();
}

/**
 * Update view mode for new small teaser style.
 */
function social_event_update_8802() {
  /** @var \Drupal\update_helper\Updater $updateHelper */
  $updateHelper = \Drupal::service('update_helper.updater');

  // Execute configuration update definitions with logging of success.
  $updateHelper->executeUpdate('social_event', 'social_event_update_8802');

  // Output logged messages to related channel of update execution.
  return $updateHelper->logger()->output();
=======
 * Fix empty value in enroll setting.
 */
function social_event_update_8801() {
  // This does not need to run before 8802 necessarily because the
  // features_removal/ folder has also been updated so a revert works too.
  // This update mostly exists for people who've already updated to 8.0.
  $settings = \Drupal::configFactory()->getEditable('social_event.settings');
  $enroll = $settings->get('enroll');
  // Only change it if no value was set yet.
  if (empty($enroll)) {
    $settings->set('enroll', [])->save();
  }
>>>>>>> 0b1a5426
}<|MERGE_RESOLUTION|>--- conflicted
+++ resolved
@@ -122,7 +122,7 @@
  */
 function social_event_update_dependencies() {
   // New config changes should run after the features removal/revert.
-  $dependencies['social_event'][8801] = [
+  $dependencies['social_event'][8802] = [
     'social_core' => 8802,
   ];
 
@@ -166,33 +166,6 @@
 }
 
 /**
-<<<<<<< HEAD
- * Remove public group from event.small_teaser.
- */
-function social_event_update_8801() {
-  /** @var \Drupal\update_helper\Updater $updateHelper */
-  $updateHelper = \Drupal::service('update_helper.updater');
-
-  // Execute configuration update definitions with logging of success.
-  $updateHelper->executeUpdate('social_event', 'social_event_update_8801');
-
-  // Output logged messages to related channel of update execution.
-  return $updateHelper->logger()->output();
-}
-
-/**
- * Update view mode for new small teaser style.
- */
-function social_event_update_8802() {
-  /** @var \Drupal\update_helper\Updater $updateHelper */
-  $updateHelper = \Drupal::service('update_helper.updater');
-
-  // Execute configuration update definitions with logging of success.
-  $updateHelper->executeUpdate('social_event', 'social_event_update_8802');
-
-  // Output logged messages to related channel of update execution.
-  return $updateHelper->logger()->output();
-=======
  * Fix empty value in enroll setting.
  */
 function social_event_update_8801() {
@@ -205,5 +178,32 @@
   if (empty($enroll)) {
     $settings->set('enroll', [])->save();
   }
->>>>>>> 0b1a5426
+}
+
+/**
+ * Remove public group from event.small_teaser.
+ */
+function social_event_update_8802() {
+  /** @var \Drupal\update_helper\Updater $updateHelper */
+  $updateHelper = \Drupal::service('update_helper.updater');
+
+  // Execute configuration update definitions with logging of success.
+  $updateHelper->executeUpdate('social_event', 'social_event_update_8802');
+
+  // Output logged messages to related channel of update execution.
+  return $updateHelper->logger()->output();
+}
+
+/**
+ * Update view mode for new small teaser style.
+ */
+function social_event_update_8803() {
+  /** @var \Drupal\update_helper\Updater $updateHelper */
+  $updateHelper = \Drupal::service('update_helper.updater');
+
+  // Execute configuration update definitions with logging of success.
+  $updateHelper->executeUpdate('social_event', 'social_event_update_8803');
+
+  // Output logged messages to related channel of update execution.
+  return $updateHelper->logger()->output();
 }