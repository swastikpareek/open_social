--- conflicted
+++ resolved
@@ -226,18 +226,6 @@
 }
 
 /**
-<<<<<<< HEAD
- * Add some extra configuration for setting default visibility options.
- */
-function social_event_update_8805() {
-  $config = \Drupal::configFactory()->getEditable('social_event.settings');
-  $config->set('available_visibility_options', [
-    'public' => 'public',
-    'community' => 'community',
-    'group' => 'group',
-  ]);
-  $config->save();
-=======
  * Install new fields for the request to join event.
  */
 function social_event_update_8805(&$sandbox) {
@@ -1552,5 +1540,17 @@
       $config->setData($settings)->save(TRUE);
     }
   }
->>>>>>> 3cb2e0b8
+}
+
+/**
+ * Add some extra configuration for setting default visibility options.
+ */
+function social_event_update_8810() {
+  $config = \Drupal::configFactory()->getEditable('social_event.settings');
+  $config->set('available_visibility_options', [
+    'public' => 'public',
+    'community' => 'community',
+    'group' => 'group',
+  ]);
+  $config->save();
 }