--- conflicted
+++ resolved
@@ -21,18 +21,6 @@
   _social_event_set_permissions();
   // Add menu links.
   _social_event_create_menu_links();
-}
-
-/**
- * Implements hook_update_dependencies().
- */
-function social_event_update_dependencies() {
-  // Run the event request enrollment update after the features removal ran.
-  $dependencies['social_event'][8802] = [
-    'social_core' => 8802,
-  ];
-
-  return $dependencies;
 }
 
 /**
@@ -195,10 +183,37 @@
 }
 
 /**
-<<<<<<< HEAD
+ * Remove public group from event.small_teaser.
+ */
+function social_event_update_8802() {
+  /** @var \Drupal\update_helper\Updater $updateHelper */
+  $updateHelper = \Drupal::service('update_helper.updater');
+
+  // Execute configuration update definitions with logging of success.
+  $updateHelper->executeUpdate('social_event', 'social_event_update_8802');
+
+  // Output logged messages to related channel of update execution.
+  return $updateHelper->logger()->output();
+}
+
+/**
+ * Update view mode for new small teaser style.
+ */
+function social_event_update_8803() {
+  /** @var \Drupal\update_helper\Updater $updateHelper */
+  $updateHelper = \Drupal::service('update_helper.updater');
+
+  // Execute configuration update definitions with logging of success.
+  $updateHelper->executeUpdate('social_event', 'social_event_update_8803');
+
+  // Output logged messages to related channel of update execution.
+  return $updateHelper->logger()->output();
+}
+
+/**
  * Install new fields for the request to join event.
  */
-function social_event_update_8802(&$sandbox) {
+function social_event_update_8804(&$sandbox) {
   if (!isset($sandbox['total'])) {
 
     // Install new fields:
@@ -1336,40 +1351,22 @@
 
 /**
  * Node event and views changes for the social_event request enrollment feature.
-=======
- * Remove public group from event.small_teaser.
- */
-function social_event_update_8802() {
+ */
+function social_event_update_8805() {
   /** @var \Drupal\update_helper\Updater $updateHelper */
   $updateHelper = \Drupal::service('update_helper.updater');
 
   // Execute configuration update definitions with logging of success.
-  $updateHelper->executeUpdate('social_event', 'social_event_update_8802');
+  $updateHelper->executeUpdate('social_event', 'social_event_update_8805');
 
   // Output logged messages to related channel of update execution.
   return $updateHelper->logger()->output();
 }
 
 /**
- * Update view mode for new small teaser style.
->>>>>>> 8327f3a8
- */
-function social_event_update_8803() {
-  /** @var \Drupal\update_helper\Updater $updateHelper */
-  $updateHelper = \Drupal::service('update_helper.updater');
-
-  // Execute configuration update definitions with logging of success.
-  $updateHelper->executeUpdate('social_event', 'social_event_update_8803');
-
-  // Output logged messages to related channel of update execution.
-  return $updateHelper->logger()->output();
-<<<<<<< HEAD
-}
-
-/**
  * Grant CM+ with 'manage event enrollment requests' permission.
  */
-function social_event_update_8804() {
+function social_event_update_8806() {
   $roles = Role::loadMultiple();
   /** @var \Drupal\user\Entity\Role $role */
   foreach ($roles as $role) {
@@ -1377,6 +1374,4 @@
       user_role_grant_permissions($role->id(), ['manage event enrollment requests']);
     }
   }
-=======
->>>>>>> 8327f3a8
 }