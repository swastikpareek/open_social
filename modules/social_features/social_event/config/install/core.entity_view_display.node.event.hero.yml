--- conflicted
+++ resolved
@@ -93,11 +93,8 @@
   field_event_comments: true
   field_event_enroll: true
   field_files: true
-<<<<<<< HEAD
-=======
   links: true
   search_api_excerpt: true
->>>>>>> f0ba9317
   groups: true
   groups_type_closed_group: true
   groups_type_open_group: true
