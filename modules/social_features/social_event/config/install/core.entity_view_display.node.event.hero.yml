langcode: en
status: true
dependencies:
  config:
    - core.entity_view_mode.node.hero
    - field.field.node.event.body
    - field.field.node.event.field_content_visibility
    - field.field.node.event.field_event_address
    - field.field.node.event.field_event_comments
    - field.field.node.event.field_event_date
    - field.field.node.event.field_event_date_end
    - field.field.node.event.field_event_enroll
    - field.field.node.event.field_event_image
    - field.field.node.event.field_event_location
    - field.field.node.event.field_files
    - image.style.social_xx_large
    - node.type.event
  module:
    - address
    - datetime
    - image
    - user
_core:
  default_config_hash: reagk3KKyc3bb_YShysQtwYrIAlbF_c_iz0iMPBEYyo
id: node.event.hero
targetEntityType: node
bundle: event
mode: hero
content:
  field_event_address:
    type: address_plain
    weight: 5
    label: hidden
    settings: {  }
    third_party_settings: {  }
    region: content
  field_event_date:
    type: datetime_default
    weight: 2
    label: hidden
    settings:
      timezone_override: ''
      format_type: medium
    third_party_settings: {  }
    region: content
  field_event_date_end:
    type: datetime_default
    weight: 3
    label: hidden
    settings:
      timezone_override: ''
      format_type: medium
    third_party_settings: {  }
    region: content
  field_event_image:
    type: image
    weight: 7
    region: content
    label: hidden
    settings:
      image_style: social_xx_large
      image_link: ''
    third_party_settings: {  }
  field_event_location:
    type: string
    weight: 4
    label: hidden
    settings:
      link_to_entity: false
    third_party_settings: {  }
    region: content
  flag_follow_content:
    weight: 6
    region: content
    settings: {  }
    third_party_settings: {  }
  like_and_dislike:
    weight: 9
    region: content
    settings: {  }
    third_party_settings: {  }
  links:
    weight: 10
    region: content
    settings: {  }
    third_party_settings: {  }
  shariff_field:
    weight: 8
    region: content
    settings: {  }
    third_party_settings: {  }
hidden:
  body: true
  field_content_visibility: true
  field_event_comments: true
  field_event_enroll: true
  field_files: true
<<<<<<< HEAD
  links: true
  search_api_excerpt: true
=======
>>>>>>> 4629a7a2
  groups: true
  groups_type_closed_group: true
  groups_type_open_group: true
  groups_type_public_group: true
  links: true
  search_api_excerpt: true<|MERGE_RESOLUTION|>--- conflicted
+++ resolved
@@ -95,11 +95,6 @@
   field_event_comments: true
   field_event_enroll: true
   field_files: true
-<<<<<<< HEAD
-  links: true
-  search_api_excerpt: true
-=======
->>>>>>> 4629a7a2
   groups: true
   groups_type_closed_group: true
   groups_type_open_group: true
