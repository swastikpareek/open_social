--- conflicted
+++ resolved
@@ -27,14 +27,14 @@
 content:
   field_event_address:
     type: address_plain
-    weight: 5
+    weight: 3
     label: hidden
     settings: {  }
     third_party_settings: {  }
     region: content
   field_event_date:
     type: datetime_default
-    weight: 2
+    weight: 0
     label: hidden
     settings:
       timezone_override: ''
@@ -43,7 +43,7 @@
     region: content
   field_event_date_end:
     type: datetime_default
-    weight: 3
+    weight: 1
     label: hidden
     settings:
       timezone_override: ''
@@ -61,7 +61,7 @@
     third_party_settings: {  }
   field_event_location:
     type: string
-    weight: 4
+    weight: 2
     label: hidden
     settings:
       link_to_entity: false
@@ -70,7 +70,6 @@
   flag_follow_content:
     weight: 6
     region: content
-<<<<<<< HEAD
     settings: {  }
     third_party_settings: {  }
   like_and_dislike:
@@ -83,34 +82,14 @@
     region: content
     settings: {  }
     third_party_settings: {  }
-=======
-  groups_type_public_group:
-    label: above
-    weight: -5
-    region: content
-    settings:
-      link: true
-    third_party_settings: {  }
-    type: entity_reference_label
->>>>>>> 46cc2a18
 hidden:
   body: true
   field_content_visibility: true
   field_event_comments: true
-<<<<<<< HEAD
+  field_event_enroll: true
   field_files: true
   links: true
   groups: true
   groups_type_closed_group: true
   groups_type_open_group: true
-  groups_type_public_group: true
-=======
-  field_event_enroll: true
-  field_event_image: true
-  field_files: true
-  groups: true
-  groups_type_closed_group: true
-  groups_type_open_group: true
-  like_and_dislike: true
-  links: true
->>>>>>> 46cc2a18
+  groups_type_public_group: true