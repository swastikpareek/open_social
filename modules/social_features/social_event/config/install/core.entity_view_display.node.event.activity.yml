langcode: en
status: true
dependencies:
  config:
    - core.entity_view_mode.node.activity
    - field.field.node.event.body
    - field.field.node.event.field_content_visibility
    - field.field.node.event.field_event_address
    - field.field.node.event.field_event_comments
    - field.field.node.event.field_event_date
    - field.field.node.event.field_event_date_end
    - field.field.node.event.field_event_enroll
    - field.field.node.event.field_event_image
    - field.field.node.event.field_event_location
    - field.field.node.event.field_files
    - image.style.social_x_large
    - node.type.event
  module:
    - address
    - datetime
    - image
    - social_core
    - user
_core:
  default_config_hash: r8pYWAV1CaGVHSd3VwVdYWqJyiBlHK1MqJOAcTwDnQw
id: node.event.activity
targetEntityType: node
bundle: event
mode: activity
content:
  field_event_address:
    type: address_default
    weight: 4
    label: hidden
    settings: {  }
    third_party_settings: {  }
    region: content
  field_event_comments:
    weight: 6
    label: hidden
    settings:
      num_comments: 2
      always_show_all_comments: '1'
    third_party_settings: {  }
    type: comment_node
    region: content
  field_event_date:
    type: datetime_default
    weight: 1
    label: hidden
    settings:
      timezone_override: ''
      format_type: medium
    third_party_settings: {  }
    region: content
  field_event_date_end:
    type: datetime_default
    weight: 2
    label: above
    settings:
      timezone_override: ''
      format_type: medium
    third_party_settings: {  }
    region: content
  field_event_image:
    type: image
    weight: 0
    label: hidden
    settings:
      image_style: social_x_large
      image_link: content
    third_party_settings: {  }
    region: content
  field_event_location:
    type: string
    weight: 3
    label: hidden
    settings:
      link_to_entity: false
    third_party_settings: {  }
    region: content
  flag_follow_content:
    weight: 10
    region: content
  groups_type_public_group:
    label: above
    weight: -5
    region: content
    settings:
      link: true
    third_party_settings: {  }
    type: entity_reference_label
  links:
    weight: 5
    settings: {  }
    third_party_settings: {  }
    region: content
hidden:
  body: true
  field_content_visibility: true
  field_event_enroll: true
  field_files: true
<<<<<<< HEAD
  like_and_dislike: true
  search_api_excerpt: true
=======
>>>>>>> 4629a7a2
  groups: true
  groups_type_closed_group: true
  groups_type_open_group: true
  like_and_dislike: true
  search_api_excerpt: true<|MERGE_RESOLUTION|>--- conflicted
+++ resolved
@@ -100,11 +100,6 @@
   field_content_visibility: true
   field_event_enroll: true
   field_files: true
-<<<<<<< HEAD
-  like_and_dislike: true
-  search_api_excerpt: true
-=======
->>>>>>> 4629a7a2
   groups: true
   groups_type_closed_group: true
   groups_type_open_group: true
