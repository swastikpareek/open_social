--- conflicted
+++ resolved
@@ -764,38 +764,28 @@
   if (!$node) {
     $node = social_event_get_current_event();
   }
-<<<<<<< HEAD
-  if (!empty($node) && !empty($current_user)) {
+
+  if ($node instanceof NodeInterface && $current_user instanceof AccountInterface) {
     // Get the event owner/author and it's organisers (if any).
     $event_accountables['owner'] = $node->getOwnerId();
+    $event_accountables['organiser'] = FALSE;
+
     // Also check whether the social_event_managers is enabled so we can
     // check if the user might be an organiser/manager of this event.
     if (\Drupal::moduleHandler()->moduleExists('social_event_managers')) {
       $event_accountables['organiser'] = social_event_manager_or_organizer($node);
     }
-    if ($current_user->hasPermission('manage event enrollment requests')
-      || $event_accountables['owner'] === $current_user->id()
-      || $event_accountables['organiser'] === TRUE) {
+
+    // If the user is organiser, the owner or has permission to manage the
+    // requests, return TRUE.
+    if ($event_accountables['organiser'] === TRUE
+      || $current_user->hasPermission('manage event enrollment requests')
+      || $event_accountables['owner'] === $current_user->id()) {
       return TRUE;
     }
-=======
-
-  if (!$node instanceof NodeInterface) {
-    return FALSE;
-  }
-
-  // Get the event owner/author and it's organisers (if any).
-  $event_accountables['owner'] = $node->getOwnerId();
-  // Also check whether the social_event_managers is enabled so we can
-  // check if the user might be an organiser/manager of this event.
-  if (\Drupal::moduleHandler()->moduleExists('social_event_managers')) {
-    $event_accountables['organiser'] = social_event_manager_or_organizer($node);
->>>>>>> ab2b10af
-  }
-
-  return $current_user->hasPermission('manage event enrollment requests')
-    || $event_accountables['owner'] === $current_user->id()
-    || $event_accountables['organiser'] === TRUE;
+  }
+
+  return FALSE;
 }
 
 /**
@@ -864,54 +854,52 @@
   if ($admin_context->isAdminRoute()) {
     return;
   }
-<<<<<<< HEAD
-  // Get current event and user id.
-  $node = social_event_get_current_event();
-  $uid = \Drupal::currentUser()->id();
+
   $requested = \Drupal::request()->query->get('requested-enrollment');
 
   // Only show the modal if the request method is set on this node
   // and if the 'requested-enrollment' parameter is TRUE.
-  if ($node instanceof Node && $node->get('field_enroll_method')->value === '2' && $requested) {
-    // Query to see if the user is already enrolled,
-    // has already requested or is already invited.
-    $query = \Drupal::entityTypeManager()
-      ->getStorage('event_enrollment')
-      ->getQuery();
-    $query
-      ->condition('field_event.target_id', $node->id())
-      ->condition('field_account.target_id', $uid)
-      ->condition('field_request_or_invite_status.value', ['1', '3', '4', '5', '6'], 'IN');
-    $queryResult = (bool) $query->execute();
-    if ($queryResult === TRUE) {
-=======
-
-  $requested = \Drupal::request()->query->get('requested-enrollment');
-
   // Make sure we do the expensive checks only after we see that there's
   // something in the url.
   if ($requested) {
-    // Get current event.
+    // Get current event and user id.
     $node = social_event_get_current_event();
-    // Only show the modal if the request method is set on this node
-    // and if the 'requested-enrollment' parameter is TRUE.
-    if ($node instanceof NodeInterface && $node->get('field_enroll_method')->value === '2') {
->>>>>>> ab2b10af
-      $url = Url::fromRoute('social_event.request_enroll_dialog', ['node' => $node->id()]);
-      $link = Link::fromTextAndUrl('', $url)->toRenderable();
-      $link['#attributes'] = [
-        'id' => 'modal-trigger',
-        'class' => [
-          'use-ajax',
-          'hidden',
-        ],
-      ];
-      // Attach link and libraries.
-      $variables['page']['content']['eventEnrollmentRequest'] = $link;
-      $variables['page']['content']['eventEnrollmentRequest']['#attached']['library'] = [
-        'core/drupal.dialog.ajax',
-        'social_event/modal',
-      ];
+    $uid = \Drupal::currentUser()->id();
+
+    if ($node instanceof Node && $node->get('field_enroll_method')->value === '2') {
+      // Query to see if the user is already enrolled,
+      // has already requested or is already invited.
+      $query = \Drupal::entityTypeManager()
+        ->getStorage('event_enrollment')
+        ->getQuery();
+      $query
+        ->condition('field_event.target_id', $node->id())
+        ->condition('field_account.target_id', $uid)
+        ->condition('field_request_or_invite_status.value', [
+          '1',
+          '3',
+          '4',
+          '5',
+          '6'
+        ], 'IN');
+      $queryResult = (bool) $query->execute();
+      if ($queryResult === TRUE) {
+        $url = Url::fromRoute('social_event.request_enroll_dialog', ['node' => $node->id()]);
+        $link = Link::fromTextAndUrl('', $url)->toRenderable();
+        $link['#attributes'] = [
+          'id' => 'modal-trigger',
+          'class' => [
+            'use-ajax',
+            'hidden',
+          ],
+        ];
+        // Attach link and libraries.
+        $variables['page']['content']['eventEnrollmentRequest'] = $link;
+        $variables['page']['content']['eventEnrollmentRequest']['#attached']['library'] = [
+          'core/drupal.dialog.ajax',
+          'social_event/modal',
+        ];
+      }
     }
   }
 }