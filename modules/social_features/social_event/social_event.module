--- conflicted
+++ resolved
@@ -9,25 +9,16 @@
 use Drupal\Core\Access\AccessResult;
 use Drupal\Core\Access\AccessResultNeutral;
 use Drupal\Core\Block\BlockPluginInterface;
-<<<<<<< HEAD
 use Drupal\Core\Form\FormStateInterface;
 use Drupal\Core\Session\AccountInterface;
 use Drupal\node\Entity\Node;
-=======
->>>>>>> b6774641
 use Drupal\Core\Entity\EntityInterface;
 use Drupal\Core\Entity\Display\EntityViewDisplayInterface;
-use Drupal\Core\Form\FormStateInterface;
-use Drupal\Core\Session\AccountInterface;
 use Drupal\Core\StringTranslation\TranslatableMarkup;
 use Drupal\Core\Url;
 use Drupal\group\Entity\GroupContent;
 use Drupal\group\GroupMembershipLoaderInterface;
-<<<<<<< HEAD
 use Drupal\social_event\Controller\SocialEventController;
-=======
-use Drupal\node\Entity\Node;
->>>>>>> b6774641
 use Drupal\views\Plugin\views\query\QueryPluginBase;
 use Drupal\views\ViewExecutable;
 use Drupal\Component\Utility\NestedArray;
@@ -329,7 +320,6 @@
 }
 
 /**
-<<<<<<< HEAD
  * Custom permission check, to see if people have access to users' events.
  *
  * Implements hook_block_access().
@@ -432,7 +422,9 @@
     $element['time']['#value'] = '';
     $element['event_all_day']['#value'] = TRUE;
   }
-=======
+}
+
+/**
  * Implements hook_social_user_account_header_create_links().
  *
  * Adds the "Create Event" link to the content creation menu.
@@ -475,5 +467,4 @@
       '#weight' => 600,
     ],
   ];
->>>>>>> b6774641
 }