--- conflicted
+++ resolved
@@ -9,12 +9,6 @@
 use Drupal\Core\Access\AccessResult;
 use Drupal\Core\Access\AccessResultNeutral;
 use Drupal\Core\Block\BlockPluginInterface;
-<<<<<<< HEAD
-=======
-use Drupal\Core\Form\FormStateInterface;
-use Drupal\Core\Session\AccountInterface;
-use Drupal\node\Entity\Node;
->>>>>>> b0bb8a01
 use Drupal\Core\Entity\EntityInterface;
 use Drupal\Core\Entity\Display\EntityViewDisplayInterface;
 use Drupal\Core\Form\FormStateInterface;
@@ -23,11 +17,8 @@
 use Drupal\Core\Url;
 use Drupal\group\Entity\GroupContent;
 use Drupal\group\GroupMembershipLoaderInterface;
-<<<<<<< HEAD
 use Drupal\node\Entity\Node;
-=======
 use Drupal\social_event\Controller\SocialEventController;
->>>>>>> b0bb8a01
 use Drupal\views\Plugin\views\query\QueryPluginBase;
 use Drupal\views\ViewExecutable;
 
@@ -325,7 +316,6 @@
 }
 
 /**
-<<<<<<< HEAD
  * Implements hook_social_user_account_header_create_links().
  *
  * Adds the "Create Event" link to the content creation menu.
@@ -368,7 +358,9 @@
       '#weight' => 600,
     ],
   ];
-=======
+}
+
+/**
  * Custom permission check, to see if people have access to users' events.
  *
  * Implements hook_block_access().
@@ -391,5 +383,4 @@
 
   // No opinion.
   return AccessResult::neutral();
->>>>>>> b0bb8a01
 }