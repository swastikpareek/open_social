--- conflicted
+++ resolved
@@ -496,18 +496,6 @@
  * Implements hook_form_alter().
  */
 function social_event_form_alter(&$form, FormStateInterface $form_state, $form_id) {
-<<<<<<< HEAD
-  switch ($form_id) {
-    case 'node_event_edit_form':
-      // Set allow event enrollment checked by default for existing events.
-      $entity = $form_state->getFormObject()->getEntity();
-      if ($entity->hasField('field_event_enroll') && $entity->field_event_enroll->isEmpty()) {
-        $form['field_event_enroll']['widget']['value']['#default_value'] = TRUE;
-      }
-=======
-  social_event_show_pending_requests_message();
->>>>>>> 3f06d228
-
   // Form alters for the event add and edit forms.
   if ($form_id === 'node_event_edit_form' || $form_id === 'node_event_form') {
     // Hide the default checkbox in favor of new enrollment options.
