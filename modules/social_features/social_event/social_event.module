--- conflicted
+++ resolved
@@ -498,7 +498,35 @@
         '#title' => t('All day'),
       ];
 
-<<<<<<< HEAD
+      // Hide the default checkbox in favor of new enrollment options.
+      $form['field_event_enroll']['#attributes']['class'][] = 'hidden';
+      $form['field_event_enroll']['#states'] = [
+        'unchecked' => [
+          ':input[name="field_enroll_method"]' => ['value' => '3'],
+        ],
+      ];
+//      // Alter visibility of enrollment methods.
+//      $field_name = 'field_event_enroll';
+//
+//      $fields = [
+//        'field_event_enroll_outside_group',
+//      ];
+//
+//      social_event_field_visibility($form, $field_name, $fields);
+
+      $form['field_event_enroll_outside_group']['#states'] = [
+        'visible' => [
+          ':input[name="groups"]' => ['!value' => '_none'],
+          ':input[name="field_enroll_method"]' => ['!value' => '3'],
+        ],
+      ];
+
+      // Hide invite enroll method if the submodule is not enabled.
+      $moduleHandler = \Drupal::service('module_handler');
+      if (!$moduleHandler->moduleExists('social_event_invite')) {
+        unset($form['field_enroll_method']['widget']['#options'][3]);
+      }
+
       $form['field_content_visibility']['single_visibility_title'] = [
         '#type' => 'html_tag',
         '#tag' => 'label',
@@ -583,35 +611,6 @@
           $form['field_content_visibility']['widget']['#attributes']['class'][] = 'hidden';
           $form['field_content_visibility']['widget']['#default_value'] = 'group';
         }
-=======
-      // Hide the default checkbox in favor of new enrollment options.
-      $form['field_event_enroll']['#attributes']['class'][] = 'hidden';
-      $form['field_event_enroll']['#states'] = [
-        'unchecked' => [
-          ':input[name="field_enroll_method"]' => ['value' => '3'],
-        ],
-      ];
-      // Alter visibility of enrollment methods.
-      $field_name = 'field_event_enroll';
-
-      $fields = [
-        'field_event_enroll_outside_group',
-      ];
-
-      social_event_field_visibility($form, $field_name, $fields);
-
-      $form['field_event_enroll_outside_group']['#states'] = [
-        'visible' => [
-          ':input[name="groups"]' => ['!value' => '_none'],
-          ':input[name="field_enroll_method"]' => ['!value' => '3'],
-        ],
-      ];
-
-      // Hide invite enroll method if the submodule is not enabled.
-      $moduleHandler = \Drupal::service('module_handler');
-      if (!$moduleHandler->moduleExists('social_event_invite')) {
-        unset($form['field_enroll_method']['widget']['#options'][3]);
->>>>>>> 3cb2e0b8
       }
 
       // Set default value and fieldgroup for all day checkbox.
