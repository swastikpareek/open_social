services:
  social_event_managers.overrider:
    class: \Drupal\social_event_managers\SocialEventManagersConfigOverride
    tags:
      - {name: config.factory.override, priority: 5}

  social_event_managers.route_subscriber:
    class: Drupal\social_event_managers\EventSubscriber\RouteSubscriber
<<<<<<< HEAD
=======
    arguments: ['@module_handler']
>>>>>>> 45573c54
    tags:
      - { name: 'event_subscriber' }<|MERGE_RESOLUTION|>--- conflicted
+++ resolved
@@ -6,9 +6,6 @@
 
   social_event_managers.route_subscriber:
     class: Drupal\social_event_managers\EventSubscriber\RouteSubscriber
-<<<<<<< HEAD
-=======
     arguments: ['@module_handler']
->>>>>>> 45573c54
     tags:
       - { name: 'event_subscriber' }