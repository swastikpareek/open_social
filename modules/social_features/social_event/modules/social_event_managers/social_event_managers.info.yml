name: 'Social Event Organisers'
type: module
description: 'Social Event Organisers'
core: 8.x
package: Social
dependencies:
  - drupal:block
  - drupal:field
  - drupal:node
  - drupal:options
  - drupal:profile
<<<<<<< HEAD
  - drupal:user
  - drupal:views
  - social_event:social_event
  - social_profile:social_profile
  - social_user:social_user
  - views_bulk_operations:views_bulk_operations
=======
  - social:social_event
  - social:social_profile
  - drupal:user
  - drupal:views
>>>>>>> ea9ef30b
<|MERGE_RESOLUTION|>--- conflicted
+++ resolved
@@ -9,16 +9,11 @@
   - drupal:node
   - drupal:options
   - drupal:profile
-<<<<<<< HEAD
+  - social:social_event
+  - social:social_profile
   - drupal:user
   - drupal:views
   - social_event:social_event
   - social_profile:social_profile
   - social_user:social_user
-  - views_bulk_operations:views_bulk_operations
-=======
-  - social:social_event
-  - social:social_profile
-  - drupal:user
-  - drupal:views
->>>>>>> ea9ef30b
+  - views_bulk_operations:views_bulk_operations