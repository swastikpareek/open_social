--- conflicted
+++ resolved
@@ -10,7 +10,6 @@
 use Drupal\file\Entity\File;
 use Drupal\Core\Entity\EntityTypeManagerInterface;
 use Drupal\Core\Render\RendererInterface;
-use Drupal\Core\Routing\RouteMatchInterface;
 use Drupal\social_event\Form\EnrollActionForm;
 use Symfony\Component\DependencyInjection\ContainerInterface;
 use Drupal\Core\Url;
@@ -26,19 +25,13 @@
 class SocialEventManagersAddEnrolleeForm extends FormBase {
 
   /**
-<<<<<<< HEAD
-   * The routing matcher to get the nid.
-=======
    * The route match.
->>>>>>> ea7f939e
    *
    * @var \Drupal\Core\Routing\RouteMatchInterface
    */
   protected $routeMatch;
 
   /**
-<<<<<<< HEAD
-=======
    * The Config factory.
    *
    * @var \Drupal\Core\Config\ConfigFactory
@@ -53,7 +46,6 @@
   protected $token;
 
   /**
->>>>>>> ea7f939e
    * The entity type manager.
    *
    * @var \Drupal\Core\Entity\EntityTypeManagerInterface
@@ -70,11 +62,7 @@
   /**
    * Constructs a new GroupContentController.
    */
-<<<<<<< HEAD
-  public function __construct(RouteMatchInterface $route_match, EntityTypeManagerInterface $entity_type_manager, RendererInterface $renderer) {
-=======
   public function __construct(RouteMatchInterface $route_match, EntityTypeManagerInterface $entity_type_manager, RendererInterface $renderer, ConfigFactoryInterface $config_factory, Token $token) {
->>>>>>> ea7f939e
     $this->routeMatch = $route_match;
     $this->entityTypeManager = $entity_type_manager;
     $this->renderer = $renderer;
