<?php

/**
 * @file
 * The Social event invite enroll module.
 */

use Drupal\Core\Cache\Cache;
use Drupal\Core\Entity\EntityInterface;
use Drupal\Core\Url;
use Drupal\social_event\EventEnrollmentInterface;

/**
 * Sends email when invitation created for not registered user.
 *
 * Implements hook_ENTITY_TYPE_insert().
 */
function social_event_invite_event_enrollment_insert(EventEnrollmentInterface $eventEnrollment) {
  $messenger = \Drupal::messenger();

  $mail = $eventEnrollment->get('field_email')->getString();
  $langcode = 'en';

  $mailManager = \Drupal::service('plugin.manager.mail');
  $from = \Drupal::config('system.site')->get('mail');
  $params = [
    'user' => $from,
    'existing_user' => TRUE,
    'event_enrollment' => $eventEnrollment->id(),
  ];

  // Send a normal mail when the user has no account yet.
  if (empty($eventEnrollment->get('field_account')->getString())) {
    $params['existing_user'] = FALSE;
    $mailManager->mail('social_event_invite', 'invite', $mail, $langcode, $params, NULL, TRUE);
    $messenger->addMessage(t('Invite sent to %mail', ['%mail' => $mail]));
  }
  else {
    $account = \Drupal::entityTypeManager()->getStorage('user')->load($eventEnrollment->get('field_account')->getString());
    $messenger->addMessage(t('Invite sent to %user', ['%user' => $account->getEmail()]));
  }
}

/**
 * Implements hook_mail().
 *
 * This mail is sent when people who do not have an account on the website yet
 * are invited into an event. It is sent in the language the inviter was using
 * the website in.
 *
 */
function social_event_invite_mail($key, &$message, $params) {
  if ($key == 'invite') {
    $token_service = \Drupal::token();
    $language_manager = \Drupal::languageManager();

    $langcode = $message['langcode'];

    $language = $language_manager->getLanguage($langcode);
    $original_language = $language_manager->getConfigOverrideLanguage();
    $language_manager->setConfigOverrideLanguage($language);

    // Load event invite configuration
    $invite_config = \Drupal::service('config.factory')->getEditable('social_event_invite.settings');

    $invitation_subject = $invite_config->get('invite_subject');
    $invitation_body = $invite_config->get('invite_message');

    unset($params['existing_user']);

    $body = $token_service->replace($invitation_body, $params);
    $subject = $token_service->replace($invitation_subject, $params);

    $message['subject'] = $subject;
    $message['body'][] = $body;

    $language_manager->setConfigOverrideLanguage($original_language);

  }
}

/**
 * Implements hook_views_data().
 */
function social_event_invite_views_data() {
  $data['views']['social_event_invite_recipient'] = [
    'group' => t('Event enrollment'),
    'title' => t('Recipient'),
    'help' => t('The recipient of an event invite.'),
    'field' => [
      'id' => 'social_event_invite_recipient',
    ],
  ];
  return $data;
}

/**
 * Implements template_preprocess_views_view().
 */
function social_event_invite_preprocess_views_view(&$variables) {
  if ($variables['view']->id() === 'event_manage_enrollment_invites') {
    $node_id = \Drupal::routeMatch()->getParameter('node');
    // Implement custom button to go back to the event.
    $variables['more'] = [
      '#title' => t('Back to event'),
      '#type' => 'link',
      '#url' => Url::fromRoute('entity.node.canonical', ['node' => (int) $node_id]),
      '#attributes' => [
        'class' => [
          'btn',
          'btn-default',
          'btn-lg',
          'btn-raised',
          'waves-effect',
        ],
      ],
    ];
  }
}

/**
<<<<<<< HEAD
 * Override variables for the social page hero data.
 */
function social_event_invite_preprocess_node(array &$variables) {
  $account = \Drupal::currentUser();
  if (!empty($variables['event_enrollment'])) {
    $node = $variables['node'];

    if ($variables['view_mode'] === 'hero') {
      $form = \Drupal::formBuilder()->getForm('Drupal\social_event_invite\Form\EventInviteEnrollActionForm', $node);

      $variables['event_enrollment'] = [
        'enroll_action_form' => $form,
      ];
    }
=======
 * Implements hook_ENTITY_TYPE_insert().
 */
function social_event_invite_user_insert(EntityInterface $entity) {
  // @todo: implement a better, more specific way to invalidate cache.
  // - config:field.storage.event_enrollment.field_request_or_invite_status.
  // - config:views.view.event_manage_enrollment_invites.
  // - event_enrollment_list.
  // - user_list.
  // - profile_list.
  // - profile_view.
  // - event_enrollment:ID.
  $tags = [
    'config:field.storage.event_enrollment.field_request_or_invite_status',
    'config:views.view.event_manage_enrollment_invites',
  ];
  Cache::invalidateTags($tags);
}

/**
 * Implements hook_entity_operation_alter().
 */
function social_event_invite_entity_operation_alter(array &$operations, EntityInterface $entity) {
  // Check access first.
  if (!social_event_owner_or_organizer()) {
    return;
  }
  // Get the node, so we can pass it as a parameter.
  $node = \Drupal::routeMatch()->getParameter('node');
  // Check if the entity type is one of event_enrollment and that we're on the
  // correct view. Otherwise it would update all actions across the platform.
  if ($entity->getEntityTypeId() === 'event_enrollment' && \Drupal::routeMatch()->getRouteName() === 'view.event_manage_enrollment_invites.page_manage_enrollment_invites') {
    // Empty the current operations.
    $operations = [];
    // Add the "Cancel invite" option.
    $operations['approve']['title'] = t('Cancel invite');
    $operations['approve']['url'] = Url::fromRoute('<front>', []);
>>>>>>> f16dfe36
  }
}<|MERGE_RESOLUTION|>--- conflicted
+++ resolved
@@ -119,22 +119,24 @@
 }
 
 /**
-<<<<<<< HEAD
  * Override variables for the social page hero data.
  */
 function social_event_invite_preprocess_node(array &$variables) {
-  $account = \Drupal::currentUser();
   if (!empty($variables['event_enrollment'])) {
     $node = $variables['node'];
 
     if ($variables['view_mode'] === 'hero') {
-      $form = \Drupal::formBuilder()->getForm('Drupal\social_event_invite\Form\EventInviteEnrollActionForm', $node);
+      $form = \Drupal::formBuilder()
+        ->getForm('Drupal\social_event_invite\Form\EventInviteEnrollActionForm', $node);
 
       $variables['event_enrollment'] = [
         'enroll_action_form' => $form,
       ];
     }
-=======
+  }
+}
+
+/**
  * Implements hook_ENTITY_TYPE_insert().
  */
 function social_event_invite_user_insert(EntityInterface $entity) {
@@ -171,6 +173,5 @@
     // Add the "Cancel invite" option.
     $operations['approve']['title'] = t('Cancel invite');
     $operations['approve']['url'] = Url::fromRoute('<front>', []);
->>>>>>> f16dfe36
   }
 }