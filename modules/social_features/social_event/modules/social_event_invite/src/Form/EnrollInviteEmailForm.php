<?php

namespace Drupal\social_event_invite\Form;

use Drupal\Core\Form\FormStateInterface;
use Drupal\social_core\Form\InviteEmailBaseForm;
use Drupal\social_event\Entity\EventEnrollment;
use Drupal\user\UserInterface;

/**
 * Class EnrollInviteForm.
 */
class EnrollInviteEmailForm extends InviteEmailBaseForm {
  /**
   * {@inheritdoc}
   */
  public function getFormId() {
    return 'enroll_invite_email_form';
  }


  /**
   * {@inheritdoc}
   */
  public function buildForm(array $form, FormStateInterface $form_state) {
    $form =  parent::buildForm($form, $form_state);
    $nid = $this->routeMatch->getRawParameter('node');

    $form['event'] = [
      '#type' => 'hidden',
      '#value' => $nid,
    ];

    $form['actions']['submit_cancel']['#value'] = $this->t('Back to event');

    return $form;
  }

  /**
   * {@inheritdoc}
   */
  public function validateForm(array &$form, FormStateInterface $form_state) {
    parent::validateForm($form, $form_state);
  }

  /**
   * {@inheritdoc}
   */
  public function submitForm(array &$form, FormStateInterface $form_state) {
    parent::submitForm($form, $form_state);

    $emails = $this->getSubmittedEmails($form_state);
    $nid = $form_state->getValue('event');

    foreach ($emails as $email) {
      $user = user_load_by_mail($email);

      // Default values.
      $fields = [
        'field_event' => $nid,
        'field_enrollment_status' => '0',
<<<<<<< HEAD
        'field_request_or_invite_status' => '3',
=======
        'field_request_or_invite_status' => '4',
        'field_email' => $email,
>>>>>>> c1505502
      ];

      if ($user instanceof UserInterface) {
        // Add user information.
        $fields['user_id'] = $user->id();
        $fields['field_account'] = $user->id();
      }
      else {
        // Add email address.
        $fields['field_email'] = $email;
      }

      // Create a new enrollment for the event.
      $enrollment = EventEnrollment::create($fields);
      $enrollment->save();
    }
  }
}<|MERGE_RESOLUTION|>--- conflicted
+++ resolved
@@ -59,12 +59,7 @@
       $fields = [
         'field_event' => $nid,
         'field_enrollment_status' => '0',
-<<<<<<< HEAD
-        'field_request_or_invite_status' => '3',
-=======
         'field_request_or_invite_status' => '4',
-        'field_email' => $email,
->>>>>>> c1505502
       ];
 
       if ($user instanceof UserInterface) {
