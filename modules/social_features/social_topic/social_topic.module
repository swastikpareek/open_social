--- conflicted
+++ resolved
@@ -10,17 +10,11 @@
 use Drupal\Core\Access\AccessResultNeutral;
 use Drupal\Core\Block\BlockPluginInterface;
 use Drupal\Core\Form\FormStateInterface;
-<<<<<<< HEAD
 use Drupal\Core\Link;
 use Drupal\Core\Session\AccountInterface;
 use Drupal\Core\StringTranslation\TranslatableMarkup;
 use Drupal\Core\Url;
-=======
-use Drupal\Core\Session\AccountInterface;
-use Drupal\Core\Url;
-use Drupal\Core\Link;
 use Drupal\social_topic\Controller\SocialTopicController;
->>>>>>> b0bb8a01
 use Drupal\views\Plugin\views\query\QueryPluginBase;
 use Drupal\views\ViewExecutable;
 
@@ -177,7 +171,6 @@
 }
 
 /**
-<<<<<<< HEAD
  * Implements hook_social_user_account_header_create_links().
  *
  * Adds the "Create Topic" link to the content creation menu.
@@ -220,7 +213,9 @@
       '#weight' => 700,
     ],
   ];
-=======
+}
+
+/**
  * Custom permission check, to see if people have access to users' topics.
  *
  * Implements hook_block_access().
@@ -243,5 +238,4 @@
 
   // No opinion.
   return AccessResult::neutral();
->>>>>>> b0bb8a01
 }