langcode: en
status: true
dependencies:
  config:
    - core.entity_view_mode.node.activity_comment
    - field.field.node.topic.body
    - field.field.node.topic.field_content_visibility
    - field.field.node.topic.field_files
    - field.field.node.topic.field_topic_comments
    - field.field.node.topic.field_topic_image
    - field.field.node.topic.field_topic_type
    - image.style.social_x_large
    - node.type.topic
  module:
    - image
    - user
_core:
  default_config_hash: 4AnPBOFQOdlyi6zQcSuNt7j2_IqZQO3V9I5JRFaH94M
id: node.topic.activity_comment
targetEntityType: node
bundle: topic
mode: activity_comment
content:
  field_topic_image:
    type: image
    weight: 0
    label: hidden
    settings:
      image_style: social_x_large
      image_link: content
    third_party_settings: {  }
    region: content
  field_topic_type:
    type: entity_reference_label
    weight: 1
    label: hidden
    settings:
      link: true
    third_party_settings: {  }
    region: content
  flag_follow_content:
    weight: 10
    region: content
  links:
    weight: 2
    settings: {  }
    third_party_settings: {  }
    region: content
hidden:
  body: true
  field_content_visibility: true
  field_files: true
  field_topic_comments: true
  groups: true
  groups_type_closed_group: true
  groups_type_open_group: true
  groups_type_public_group: true
<<<<<<< HEAD
=======
  like_and_dislike: true
>>>>>>> 4629a7a2
  search_api_excerpt: true<|MERGE_RESOLUTION|>--- conflicted
+++ resolved
@@ -55,8 +55,5 @@
   groups_type_closed_group: true
   groups_type_open_group: true
   groups_type_public_group: true
-<<<<<<< HEAD
-=======
   like_and_dislike: true
->>>>>>> 4629a7a2
   search_api_excerpt: true