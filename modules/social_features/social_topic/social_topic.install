--- conflicted
+++ resolved
@@ -259,47 +259,6 @@
 }
 
 /**
-<<<<<<< HEAD
- * Add icons to default topic types.
- */
-function social_topic_update_8904() {
-  // Default topic types.
-  $topic_types = [
-    [
-      'label' => t('Blog')->render(),
-      'icon' => 'icon-blog',
-    ],
-    [
-      'label' => t('Discussion')->render(),
-      'icon' => 'icon-discussion',
-    ],
-    [
-      'label' => t('News')->render(),
-      'icon' => 'icon-news',
-    ],
-  ];
-
-  foreach ($topic_types as $type) {
-    $term = _social_topic_get_term_id_by_name($type['label']);
-    if ($term && $term->hasField('field_topic_type_icon') && $term->field_topic_type_icon->isEmpty()) {
-      $term->field_topic_type_icon->value = $type['icon'];
-      $term->save();
-    }
-  }
-}
-
-/**
- * Find topic type term by name.
- */
-function _social_topic_get_term_id_by_name($term_name) {
-  $terms = \Drupal::entityTypeManager()->getStorage('taxonomy_term')->loadByProperties([
-    'name' => $term_name,
-    'vid' => 'topic_types',
-  ]);
-  $term = reset($terms);
-
-  return !empty($term) ? $term : FALSE;
-=======
  * Updated fieldset labels and added new fieldset called Settings.
  */
 function social_topic_update_8904() {
@@ -338,5 +297,48 @@
   if ($group && empty($group->children)) {
     field_group_delete_field_group($group);
   }
->>>>>>> fbe92f84
+}
+
+/**
+ * Add icons to default topic types.
+ */
+function social_topic_update_8907() {
+  // Default topic types.
+  $topic_types = [
+    [
+      'label' => t('Blog')->render(),
+      'icon' => 'icon-blog',
+    ],
+    [
+      'label' => t('Discussion')->render(),
+      'icon' => 'icon-discussion',
+    ],
+    [
+      'label' => t('News')->render(),
+      'icon' => 'icon-news',
+    ],
+  ];
+
+  foreach ($topic_types as $type) {
+    $term = _social_topic_get_term_id_by_name($type['label']);
+    if ($term && $term->hasField('field_topic_type_icon') && $term->field_topic_type_icon->isEmpty()) {
+      $term->field_topic_type_icon->value = $type['icon'];
+      $term->save();
+    }
+  }
+}
+
+/**
+ * Find topic type term by name.
+ */
+function _social_topic_get_term_id_by_name($term_name) {
+  $terms = \Drupal::entityTypeManager()
+    ->getStorage('taxonomy_term')
+    ->loadByProperties([
+      'name' => $term_name,
+      'vid' => 'topic_types',
+    ]);
+  $term = reset($terms);
+
+  return !empty($term) ? $term : FALSE;
 }