--- conflicted
+++ resolved
@@ -177,11 +177,8 @@
    *
    * @param array $members
    *   The array of members.
-<<<<<<< HEAD
    * @param array $managers
    *   A list of group managers.
-=======
->>>>>>> e5a1aed2
    * @param \Drupal\group\Entity\GroupInterface $entity
    *   The GroupInterface entity.
    */
