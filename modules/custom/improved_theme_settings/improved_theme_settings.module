--- conflicted
+++ resolved
@@ -41,200 +41,6 @@
   }
 }
 
-<<<<<<< HEAD
-=======
-/**
- * Function that returns the updated color palette colors for in the <head>.
- *
- * @param string $colors
- *   Colors from the active theme.
- * @param string $system_theme_settings
- *   Active theme.
- *
- * @return string
- *   Updated CSS.
- */
-function _improved_theme_settings_update_palette($colors = '', $system_theme_settings = 'socialblue') {
-
-  if (empty($colors)) {
-    $colors = color_get_palette($system_theme_settings);
-  }
-
-  $primary = $colors['brand-bg-primary'];
-  $secondary = $colors['brand-bg-secondary'];
-  $accent = $colors['brand-bg-accent'];
-  $link = $colors['brand-text-primary'];
-
-  $css = "
-    [type=\"radio\"]:checked + label:before {
-      border-color: $secondary !important;
-    }
-
-    [type=\"radio\"]:checked + label:after {
-      border-color: $secondary !important;
-      background-color: $secondary !important;
-    }
-
-    [type=\"radio\"]:checked + label {
-      color: $secondary !important;
-    }
-
-    .dropdown-toggle.btn-primary:hover {
-      background-color: $primary !important;
-      border-color: $primary !important;
-    }
-
-    .nav-tabs:not(.brand-secondary) > li.active > a, .nav-tabs:not(.brand-secondary) .nav-tabs > li.active > a:hover, .nav-tabs:not(.brand-secondary) .nav-tabs > li.active > a:focus, .card__link {
-      color: $link !important;
-    }
-
-    .nav-tabs:not(.brand-secondary) > li.active > a, .nav-tabs:not(.brand-secondary) > li.active > a:hover, .nav-tabs:not(.brand-secondary) > li.active > a:focus {
-      border-right-color: $primary !important;
-    }
-
-    .nav-tabs.brand-primary a:hover, .nav-tabs.brand-primary a:focus, .brand-primary > .nav-tabs a:hover, .brand-primary > .nav-tabs a:focus, .nav-tabs.brand-secondary a:hover, .nav-tabs.brand-secondary a:focus, .brand-secondary > .nav-tabs a:hover, .brand-secondary > .nav-tabs a:focus {
-      border-bottom-color: transparent !important;
-    }
-
-    .read-indicator,
-    .navbar-default .navbar-nav > li > a:hover,
-    .navbar-default .navbar-nav > li > a:focus,
-    .navbar-default .navbar-brand:hover,
-    .navbar-default .navbar-brand:focus,
-    .navbar-default .dropdown-menu > .active > a,
-    .navbar-default .dropdown-menu > .active > a:hover,
-    .navbar-default .dropdown-menu > .active > a:focus,
-    .select2-container--social .select2-results__option--highlighted[aria-selected],
-    .select2-container--social .select2-results__option[aria-selected=true],
-    .pagination > .active > a,
-    .pagination > .active > a:hover,
-    .pagination > .active > a:focus,
-    .pagination > .active > span,
-    .pagination > .active > span:hover,
-    .pagination > .active > span:focus {
-      background-color: $primary !important;
-    }
-
-    @media (max-width: 959px) {
-      .navbar-collapse .dropdown-menu li a:hover, .navbar-collapse .dropdown-menu li a:focus {
-        background-color: $primary !important;
-      }
-    }
-
-    @media(max-width: 900px) {
-      .navbar-form[role='search'] .search-icon {
-        fill: $primary !important;
-      }
-    }
-
-    .hero-form[role='search'] .search-icon {
-      fill: $primary !important;
-    }
-
-    .form-control:focus {
-      border-color: $primary !important;
-      border-bottom-color: $primary !important;
-      box-shadow: 0 2px 0 0 $primary !important;
-    }
-    
-    .select2-container--social.select2-container--focus .select2-selection, .select2-container--social.select2-container--open .select2-selection, .select2-container--social .select2-dropdown {
-      border-color: $primary !important;
-    }
-
-    .brand-secondary {
-      background-color: $secondary !important;
-      border-color: $secondary !important;
-    }
-    
-    .badge-secondary {
-      background-color: $secondary !important;
-    }
-    
-    .badge-accent {
-      background-color: $accent !important;
-    }
-
-    .nav-tabs.brand-primary a:hover, .nav-tabs.brand-primary a:focus, .brand-primary > .nav-tabs a:hover, .brand-primary > .nav-tabs a:focus, .nav-tabs.brand-secondary a:hover, .nav-tabs.brand-secondary a:focus, .brand-secondary > .nav-tabs a:hover, .brand-secondary > .nav-tabs a:focus {
-      background-color: rgba(0,0,0,0.5) !important;
-    }
-
-    .btn-primary {
-      background-color: $primary !important;
-      border-color: $primary !important;
-    }
-    
-    .btn-accent {
-      background-color: $accent !important;
-      border-color: $accent !important;
-    }
-
-    .btn-flat,
-    .btn-link,
-    .btn-link:hover,
-    .btn-flat:hover,
-    .btn-link:focus,
-    .btn-flat:focus,
-    .card__link,
-    .card__link:focus,
-    .card__link:hover,
-    .view--who-liked .views-field-view-user a,
-    .comment__reply-btn,
-    .body-text a,
-    .body-text a:hover,
-    .book-menu .list-item--active-trail > a {
-      color: $link !important;
-      fill: $link !important;
-    }
-
-    .list-item--active, .list-item--active:hover, .list-item--active:focus,
-    .list-group-item.active, .list-group-item.active:hover, .list-group-item.active:focus,
-    [type=\"checkbox\"]:checked + label:after {
-      background-color: $secondary !important;
-      border-color: $secondary !important;
-    }
-
-    .stream-icon-new {
-      background-color: $secondary !important;
-    }
-
-    blockquote {
-      border-left-color: $link !important;
-    }
-
-    .input-group .form-control:focus ~ .input-group-addon {
-      border-color: $primary !important;
-      box-shadow: 0 2px 0 0 $primary !important;
-    }
-
-    .navbar-default .dropdown-menu > .active > a,
-    .navbar-default .dropdown-menu > .active > a:hover,
-    .navbar-default .dropdown-menu > .active > a:focus,
-    .site-footer,
-    .cover {
-      background-color: $primary !important;
-    }
-
-    .navbar-secondary {
-      background-color: $secondary !important;
-    }
-
-    .navbar-scrollable:before {
-      background: linear-gradient(90deg, $secondary, transparent) !important;
-    }
-
-    .navbar-scrollable:after {
-      background: linear-gradient(-90deg, $secondary, transparent) !important;
-    }
-    
-    .ui-datepicker-calendar > tbody > tr > td .ui-state-active {
-      background-color: $secondary !important;
-     }
-
-  ";
-
-  return $css;
-}
->>>>>>> ea48d160
 
 /**
  * Implements hook_page_attachments().
@@ -245,7 +51,7 @@
   $active_theme = \Drupal::theme()->getActiveTheme()->getName();
   // Determine the admin theme from config.
   $config = \Drupal::config('system.theme');
-  // If we're in the admin theme we need to add alibrary.
+  // If we're in the admin theme we need to add a library.
   if ($active_theme == $config->get('admin')) {
     $page['#attached']['library'][] = 'improved_theme_settings/color.admin';
   }
