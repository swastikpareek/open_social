services:
  plugin.manager.activity_context.processor:
    class: Drupal\activity_creator\Plugin\ActivityContextManager
    parent: default_plugin_manager
  activity_creator.activity_factory:
    class: Drupal\activity_creator\ActivityFactory
<<<<<<< HEAD
  activity_creator.activity_notifications:
    class: Drupal\activity_creator\ActivityNotifications
=======
  plugin.manager.activity_destination.processor:
    class: Drupal\activity_creator\Plugin\ActivityDestinationManager
    parent: default_plugin_manager
>>>>>>> de7045d3
<|MERGE_RESOLUTION|>--- conflicted
+++ resolved
@@ -4,11 +4,8 @@
     parent: default_plugin_manager
   activity_creator.activity_factory:
     class: Drupal\activity_creator\ActivityFactory
-<<<<<<< HEAD
   activity_creator.activity_notifications:
     class: Drupal\activity_creator\ActivityNotifications
-=======
   plugin.manager.activity_destination.processor:
     class: Drupal\activity_creator\Plugin\ActivityDestinationManager
-    parent: default_plugin_manager
->>>>>>> de7045d3
+    parent: default_plugin_manager