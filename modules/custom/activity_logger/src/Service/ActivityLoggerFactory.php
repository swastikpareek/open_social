<?php

namespace Drupal\activity_logger\Service;

use Drupal\Core\Entity\Entity;
use Drupal\message\Entity\Message;

/**
 * Class ActivityLoggerFactory.
 *
 * @package Drupal\activity_logger\Service
 * Service that determines which actions need to be performed.
 */
class ActivityLoggerFactory {

  /**
   * Create message entities.
   *
   * @param \Drupal\Core\Entity\Entity $entity
   *   Entity object to create a message for.
   * @param string $action
   *   Action string. Defaults to 'create'.
   */
  public function createMessages(Entity $entity, $action) {
    // Get all messages that are responsible for creating items.
    $message_types = $this->getMessageTypes($action, $entity);
    // Loop through those message types and create messages.
    foreach ($message_types as $message_type => $message_values) {
      // Create the ones applicable for this bundle.
      // Determine destinations.
      $destinations = [];
      if (!empty($message_values['destinations']) && is_array($message_values['destinations'])) {
        foreach ($message_values['destinations'] as $destination) {
          $destinations[] = ['value' => $destination];
        }
      }

      $mt_context = $message_values['context'];

      // Set the values.
      $new_message['template'] = $message_type;
<<<<<<< HEAD

      // The flagging entity does not implement getCreatedTime().
      if ($entity->getEntityTypeId() === 'flagging') {
        $new_message['created'] = $entity->get('created')->value;
      }
      else {
        $new_message['created'] = $entity->getCreatedTime();
      }

      $new_message['uid'] = $entity->getOwner()->id();
=======
      $new_message['created'] = $entity->getCreatedTime();

      // Get the owner or default to anonymous.
      if (method_exists($entity, 'getOwner') && $entity->getOwner() !== NULL) {
        $new_message['uid'] = $entity->getOwner()->id();
      }
      else {
        $new_message['uid'] = 0;
      }
>>>>>>> a9826a3a

      $additional_fields = [
        ['name' => 'field_message_context', 'type' => 'list_string'],
        ['name' => 'field_message_destination', 'type' => 'list_string'],
        [
          'name' => 'field_message_related_object',
          'type' => 'dynamic_entity_reference',
        ],
      ];
      $this->createFieldInstances($message_type, $additional_fields);

      $new_message['field_message_context'] = $mt_context;
      $new_message['field_message_destination'] = $destinations;

      $new_message['field_message_related_object'] = [
        'target_type' => $entity->getEntityTypeId(),
        'target_id' => $entity->id(),
      ];

      // Create the message only if it doesn't exist.
      if (!$this->checkIfMessageExist($new_message['template'], $new_message['field_message_context'], $new_message['field_message_destination'], $new_message['field_message_related_object'], $new_message['uid'])) {
        $message = Message::create($new_message);
        $message->save();
      }

    }
  }

  /**
   * Get message templates for action and entity.
   *
   * @param string $action
   *   Action string, e.g. 'create'.
   * @param \Drupal\Core\Entity\Entity $entity
   *   Entity object.
   *
   * @return array
   *   Array of message types.
   */
  public function getMessageTypes($action, Entity $entity) {
    // Init.
    $messagetypes = [];

    // We need the entitytype manager.
    $entity_type_manager = \Drupal::service('entity_type.manager');
    // Message type storage.
    $message_storage = $entity_type_manager->getStorage('message_template');

    // Check all enabled messages.
    foreach ($message_storage->loadByProperties(['status' => '1']) as $key => $messagetype) {
      $mt_entity_bundles = $messagetype->getThirdPartySetting('activity_logger', 'activity_bundle_entities', NULL);
      $mt_action = $messagetype->getThirdPartySetting('activity_logger', 'activity_action', NULL);
      $mt_context = $messagetype->getThirdPartySetting('activity_logger', 'activity_context', NULL);
      $mt_destinations = $messagetype->getThirdPartySetting('activity_logger', 'activity_destinations', NULL);
      $mt_entity_condition = $messagetype->getThirdPartySetting('activity_logger', 'activity_entity_condition', NULL);

      if (!empty($mt_entity_condition)) {
        $entity_condition_factory = \Drupal::service('plugin.manager.activity_entity_condition.processor');
        $entity_condition_plugin = $entity_condition_factory->createInstance($mt_entity_condition);
        $entity_condition = $entity_condition_plugin->isValidEntityCondition($entity);
      }
      else {
        $entity_condition = TRUE;
      }

      $activity_context_factory = \Drupal::service('plugin.manager.activity_context.processor');
      $context_plugin = $activity_context_factory->createInstance($mt_context);

      $entity_bundle_name = $entity->getEntityTypeId() . '-' . $entity->bundle();
      if (in_array($entity_bundle_name, $mt_entity_bundles)
        && $context_plugin->isValidEntity($entity)
        && $entity_condition
        && $action === $mt_action
      ) {
        $messagetypes[$key] = [
          'messagetype' => $messagetype,
          'bundle' => $entity_bundle_name,
          'destinations' => $mt_destinations,
          'context' => $mt_context,
        ];
      }
    }
    // Return the message types that belong to the requested action.
    return $messagetypes;
  }

  /**
   * Create field instances.
   *
   * @param string $message_type
   *   The typeof message.
   * @param array $fields
   *   The data to insert in the field instances.
   */
  protected function createFieldInstances($message_type, array $fields) {
    foreach ($fields as $field) {
      $id = 'message.' . $message_type . '.' . $field['name'];
      $config_storage = \Drupal::entityTypeManager()
        ->getStorage('field_config');
      // Create field instances if they do not exists.
      if ($config_storage->load($id) === NULL) {
        $field_instance = [
          'langcode' => 'en',
          'status' => TRUE,
          'config' => [
            'field.storage.message.' . $field['name'],
            'message.template.' . $message_type,
          ],
          'module' => ['options'],
          'id' => $id,
          'field_name' => $field['name'],
          'entity_type' => 'message',
          'bundle' => $message_type,
          'label' => '',
          'description' => '',
          'required' => FALSE,
          'translatable' => FALSE,
          'default_value' => [],
          'default_value_callback' => '',
          'field_type' => $field['type'],
        ];

        if ($field['type'] === 'list_string') {
          $field_instance['module'] = ['options'];
          $field_instance['settings'] = [];
        }
        elseif ($field['type'] === 'dynamic_entity_reference') {
          $field_instance['module'] = ['dynamic_entity_reference'];
          $field_instance['settings'] = [];
        }
        $config_storage->create($field_instance)->save();
      }
    }
  }

  /**
   * Checks if a message already exists.
   *
   * @param string $message_type
   *   The message type.
   * @param string $context
   *   The context of the message.
   * @param array $destination
   *   The array of destinations to check for, include delta as well.
   * @param array $related_object
   *   The related object, include target_type and target_id in array.
   * @param string $uid
   *   The uid of the message.
   *
   * @return int
   *   Returns true if the message exists.
   */
  public function checkIfMessageExist($message_type, $context, array $destination, array $related_object, $uid) {
    $exists = FALSE;

    $query = \Drupal::entityQuery('message');
    $query->condition('template', $message_type);
    $query->condition('field_message_related_object.target_id', $related_object['target_id']);
    $query->condition('field_message_related_object.target_type', $related_object['target_type']);
    $query->condition('field_message_context', $context);
    $query->condition('uid', $uid);
    if (is_array($destination)) {
      foreach ($destination as $delta => $dest_value) {
        $query->condition('field_message_destination.' . $delta . '.value', $dest_value['value']);
      }
    }
    $query->accessCheck(FALSE);

    // Fix duplicates for create_bundle_group && moved_content_between_groups
    // create_bundle_group is run on cron, it could be there is already a
    // message for moving content between groups. So we need to make sure we
    // check if either create_bundle_group or move_content is already there
    // before we add another message that content is created in a group.
    $types = [
      'moved_content_between_groups',
      'create_topic_group',
      'create_event_group',
    ];

    if (in_array($message_type, $types, TRUE)) {
      $query = \Drupal::entityQuery('message');
      $query->condition('template', $types, 'IN');
      $query->condition('field_message_related_object.target_id', $related_object['target_id']);
      $query->condition('field_message_related_object.target_type', $related_object['target_type']);
      $query->condition('field_message_context', $context);
      $query->condition('uid', $uid);
      $query->accessCheck(FALSE);
    }

    $ids = $query->execute();
    if (!empty($ids) && $message_type != 'moved_content_between_groups') {
      $exists = TRUE;
    }
    return $exists;
  }

}<|MERGE_RESOLUTION|>--- conflicted
+++ resolved
@@ -39,7 +39,6 @@
 
       // Set the values.
       $new_message['template'] = $message_type;
-<<<<<<< HEAD
 
       // The flagging entity does not implement getCreatedTime().
       if ($entity->getEntityTypeId() === 'flagging') {
@@ -49,10 +48,6 @@
         $new_message['created'] = $entity->getCreatedTime();
       }
 
-      $new_message['uid'] = $entity->getOwner()->id();
-=======
-      $new_message['created'] = $entity->getCreatedTime();
-
       // Get the owner or default to anonymous.
       if (method_exists($entity, 'getOwner') && $entity->getOwner() !== NULL) {
         $new_message['uid'] = $entity->getOwner()->id();
@@ -60,7 +55,6 @@
       else {
         $new_message['uid'] = 0;
       }
->>>>>>> a9826a3a
 
       $additional_fields = [
         ['name' => 'field_message_context', 'type' => 'list_string'],
